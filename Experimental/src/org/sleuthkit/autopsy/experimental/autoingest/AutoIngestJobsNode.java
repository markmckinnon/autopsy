--- conflicted
+++ resolved
@@ -208,11 +208,7 @@
                     case COMPLETED_JOB:
                         actions.add(new AutoIngestAdminActions.ReprocessJobAction(autoIngestJob));
                         actions.add(new AutoIngestAdminActions.DeleteCaseAction(autoIngestJob));
-<<<<<<< HEAD
-//                        actions.add(new AutoIngestAdminActions.ShowCaseLogAction());
-=======
                         actions.add(new AutoIngestAdminActions.ShowCaseLogAction(autoIngestJob));
->>>>>>> a3d6895b
                         break;
                     default:
                 }
