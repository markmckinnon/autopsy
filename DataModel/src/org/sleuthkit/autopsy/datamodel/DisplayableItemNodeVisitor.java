--- conflicted
+++ resolved
@@ -166,8 +166,6 @@
         }
         
         @Override
-<<<<<<< HEAD
-=======
         public T visit(EmailExtractedRootNode eern) {
             return defaultVisit(eern);
         }
@@ -183,7 +181,6 @@
         }
         
         @Override
->>>>>>> db5e80fb
         public T visit(LayoutFileNode lcn) {
             return defaultVisit(lcn);
         }
