/*
 * Autopsy
 *
 * Copyright 2019 Basis Technology Corp.
 * Contact: carrier <at> sleuthkit <dot> org
 *
 * Licensed under the Apache License, Version 2.0 (the "License");
 * you may not use this file except in compliance with the License.
 * You may obtain a copy of the License at
 *
 *     http://www.apache.org/licenses/LICENSE-2.0
 *
 * Unless required by applicable law or agreed to in writing, software
 * distributed under the License is distributed on an "AS IS" BASIS,
 * WITHOUT WARRANTIES OR CONDITIONS OF ANY KIND, either express or implied.
 * See the License for the specific language governing permissions and
 * limitations under the License.
 */
package org.sleuthkit.autopsy.filequery;

import java.util.List;
import java.util.ArrayList;
import java.util.logging.Level;
import javax.swing.SwingWorker;
import org.sleuthkit.autopsy.casemodule.Case;
import org.sleuthkit.autopsy.centralrepository.datamodel.EamDb;
import org.sleuthkit.autopsy.coreutils.Logger;
import org.sleuthkit.autopsy.filequery.FileSearch.GroupKey;

/**
 * SwingWorker to retrieve the contents of a page.
 */
final class PageWorker extends SwingWorker<Void, Void> {

    private final static Logger logger = Logger.getLogger(PageWorker.class.getName());
    private final List<FileSearchFiltering.FileFilter> searchfilters;
    private final FileSearch.AttributeType groupingAttribute;
    private final FileGroup.GroupSortingAlgorithm groupSort;
    private final FileSorter.SortingMethod fileSortMethod;
    private final GroupKey groupKey;
    private final int startingEntry;
    private final int pageSize;
    private final FileSearchData.FileType resultType;
    private final EamDb centralRepo;
    private final List<ResultFile> results = new ArrayList<>();

    /**
     * Construct a new PageWorker.
     *
     * @param searchfilters     The search filters which were used by the
     *                          search.
     * @param groupingAttribute The grouping attribute used by the search.
     * @param groupSort         The sorting algorithm used for groups.
     * @param fileSortMethod    The sorting method used for files.
     * @param groupKey          The key which uniquely identifies the group
     *                          which was selected.
     * @param startingEntry     The first entry in the group to include in this
     *                          page.
     * @param pageSize          The number of files to include in this page.
     * @param resultType        The type of files which exist in the group.
     * @param centralRepo       The central repository to be used.
     */
    PageWorker(List<FileSearchFiltering.FileFilter> searchfilters, FileSearch.AttributeType groupingAttribute,
            FileGroup.GroupSortingAlgorithm groupSort, FileSorter.SortingMethod fileSortMethod, GroupKey groupKey,
            int startingEntry, int pageSize, FileSearchData.FileType resultType, EamDb centralRepo) {
        this.searchfilters = searchfilters;
        this.groupingAttribute = groupingAttribute;
        this.groupSort = groupSort;
        this.fileSortMethod = fileSortMethod;
        this.groupKey = groupKey;
        this.startingEntry = startingEntry;
        this.pageSize = pageSize;
        this.resultType = resultType;
        this.centralRepo = centralRepo;
    }

    @Override
    protected Void doInBackground() throws Exception {

        try {
            // Run the search
            results.addAll(FileSearch.getFilesInGroup(searchfilters,
                    groupingAttribute,
                    groupSort,
<<<<<<< HEAD
                    fileSortMethod, groupName, startingEntry, pageSize,
                    Case.getCurrentCase().getSleuthkitCase(), centralRepo));
=======
                    fileSortMethod, groupKey, startingEntry, pageSize,
                    Case.getCurrentCase().getSleuthkitCase(), centralRepo);
            int currentPage = startingEntry / pageSize; //integer division should round down to get page number correctly
            DiscoveryEvents.getDiscoveryEventBus().post(new DiscoveryEvents.PageRetrievedEvent(resultType, currentPage, results));
>>>>>>> 84e947bc
        } catch (FileSearchException ex) {
            logger.log(Level.SEVERE, "Error running file search test", ex);
            cancel(true);
        }
        return null;
    }

    @Override
    protected void done() {
        if (!isCancelled()) {
            int currentPage = startingEntry / pageSize; //integer division should round down to get page number correctly
            DiscoveryEvents.getDiscoveryEventBus().post(new DiscoveryEvents.PageRetrievedEvent(resultType, currentPage, results));
        }
    }

}<|MERGE_RESOLUTION|>--- conflicted
+++ resolved
@@ -82,15 +82,8 @@
             results.addAll(FileSearch.getFilesInGroup(searchfilters,
                     groupingAttribute,
                     groupSort,
-<<<<<<< HEAD
-                    fileSortMethod, groupName, startingEntry, pageSize,
+                    fileSortMethod, groupKey, startingEntry, pageSize,
                     Case.getCurrentCase().getSleuthkitCase(), centralRepo));
-=======
-                    fileSortMethod, groupKey, startingEntry, pageSize,
-                    Case.getCurrentCase().getSleuthkitCase(), centralRepo);
-            int currentPage = startingEntry / pageSize; //integer division should round down to get page number correctly
-            DiscoveryEvents.getDiscoveryEventBus().post(new DiscoveryEvents.PageRetrievedEvent(resultType, currentPage, results));
->>>>>>> 84e947bc
         } catch (FileSearchException ex) {
             logger.log(Level.SEVERE, "Error running file search test", ex);
             cancel(true);
