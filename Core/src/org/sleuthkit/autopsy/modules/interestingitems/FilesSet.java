/*
 * Autopsy Forensic Browser
 *
 * Copyright 2014 Basis Technology Corp.
 * Contact: carrier <at> sleuthkit <dot> org
 *
 * Licensed under the Apache License, Version 2.0 (the "License");
 * you may not use this file except in compliance with the License.
 * You may obtain a copy of the License at
 *
 *     http://www.apache.org/licenses/LICENSE-2.0
 *
 * Unless required by applicable law or agreed to in writing, software
 * distributed under the License is distributed on an "AS IS" BASIS,
 * WITHOUT WARRANTIES OR CONDITIONS OF ANY KIND, either express or implied.
 * See the License for the specific language governing permissions and
 * limitations under the License.
 */
package org.sleuthkit.autopsy.modules.interestingitems;

import java.util.ArrayList;
import java.util.HashMap;
import java.util.List;
import java.util.Map;
import java.util.UUID;
import java.util.regex.Pattern;
import org.sleuthkit.datamodel.AbstractFile;
import org.sleuthkit.datamodel.TskData;

/**
 * A collection of set membership rules that define an interesting files set.
 * The rules are independent, i.e., if any rule is satisfied by a file, the file
 * belongs to the set.
 *
 * Interesting files set definition objects are immutable, so they may be safely
 * published to multiple threads.
 */
final class FilesSet {

    private final String name;
    private final String description;
    private final boolean ignoreKnownFiles;
    private final Map<String, Rule> rules = new HashMap<>();

    /**
     * Constructs an interesting files set.
     *
     * @param name The name of the set.
     * @param description A description of the set, may be null.
     * @param ignoreKnownFiles Whether or not to exclude known files from the
     * set.
     * @param rules The rules that define the set. May be null, but a set with
     * no rules is the empty set.
     */
    FilesSet(String name, String description, boolean ignoreKnownFiles, Map<String, Rule> rules) {
        if ((name == null) || (name.isEmpty())) {
            throw new IllegalArgumentException("Interesting files set name cannot be null or empty");
        }
        this.name = name;
        this.description = (description != null ? description : "");
        this.ignoreKnownFiles = ignoreKnownFiles;
        if (rules != null) {
            this.rules.putAll(rules);
        }
    }

    /**
     * Gets the name of this interesting files set.
     *
     * @return A name string.
     */
    String getName() {
        return this.name;
    }

    /**
     * Gets the description of this interesting files set.
     *
     * @return A description string, possibly the empty string.
     */
    String getDescription() {
        return this.description;
    }

    /**
     * Returns whether or not this interesting files set ignores known files,
     * i.e., files marked as known by a look up in a known files hash set such
     * as the National Software Reference Library (NSRL). Note that the
     * interesting files set does not do hash set look ups; it simply queries
     * the known status of the files when testing them for set membership.
     *
     * @return True if known files are ignored, false otherwise.
     */
    boolean ignoresKnownFiles() {
        return this.ignoreKnownFiles;
    }

    /**
     * Gets a copy of the set membership rules of this interesting files set.
     *
     * @return A map of set membership rule names to rules, possibly empty.
     */
    Map<String, Rule> getRules() {
        return new HashMap<>(this.rules);
    }

    /**
     * Determines whether a file is a member of this interesting files set.
     *
     * @param file A file to test for set membership.
     * @return The name of the first set membership rule satisfied by the file,
     * will be null if the file does not belong to the set.
     */
    String fileIsMemberOf(AbstractFile file) {
        if ((this.ignoreKnownFiles) && (file.getKnown() == TskData.FileKnown.KNOWN)) {
            return null;
        }
        for (Rule rule : rules.values()) {
            if (rule.isSatisfied(file)) {
                return rule.getName();
            }
        }
        return null;
    }

    @Override
    public String toString() {
        // This override is designed to provide a display name for use with 
        // javax.swing.DefaultListModel<E>.
        return this.name;
    }

    /**
     * A set membership rule for an interesting files set. The immutability of a
     * rule object allows it to be safely published to multiple threads.
     */
    static class Rule {

        private final String uuid;
        private final String ruleName;
        private final FileNameFilter fileNameFilter;
        private final MetaTypeFilter metaTypeFilter;
        private final ParentPathFilter pathFilter;
        private final List<FileAttributeFilter> filters = new ArrayList<>();

        /**
         * Construct an interesting files set membership rule.
         *
         * @param ruleName The name of the rule.
         * @param fileNameFilter A file name filter.
         * @param metaTypeFilter A file meta-type filter.
         * @param pathFilter A file path filter, may be null.
         */
        Rule(String ruleName, FileNameFilter fileNameFilter, MetaTypeFilter metaTypeFilter, ParentPathFilter pathFilter) {
<<<<<<< HEAD
            if (ruleName == null) {
                throw new NullPointerException("Interesting files set rule name cannot be null");
=======

            // since ruleName is optional, ruleUUID can be used to uniquely identify a rule.
            this.uuid = UUID.randomUUID().toString();

            if (ruleName == null) {
                throw new IllegalArgumentException("Interesting files set rule name cannot be null");
>>>>>>> b188bab1
            }
            if (fileNameFilter == null) {
                throw new IllegalArgumentException("Interesting files set rule file name filter cannot be null");
            }
            if (metaTypeFilter == null) {
                throw new IllegalArgumentException("Interesting files set rule meta-type filter cannot be null");
            }
            this.ruleName = ruleName;
            
            /* The rules are evaluated in the order added.  MetaType check is fastest, so do it first */
            this.metaTypeFilter = metaTypeFilter;
            this.filters.add(this.metaTypeFilter);
            
            this.fileNameFilter = fileNameFilter;
            this.filters.add(fileNameFilter);
            
            this.pathFilter = pathFilter;
            if (this.pathFilter != null) {
                this.filters.add(this.pathFilter);
            }
        }

        /**
         * Get the name of the rule.
         *
         * @return A name string.
         */
        String getName() {
            return ruleName;
        }

        /**
         * Get the file name filter for the rule.
         *
         * @return A file name filter.
         */
        FileNameFilter getFileNameFilter() {
            return this.fileNameFilter;
        }

        /**
         * Get the meta-type filter for the rule.
         *
         * @return A meta-type filter.
         */
        MetaTypeFilter getMetaTypeFilter() {
            return this.metaTypeFilter;
        }

        /**
         * Get the path filter for the rule.
         *
         * @return A path filter, may be null.
         */
        ParentPathFilter getPathFilter() {
            return this.pathFilter;
        }

        /**
         * Determines whether or not a file satisfies the rule.
         *
         * @param file The file to test.
         * @return True if the rule is satisfied, false otherwise.
         */
        boolean isSatisfied(AbstractFile file) {
            for (FileAttributeFilter filter : filters) {
                if (!filter.passes(file)) {
                    return false;
                }
            }
            return true;
        }

        /**
         * @inheritDoc
         */
        @Override
        public String toString() {
            // This override is designed to provide a display name for use with 
            // javax.swing.DefaultListModel<E>.
            return this.ruleName + " (" + fileNameFilter.getTextToMatch() + ")";
        }

        /**
         * @return the ruleUUID
         */
        public String getUuid() {
            return this.uuid;
        }

        /**
         * An interface for the file attribute filters of which interesting
         * files set membership rules are composed.
         */
        static interface FileAttributeFilter {

            /**
             * Tests whether or not a file satisfies the conditions of a filter.
             *
             * @param file The file to test.
             * @return True if the file passes the test, false otherwise.
             */
            boolean passes(AbstractFile file);
        }

        /**
         * A file meta-type filter for an interesting files set membership rule.
         * The immutability of a meta-type filter object allows it to be safely
         * published to multiple threads.
         */
        static final class MetaTypeFilter implements FileAttributeFilter {

            enum Type {

                FILES,
                DIRECTORIES,
                FILES_AND_DIRECTORIES
            }

            private final Type type;

            /**
             * Construct a meta-type filter.
             *
             * @param metaType The meta-type to match, must.
             */
            MetaTypeFilter(Type type) {
                this.type = type;
            }

            /**
             * @inheritDoc
             */
            @Override
            public boolean passes(AbstractFile file) {
                switch (this.type) {
                    case FILES:
                        return file.getMetaType() == TskData.TSK_FS_META_TYPE_ENUM.TSK_FS_META_TYPE_REG;
                    case DIRECTORIES:
                        return file.getMetaType() == TskData.TSK_FS_META_TYPE_ENUM.TSK_FS_META_TYPE_DIR;
                    default:
                        return file.getMetaType() == TskData.TSK_FS_META_TYPE_ENUM.TSK_FS_META_TYPE_REG
                                || file.getMetaType() == TskData.TSK_FS_META_TYPE_ENUM.TSK_FS_META_TYPE_DIR;
                }
            }

            /**
             * Gets the meta-type the filter matches.
             *
             * @return A member of the MetaTypeFilter.Type enumeration.
             */
            Type getMetaType() {
                return this.type;
            }
        }

        /**
         * An interface for file attribute filters that do textual matching.
         */
        static interface TextFilter extends FileAttributeFilter {

            /**
             * Gets the text the filter matches.
             *
             * @return The text.
             */
            String getTextToMatch();

            /**
             * Queries whether or not the text the filter matches is a regular
             * expression.
             *
             * @return True if the text to be matched is a regular expression,
             * false otherwise.
             */
            boolean isRegex();

            /**
             * Determines whether a string of text matches the filter.
             *
             * @param textToMatch The text string.
             * @return True if the text matches, false otherwise.
             */
            boolean textMatches(String textToMatch);

        }

        /**
         * An abstract base class for file attribute filters that do textual
         * matching.
         */
        private static abstract class AbstractTextFilter implements TextFilter {

            private final TextMatcher textMatcher;

            /**
             * Construct a case-insensitive text filter.
             *
             * @param text The text to be matched.
             */
            AbstractTextFilter(String text, Boolean partialMatch) {
                if(partialMatch)
                    this.textMatcher = new FilesSet.Rule.CaseInsensitivePartialStringComparisionMatcher(text);
                else
                    this.textMatcher = new FilesSet.Rule.CaseInsensitiveStringComparisionMatcher(text);
            }

            /**
             * Construct a regular expression text filter.
             *
             * @param regex The regular expression to be matched.
             */
            AbstractTextFilter(Pattern regex) {
                this.textMatcher = new FilesSet.Rule.RegexMatcher(regex);
            }

            /**
             * Get the text the filter matches.
             *
             * @return The text.
             */
            @Override
            public String getTextToMatch() {
                return this.textMatcher.getTextToMatch();
            }

            /**
             * Queries whether or not the text the filter matches is a regular
             * expression.
             *
             * @return True if the text to be matched is a regular expression,
             * false otherwise.
             */
            @Override
            public boolean isRegex() {
                return this.textMatcher.isRegex();
            }

            /**
             * Determines whether a string of text matches the filter.
             *
             * @param textToMatch The text string.
             * @return True if the text matches, false otherwise.
             */
            @Override
            public boolean textMatches(String textToMatch) {
                return this.textMatcher.textMatches(textToMatch);
            }

            /**
             * @inheritDoc
             */
            @Override
            public abstract boolean passes(AbstractFile file);

        }

        /**
         * A file path filter for an interesting files set membership rule. The
         * immutability of a path filter object allows it to be safely published
         * to multiple threads.
         */
        static final class ParentPathFilter extends AbstractTextFilter {

            /**
             * Construct a case-insensitive file path filter.
             *
             * @param path The path to be matched.
             */
            ParentPathFilter(String path) {
                super(path, true);
            }

            /**
             * Construct a file path regular expression filter.
             *
             * @param path The path regular expression to be matched.
             */
            ParentPathFilter(Pattern path) {
                super(path);
            }

            /**
             * @inheritDoc
             */
            @Override
            public boolean passes(AbstractFile file) {
                return this.textMatches(file.getParentPath() + "/");
            }

        }

        /**
         * A "tagging" interface to group name and extension filters separately
         * from path filters for type safety when constructing rules.
         */
        static interface FileNameFilter extends TextFilter {
        }

        /**
         * A file name filter for an interesting files set membership rule. The
         * immutability of a file name filter object allows it to be safely
         * published to multiple threads.
         */
        static final class FullNameFilter extends AbstractTextFilter implements FileNameFilter {

            /**
             * Construct a case-insensitive full file name filter.
             *
             * @param name The file name to be matched.
             */
            FullNameFilter(String name) {
                super(name, false);
            }

            /**
             * Construct a full file name regular expression filter.
             *
             * @param name The file name regular expression to be matched.
             */
            FullNameFilter(Pattern name) {
                super(name);
            }

            /**
             * @inheritDoc
             */
            @Override
            public boolean passes(AbstractFile file) {
                return this.textMatches(file.getName());
            }

        }

        /**
         * A file name extension filter for an interesting files set membership
         * rule. The immutability of a file name extension filter object allows
         * it to be safely published to multiple threads.
         */
        static final class ExtensionFilter extends AbstractTextFilter implements FileNameFilter {

            /**
             * Construct a case-insensitive file name extension filter.
             *
             * @param extension The file name extension to be matched.
             */
            ExtensionFilter(String extension) {
                // If there is a leading ".", strip it since 
                // AbstractFile.getFileNameExtension() returns just the 
                // extension chars and not the dot.
                super(extension.startsWith(".") ? extension.substring(1) : extension, false);
            }

            /**
             * Construct a file name extension regular expression filter.
             *
             * @param extension The file name extension regular expression to be
             * matched.
             */
            ExtensionFilter(Pattern extension) {
                super(extension.pattern(), false);
            }

            /**
             * @inheritDoc
             */
            @Override
            public boolean passes(AbstractFile file) {
                return this.textMatches(file.getNameExtension());
            }

        }

        /**
         * An interface for objects that do textual matches, used to compose a
         * text filter.
         */
        private static interface TextMatcher {

            /**
             * Get the text the matcher examines.
             *
             * @return The text.
             */
            String getTextToMatch();

            /**
             * Queries whether or not the text the matcher examines is a regular
             * expression.
             *
             * @return True if the text to be matched is a regular expression,
             * false otherwise.
             */
            boolean isRegex();

            /**
             * Determines whether a string of text is matched.
             *
             * @param textToMatch The text string.
             * @return True if the text matches, false otherwise.
             */
            boolean textMatches(String subject);

        }

        /**
         * A text matcher that does a case-insensitive string comparison.
         */
        private static class CaseInsensitiveStringComparisionMatcher implements TextMatcher {

            private final String textToMatch;

            /**
             * Construct a text matcher that does a case-insensitive string
             * comparison.
             *
             * @param textToMatch The text to match.
             */
            CaseInsensitiveStringComparisionMatcher(String textToMatch) {
                this.textToMatch = textToMatch;
            }

            /**
             * @inheritDoc
             */
            @Override
            public String getTextToMatch() {
                return this.textToMatch;
            }

            /**
             * @inheritDoc
             */
            @Override
            public boolean isRegex() {
                return false;
            }

            /**
             * @inheritDoc
             */
            @Override
            public boolean textMatches(String subject) {
                return subject.equalsIgnoreCase(textToMatch);
            }

        }

        /**
         * A text matcher that does a case-insensitive string comparison.
         */
        private static class CaseInsensitivePartialStringComparisionMatcher implements TextMatcher {

            private final String textToMatch;
            private final Pattern pattern;

            /**
             * Construct a text matcher that does a case-insensitive string
             * comparison.
             *
             * @param textToMatch The text to match.
             */
            CaseInsensitivePartialStringComparisionMatcher(String textToMatch) {
                this.textToMatch = textToMatch;
                this.pattern = Pattern.compile(Pattern.quote(textToMatch), Pattern.CASE_INSENSITIVE);
            }

            /**
             * @inheritDoc
             */
            @Override
            public String getTextToMatch() {
                return this.textToMatch;
            }

            /**
             * @inheritDoc
             */
            @Override
            public boolean isRegex() {
                return false;
            }

            /**
             * @inheritDoc
             */
            @Override
            public boolean textMatches(String subject) {
                return pattern.matcher(subject).find();
            }
        }

        /**
         * A text matcher that does regular expression matching.
         */
        private static class RegexMatcher implements TextMatcher {

            private final Pattern regex;

            /**
             * Construct a text matcher that does a regular expression
             * comparison.
             *
             * @param regex The regular expression to match.
             */
            RegexMatcher(Pattern regex) {
                this.regex = regex;
            }

            /**
             * @inheritDoc
             */
            @Override
            public String getTextToMatch() {
                return this.regex.pattern();
            }

            /**
             * @inheritDoc
             */
            @Override
            public boolean isRegex() {
                return true;
            }

            /**
             * @inheritDoc
             */
            @Override
            public boolean textMatches(String subject) {
                // A single match is sufficient.
                return this.regex.matcher(subject).find();
            }

        }

    }

}<|MERGE_RESOLUTION|>--- conflicted
+++ resolved
@@ -152,17 +152,11 @@
          * @param pathFilter A file path filter, may be null.
          */
         Rule(String ruleName, FileNameFilter fileNameFilter, MetaTypeFilter metaTypeFilter, ParentPathFilter pathFilter) {
-<<<<<<< HEAD
-            if (ruleName == null) {
-                throw new NullPointerException("Interesting files set rule name cannot be null");
-=======
-
             // since ruleName is optional, ruleUUID can be used to uniquely identify a rule.
             this.uuid = UUID.randomUUID().toString();
 
             if (ruleName == null) {
                 throw new IllegalArgumentException("Interesting files set rule name cannot be null");
->>>>>>> b188bab1
             }
             if (fileNameFilter == null) {
                 throw new IllegalArgumentException("Interesting files set rule file name filter cannot be null");
