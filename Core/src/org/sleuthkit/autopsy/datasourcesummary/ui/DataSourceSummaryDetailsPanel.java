--- conflicted
+++ resolved
@@ -67,14 +67,7 @@
     private void updateDetailsPanelData(DataSource selectedDataSource, Long unallocatedFilesSize, String osDetails, String usage) {
         clearTableValues();
         if (selectedDataSource != null) {
-<<<<<<< HEAD
             unallocatedSizeValue.setText(SizeRepresentationUtil.getSizeString(unallocatedFilesSize));
-            operatingSystemValue.setText(StringUtils.isBlank(osDetails) ? "" : osDetails);
-            dataSourceUsageValue.setText(StringUtils.isBlank(usage) ? "" : usage);
-=======
-            unallocatedSizeValue.setText(getSizeString(unallocatedFilesSize));
->>>>>>> fa0ae98d
-
             timeZoneValue.setText(selectedDataSource.getTimeZone());
             displayNameValue.setText(selectedDataSource.getName());
             originalNameValue.setText(selectedDataSource.getName());
