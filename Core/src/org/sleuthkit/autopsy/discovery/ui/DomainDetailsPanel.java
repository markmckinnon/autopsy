/*
 * Autopsy
 *
 * Copyright 2020 Basis Technology Corp.
 * Contact: carrier <at> sleuthkit <dot> org
 *
 * Licensed under the Apache License, Version 2.0 (the "License");
 * you may not use this file except in compliance with the License.
 * You may obtain a copy of the License at
 *
 *     http://www.apache.org/licenses/LICENSE-2.0
 *
 * Unless required by applicable law or agreed to in writing, software
 * distributed under the License is distributed on an "AS IS" BASIS,
 * WITHOUT WARRANTIES OR CONDITIONS OF ANY KIND, either express or implied.
 * See the License for the specific language governing permissions and
 * limitations under the License.
 */
package org.sleuthkit.autopsy.discovery.ui;

import com.google.common.eventbus.Subscribe;
import java.awt.Component;
import javax.swing.JPanel;
import javax.swing.SwingUtilities;
import javax.swing.event.ChangeEvent;
import javax.swing.event.ChangeListener;
import org.apache.commons.lang.StringUtils;
import org.openide.util.NbBundle;
import org.sleuthkit.autopsy.coreutils.ThreadConfined;
import org.sleuthkit.autopsy.discovery.search.DiscoveryEventUtils;
import org.sleuthkit.datamodel.BlackboardArtifact;
import org.sleuthkit.autopsy.discovery.search.SearchData;

/**
 * Panel to display details area for domain discovery results.
 *
 */
final class DomainDetailsPanel extends JPanel {

    private static final long serialVersionUID = 1L;
    private ArtifactsWorker singleArtifactDomainWorker;
    private MiniTimelineWorker miniTimelineWorker;
    private String domain;
    private String selectedTabName = null;

    /**
     * Creates new form ArtifactDetailsPanel.
     *
     * @param selectedTabName The name of the tab to select initially.
     */
    @ThreadConfined(type = ThreadConfined.ThreadType.AWT)
    DomainDetailsPanel() {
        initComponents();
        jTabbedPane1.add(Bundle.DomainDetailsPanel_miniTimelineTitle_text(), new MiniTimelinePanel());
        for (BlackboardArtifact.ARTIFACT_TYPE type : SearchData.Type.DOMAIN.getArtifactTypes()) {
            jTabbedPane1.add(type.getDisplayName(), new DomainArtifactsTabPanel(type));
        }
    }

    /**
     * Configure the tabs for each of the artifact types which we will be
     * displaying.
     *
     * @param tabName The name of the tab to select initially.
     */
    @NbBundle.Messages({"DomainDetailsPanel.miniTimelineTitle.text=Mini Timeline"})
    @ThreadConfined(type = ThreadConfined.ThreadType.AWT)
<<<<<<< HEAD
    private void addArtifactTabs(String tabName) {

        jTabbedPane1.add(Bundle.DomainDetailsPanel_miniTimelineTitle_text(), new MiniTimelinePanel());
        for (BlackboardArtifact.ARTIFACT_TYPE type : SearchData.Type.DOMAIN.getArtifactTypes()) {
            jTabbedPane1.add(type.getDisplayName(), new DomainArtifactsTabPanel(type));
        }
=======
    void configureArtifactTabs(String tabName) {
>>>>>>> 6a70439b
        selectedTabName = tabName;
        if (StringUtils.isBlank(selectedTabName)) {
            selectedTabName = Bundle.DomainDetailsPanel_miniTimelineTitle_text();
        }
        selectTab();
        jTabbedPane1.addChangeListener(new ChangeListener() {
            @Override
            public void stateChanged(ChangeEvent e) {
                if (jTabbedPane1.getSelectedIndex() >= 0) {
                    String newTabTitle = jTabbedPane1.getTitleAt(jTabbedPane1.getSelectedIndex());
                    if (selectedTabName == null || !selectedTabName.equals(newTabTitle)) {
                        selectedTabName = newTabTitle;
                        Component selectedComponent = jTabbedPane1.getSelectedComponent();
                        if (selectedComponent instanceof DomainArtifactsTabPanel) {
                            runDomainWorker((DomainArtifactsTabPanel) selectedComponent);
                        } else if (selectedComponent instanceof MiniTimelinePanel) {
                            runMiniTimelineWorker((MiniTimelinePanel) selectedComponent);
                        }
                    }
                }
            }
        });
    }

    @ThreadConfined(type = ThreadConfined.ThreadType.AWT)
    /**
     * Set the selected tab index to be the previously selected tab if a
     * previously selected tab exists.
     */
    private void selectTab() {
        for (int i = 0; i < jTabbedPane1.getTabCount(); i++) {
            if (!StringUtils.isBlank(selectedTabName) && selectedTabName.equals(jTabbedPane1.getTitleAt(i))) {
                jTabbedPane1.setSelectedIndex(i);
                return;
            }
        }
    }

    /**
     * Run the worker which retrieves the list of artifacts for the domain to
     * populate the details area.
     */
    @ThreadConfined(type = ThreadConfined.ThreadType.AWT)
    private void runDomainWorker(DomainArtifactsTabPanel domainArtifactsTabPanel) {
        if (singleArtifactDomainWorker != null && !singleArtifactDomainWorker.isDone()) {
            singleArtifactDomainWorker.cancel(true);
        }
        if (domainArtifactsTabPanel.getStatus() == DomainArtifactsTabPanel.ArtifactRetrievalStatus.UNPOPULATED) {
            DiscoveryEventUtils.getDiscoveryEventBus().register(domainArtifactsTabPanel);
            domainArtifactsTabPanel.setStatus(DomainArtifactsTabPanel.ArtifactRetrievalStatus.POPULATING);
            singleArtifactDomainWorker = new ArtifactsWorker(domainArtifactsTabPanel.getArtifactType(), domain);
            singleArtifactDomainWorker.execute();
        }

    }

    /**
     * Run the worker which retrieves the list of MiniTimelineResults for the
     * mini timeline view to populate.
     */
    private void runMiniTimelineWorker(MiniTimelinePanel miniTimelinePanel) {
        if (miniTimelineWorker != null && !miniTimelineWorker.isDone()) {
            miniTimelineWorker.cancel(true);
        }
        if (miniTimelinePanel.getStatus() == DomainArtifactsTabPanel.ArtifactRetrievalStatus.UNPOPULATED) {
            DiscoveryEventUtils.getDiscoveryEventBus().register(miniTimelinePanel);
            miniTimelinePanel.setStatus(DomainArtifactsTabPanel.ArtifactRetrievalStatus.POPULATING);
            miniTimelineWorker = new MiniTimelineWorker(domain);
            miniTimelineWorker.execute();
        }
    }

    /**
     * Populate the the details tabs.
     *
     * @param populateEvent The PopulateDomainTabsEvent which indicates which
     *                      domain the details tabs should be populated for.
     */
    @Subscribe
    void handlePopulateDomainTabsEvent(DiscoveryEventUtils.PopulateDomainTabsEvent populateEvent) {
        domain = populateEvent.getDomain();
        SwingUtilities.invokeLater(() -> {
            resetTabsStatus();
            selectTab();
            Component selectedComponent = jTabbedPane1.getSelectedComponent();
            if (selectedComponent instanceof DomainArtifactsTabPanel) {
                runDomainWorker((DomainArtifactsTabPanel) selectedComponent);
            } else if (selectedComponent instanceof MiniTimelinePanel) {
                runMiniTimelineWorker((MiniTimelinePanel) selectedComponent);
            }
            if (StringUtils.isBlank(domain)) {
                //send fade out event
                DiscoveryEventUtils.getDiscoveryEventBus().post(new DiscoveryEventUtils.DetailsVisibleEvent(false));
            } else {
                //send fade in event
                DiscoveryEventUtils.getDiscoveryEventBus().post(new DiscoveryEventUtils.DetailsVisibleEvent(true));
            }
        });
    }

    /**
     * Private helper method to ensure tabs will re-populate after a new domain
     * is selected.
     */
    @ThreadConfined(type = ThreadConfined.ThreadType.AWT)
    private void resetTabsStatus() {
        for (Component comp : jTabbedPane1.getComponents()) {
            if (comp instanceof DomainArtifactsTabPanel) {
                ((DomainArtifactsTabPanel) comp).setStatus(DomainArtifactsTabPanel.ArtifactRetrievalStatus.UNPOPULATED);
            } else if (comp instanceof MiniTimelinePanel) {
                ((MiniTimelinePanel) comp).setStatus(DomainArtifactsTabPanel.ArtifactRetrievalStatus.UNPOPULATED);
            }
        }
    }

    /**
     * Get the name of the tab that was most recently selected.
     *
     * @return The name of the tab that was most recently selected.
     */
    @ThreadConfined(type = ThreadConfined.ThreadType.AWT)
    String getSelectedTabName() {
        return selectedTabName;
    }

    /**
     * This method is called from within the constructor to initialize the form.
     * WARNING: Do NOT modify this code. The content of this method is always
     * regenerated by the Form Editor.
     */
    @SuppressWarnings("unchecked")
    // <editor-fold defaultstate="collapsed" desc="Generated Code">//GEN-BEGIN:initComponents
    private void initComponents() {

        jTabbedPane1 = new javax.swing.JTabbedPane();

        setEnabled(false);
        setMinimumSize(new java.awt.Dimension(0, 0));
        setPreferredSize(new java.awt.Dimension(0, 0));
        setLayout(new java.awt.BorderLayout());

        jTabbedPane1.setMinimumSize(new java.awt.Dimension(0, 0));
        jTabbedPane1.setPreferredSize(new java.awt.Dimension(0, 0));
        add(jTabbedPane1, java.awt.BorderLayout.CENTER);
    }// </editor-fold>//GEN-END:initComponents

    // Variables declaration - do not modify//GEN-BEGIN:variables
    private javax.swing.JTabbedPane jTabbedPane1;
    // End of variables declaration//GEN-END:variables
}<|MERGE_RESOLUTION|>--- conflicted
+++ resolved
@@ -65,16 +65,7 @@
      */
     @NbBundle.Messages({"DomainDetailsPanel.miniTimelineTitle.text=Mini Timeline"})
     @ThreadConfined(type = ThreadConfined.ThreadType.AWT)
-<<<<<<< HEAD
-    private void addArtifactTabs(String tabName) {
-
-        jTabbedPane1.add(Bundle.DomainDetailsPanel_miniTimelineTitle_text(), new MiniTimelinePanel());
-        for (BlackboardArtifact.ARTIFACT_TYPE type : SearchData.Type.DOMAIN.getArtifactTypes()) {
-            jTabbedPane1.add(type.getDisplayName(), new DomainArtifactsTabPanel(type));
-        }
-=======
     void configureArtifactTabs(String tabName) {
->>>>>>> 6a70439b
         selectedTabName = tabName;
         if (StringUtils.isBlank(selectedTabName)) {
             selectedTabName = Bundle.DomainDetailsPanel_miniTimelineTitle_text();
