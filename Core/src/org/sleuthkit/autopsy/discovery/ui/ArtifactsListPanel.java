/*
 * Autopsy
 *
 * Copyright 2020 Basis Technology Corp.
 * Contact: carrier <at> sleuthkit <dot> org
 *
 * Licensed under the Apache License, Version 2.0 (the "License");
 * you may not use this file except in compliance with the License.
 * You may obtain a copy of the License at
 *
 *     http://www.apache.org/licenses/LICENSE-2.0
 *
 * Unless required by applicable law or agreed to in writing, software
 * distributed under the License is distributed on an "AS IS" BASIS,
 * WITHOUT WARRANTIES OR CONDITIONS OF ANY KIND, either express or implied.
 * See the License for the specific language governing permissions and
 * limitations under the License.
 */
package org.sleuthkit.autopsy.discovery.ui;

import java.awt.Point;
import java.util.ArrayList;
import java.util.List;
import java.util.logging.Level;
import javax.swing.JPopupMenu;
import javax.swing.event.ListSelectionListener;
import javax.swing.table.AbstractTableModel;
import org.apache.commons.io.FilenameUtils;
import org.apache.commons.lang.StringUtils;
import org.openide.util.NbBundle;
import org.sleuthkit.autopsy.casemodule.Case;
import org.sleuthkit.autopsy.coreutils.Logger;
import org.sleuthkit.autopsy.coreutils.ThreadConfined;
import org.sleuthkit.autopsy.datamodel.ContentUtils;
import org.sleuthkit.datamodel.BlackboardArtifact;
import org.sleuthkit.datamodel.BlackboardAttribute;
import org.sleuthkit.datamodel.TimeUtilities;
import org.sleuthkit.datamodel.TskCoreException;

/**
 * Panel to display list of artifacts for selected domain.
 *
 */
final class ArtifactsListPanel extends AbstractArtifactListPanel {

    private static final long serialVersionUID = 1L;
    private static final Logger logger = Logger.getLogger(ArtifactsListPanel.class.getName());
    private final DomainArtifactTableModel tableModel;

    /**
     * Creates new form ArtifactsListPanel.
     *
     * @param artifactType The type of artifact displayed in this table.
     */
    @ThreadConfined(type = ThreadConfined.ThreadType.AWT)
    ArtifactsListPanel(BlackboardArtifact.ARTIFACT_TYPE artifactType) {
        tableModel = new DomainArtifactTableModel(artifactType);
        initComponents();
        artifactsTable.getRowSorter().toggleSortOrder(0);
        artifactsTable.getRowSorter().toggleSortOrder(0);
    }

    @Override
    void addMouseListener(java.awt.event.MouseAdapter mouseListener) {
        artifactsTable.addMouseListener(mouseListener);
    }

    @Override
    void showPopupMenu(JPopupMenu popupMenu, Point point) {
        popupMenu.show(artifactsTable, point.x, point.y);
    }

    @Override
    void addSelectionListener(ListSelectionListener listener) {
        artifactsTable.getSelectionModel().addListSelectionListener(listener);
    }

    @Override
    void removeSelectionListener(ListSelectionListener listener) {
        artifactsTable.getSelectionModel().removeListSelectionListener(listener);
    }

    @Override
<<<<<<< HEAD
=======
    boolean selectAtPoint(Point point) {
        boolean pointSelected = false;
        int row = artifactsTable.rowAtPoint(point);
        if (row < artifactsTable.getRowCount() && row >= 0) {
            artifactsTable.clearSelection();
            artifactsTable.addRowSelectionInterval(row, row);
            pointSelected = true;
        }
        return pointSelected;
    }

    @Override
>>>>>>> 072b0685
    BlackboardArtifact getSelectedArtifact() {
        int selectedIndex = artifactsTable.getSelectionModel().getLeadSelectionIndex();
        if (selectedIndex < artifactsTable.getSelectionModel().getMinSelectionIndex() || artifactsTable.getSelectionModel().getMaxSelectionIndex() < 0 || selectedIndex > artifactsTable.getSelectionModel().getMaxSelectionIndex()) {
            return null;
        }
        return tableModel.getArtifactByRow(artifactsTable.convertRowIndexToModel(selectedIndex));
    }

    @Override
    boolean isEmpty() {
        return tableModel.getRowCount() <= 0;
    }

    @Override
    void selectFirst() {
        if (!isEmpty()) {
            artifactsTable.setRowSelectionInterval(0, 0);
        } else {
            artifactsTable.clearSelection();
        }
    }

    /**
     * Add the specified list of artifacts to the list of artifacts which should
     * be displayed.
     *
     * @param artifactList The list of artifacts to display.
     */
    @ThreadConfined(type = ThreadConfined.ThreadType.AWT)
    @Override
    void addArtifacts(List<BlackboardArtifact> artifactList) {
        tableModel.setContents(artifactList);
        artifactsTable.validate();
        artifactsTable.repaint();
        tableModel.fireTableDataChanged();
    }

    /**
     * Remove all artifacts from the list of artifacts displayed.
     */
    @ThreadConfined(type = ThreadConfined.ThreadType.AWT)
    @Override
    void clearList() {
        tableModel.setContents(new ArrayList<>());
        tableModel.fireTableDataChanged();
    }

    /**
     * This method is called from within the constructor to initialize the form.
     * WARNING: Do NOT modify this code. The content of this method is always
     * regenerated by the Form Editor.
     */
    // <editor-fold defaultstate="collapsed" desc="Generated Code">//GEN-BEGIN:initComponents
    private void initComponents() {

        javax.swing.JScrollPane jScrollPane1 = new javax.swing.JScrollPane();
        artifactsTable = new javax.swing.JTable();

        setOpaque(false);
        setPreferredSize(new java.awt.Dimension(300, 0));

        jScrollPane1.setBorder(null);
        jScrollPane1.setMinimumSize(new java.awt.Dimension(0, 0));

        artifactsTable.setAutoCreateRowSorter(true);
        artifactsTable.setModel(tableModel);
        artifactsTable.setSelectionMode(javax.swing.ListSelectionModel.SINGLE_SELECTION);
        jScrollPane1.setViewportView(artifactsTable);

        javax.swing.GroupLayout layout = new javax.swing.GroupLayout(this);
        this.setLayout(layout);
        layout.setHorizontalGroup(
            layout.createParallelGroup(javax.swing.GroupLayout.Alignment.LEADING)
            .addComponent(jScrollPane1, javax.swing.GroupLayout.DEFAULT_SIZE, 400, Short.MAX_VALUE)
        );
        layout.setVerticalGroup(
            layout.createParallelGroup(javax.swing.GroupLayout.Alignment.LEADING)
            .addComponent(jScrollPane1, javax.swing.GroupLayout.DEFAULT_SIZE, 0, Short.MAX_VALUE)
        );
    }// </editor-fold>//GEN-END:initComponents


    /**
     * Table model which allows the artifact table in this panel to mimic a list
     * of artifacts.
     */
    private class DomainArtifactTableModel extends AbstractTableModel {

        private static final long serialVersionUID = 1L;
        private final List<BlackboardArtifact> artifactList = new ArrayList<>();
        private final BlackboardArtifact.ARTIFACT_TYPE artifactType;

        /**
         * Construct a new DomainArtifactTableModel.
         *
         * @param artifactType The type of artifact displayed in this table.
         */
        @ThreadConfined(type = ThreadConfined.ThreadType.AWT)
        DomainArtifactTableModel(BlackboardArtifact.ARTIFACT_TYPE artifactType) {
            this.artifactType = artifactType;
        }

        /**
         * Set the list of artifacts which should be represented by this table
         * model.
         *
         * @param artifacts The list of BlackboardArtifacts to represent.
         */
        @ThreadConfined(type = ThreadConfined.ThreadType.AWT)
        void setContents(List<BlackboardArtifact> artifacts) {
            artifactsTable.clearSelection();
            artifactList.clear();
            artifactList.addAll(artifacts);
        }

        @ThreadConfined(type = ThreadConfined.ThreadType.AWT)
        @Override
        public int getRowCount() {
            return artifactList.size();
        }

        @ThreadConfined(type = ThreadConfined.ThreadType.AWT)
        @Override
        public int getColumnCount() {
            if (artifactType == BlackboardArtifact.ARTIFACT_TYPE.TSK_WEB_CACHE) {
                return 3;
            } else {
                return 2;
            }
        }

        /**
         * Get the BlackboardArtifact at the specified row.
         *
         * @param rowIndex The row the artifact to return is at.
         *
         * @return The BlackboardArtifact at the specified row.
         */
        @ThreadConfined(type = ThreadConfined.ThreadType.AWT)
        BlackboardArtifact getArtifactByRow(int rowIndex) {
            return artifactList.get(rowIndex);
        }

        @ThreadConfined(type = ThreadConfined.ThreadType.AWT)
        @NbBundle.Messages({"ArtifactsListPanel.value.noValue=No value available."})
        @Override
        public Object getValueAt(int rowIndex, int columnIndex) {
            if (columnIndex < 2 || artifactType == BlackboardArtifact.ARTIFACT_TYPE.TSK_WEB_CACHE) {
                final BlackboardArtifact artifact = getArtifactByRow(rowIndex);
                try {
                    for (BlackboardAttribute bba : artifact.getAttributes()) {
                        if (!StringUtils.isBlank(bba.getDisplayString())) {
                            String stringFromAttribute = getStringForColumn(artifact, bba, columnIndex);
                            if (!StringUtils.isBlank(stringFromAttribute)) {
                                return stringFromAttribute;
                            }
                        }
                    }
                    return getFallbackValue(rowIndex, columnIndex);
                } catch (TskCoreException ex) {
                    logger.log(Level.WARNING, "Error getting attributes for artifact " + artifact.getArtifactID(), ex);
                }
            }
            return Bundle.ArtifactsListPanel_value_noValue();
        }

        /**
         * Get the appropriate String for the specified column from the
         * BlackboardAttribute.
         *
         * @param bba         The BlackboardAttribute which may contain a value.
         * @param columnIndex The column the value will be displayed in.
         *
         * @return The value from the specified attribute which should be
         *         displayed in the specified column, null if the specified
         *         attribute does not contain a value for that column.
         *
         * @throws TskCoreException When unable to get abstract files based on
         *                          the TSK_PATH_ID.
         */
        @ThreadConfined(type = ThreadConfined.ThreadType.AWT)
        private String getStringForColumn(BlackboardArtifact artifact, BlackboardAttribute bba, int columnIndex) throws TskCoreException {
            if (columnIndex == 0 && bba.getAttributeType().getTypeID() == BlackboardAttribute.ATTRIBUTE_TYPE.TSK_DATETIME_ACCESSED.getTypeID()) {
                return TimeUtilities.epochToTime(bba.getValueLong(), ContentUtils.getTimeZone(artifact));
            } else if (columnIndex == 1) {
                if (artifactType == BlackboardArtifact.ARTIFACT_TYPE.TSK_WEB_DOWNLOAD || artifactType == BlackboardArtifact.ARTIFACT_TYPE.TSK_WEB_CACHE) {
                    if (bba.getAttributeType().getTypeID() == BlackboardAttribute.ATTRIBUTE_TYPE.TSK_PATH_ID.getTypeID()) {
                        return Case.getCurrentCase().getSleuthkitCase().getAbstractFileById(bba.getValueLong()).getName();
                    } else if (bba.getAttributeType().getTypeID() == BlackboardAttribute.ATTRIBUTE_TYPE.TSK_PATH.getTypeID()) {
                        return FilenameUtils.getName(bba.getDisplayString());
                    }
                } else if (bba.getAttributeType().getTypeID() == BlackboardAttribute.ATTRIBUTE_TYPE.TSK_TITLE.getTypeID()) {
                    return bba.getDisplayString();
                }
            } else if (columnIndex == 2 && bba.getAttributeType().getTypeID() == BlackboardAttribute.ATTRIBUTE_TYPE.TSK_PATH_ID.getTypeID()) {
                return Case.getCurrentCase().getSleuthkitCase().getAbstractFileById(bba.getValueLong()).getMIMEType();
            }
            return null;
        }

        /**
         * Private helper method to use when the value we want for either date
         * or title is not available.
         *
         *
         * @param rowIndex    The row the artifact to return is at.
         * @param columnIndex The column index the attribute will be displayed
         *                    at.
         *
         * @return A string that can be used in place of the accessed date time
         *         attribute title when they are not available.
         *
         * @throws TskCoreException
         */
        @ThreadConfined(type = ThreadConfined.ThreadType.AWT)
        private String getFallbackValue(int rowIndex, int columnIndex) throws TskCoreException {
            final BlackboardArtifact artifact = getArtifactByRow(rowIndex);
            for (BlackboardAttribute bba : artifact.getAttributes()) {
                if (columnIndex == 0 && bba.getAttributeType().getTypeName().startsWith("TSK_DATETIME") && !StringUtils.isBlank(bba.getDisplayString())) {
                    return TimeUtilities.epochToTime(bba.getValueLong(), ContentUtils.getTimeZone(artifact));
                } else if (columnIndex == 1 && bba.getAttributeType().getTypeID() == BlackboardAttribute.ATTRIBUTE_TYPE.TSK_URL.getTypeID() && !StringUtils.isBlank(bba.getDisplayString())) {
                    return bba.getDisplayString();
                } else if (columnIndex == 1 && bba.getAttributeType().getTypeID() == BlackboardAttribute.ATTRIBUTE_TYPE.TSK_NAME.getTypeID() && !StringUtils.isBlank(bba.getDisplayString())) {
                    return bba.getDisplayString();
                } else if (columnIndex == 1 && bba.getAttributeType().getTypeID() == BlackboardAttribute.ATTRIBUTE_TYPE.TSK_TEXT.getTypeID() && !StringUtils.isBlank(bba.getDisplayString())) {
                    return bba.getDisplayString();
                }
            }
            return Bundle.ArtifactsListPanel_value_noValue();
        }

        @ThreadConfined(type = ThreadConfined.ThreadType.AWT)
        @NbBundle.Messages({"ArtifactsListPanel.titleColumn.name=Title",
            "ArtifactsListPanel.fileNameColumn.name=Name",
            "ArtifactsListPanel.dateColumn.name=Date/Time",
            "ArtifactsListPanel.mimeTypeColumn.name=MIME Type"})
        @Override
        public String getColumnName(int column) {
            switch (column) {
                case 0:
                    return Bundle.ArtifactsListPanel_dateColumn_name();
                case 1:
                    if (artifactType == BlackboardArtifact.ARTIFACT_TYPE.TSK_WEB_CACHE || artifactType == BlackboardArtifact.ARTIFACT_TYPE.TSK_WEB_DOWNLOAD) {
                        return Bundle.ArtifactsListPanel_fileNameColumn_name();
                    } else {
                        return Bundle.ArtifactsListPanel_titleColumn_name();
                    }
                case 2:
                    return Bundle.ArtifactsListPanel_mimeTypeColumn_name();
                default:
                    return "";
            }
        }
    }
    // Variables declaration - do not modify//GEN-BEGIN:variables
    private javax.swing.JTable artifactsTable;
    // End of variables declaration//GEN-END:variables
}<|MERGE_RESOLUTION|>--- conflicted
+++ resolved
@@ -81,8 +81,6 @@
     }
 
     @Override
-<<<<<<< HEAD
-=======
     boolean selectAtPoint(Point point) {
         boolean pointSelected = false;
         int row = artifactsTable.rowAtPoint(point);
@@ -95,7 +93,6 @@
     }
 
     @Override
->>>>>>> 072b0685
     BlackboardArtifact getSelectedArtifact() {
         int selectedIndex = artifactsTable.getSelectionModel().getLeadSelectionIndex();
         if (selectedIndex < artifactsTable.getSelectionModel().getMinSelectionIndex() || artifactsTable.getSelectionModel().getMaxSelectionIndex() < 0 || selectedIndex > artifactsTable.getSelectionModel().getMaxSelectionIndex()) {
@@ -176,7 +173,6 @@
             .addComponent(jScrollPane1, javax.swing.GroupLayout.DEFAULT_SIZE, 0, Short.MAX_VALUE)
         );
     }// </editor-fold>//GEN-END:initComponents
-
 
     /**
      * Table model which allows the artifact table in this panel to mimic a list
