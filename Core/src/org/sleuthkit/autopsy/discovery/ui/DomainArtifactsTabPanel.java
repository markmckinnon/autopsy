--- conflicted
+++ resolved
@@ -61,14 +61,10 @@
     DomainArtifactsTabPanel(BlackboardArtifact.ARTIFACT_TYPE type) {
         initComponents();
         this.artifactType = type;
-        add(new LoadingPanel(artifactType.getDisplayName()));
         listPanel = new ArtifactsListPanel(artifactType);
         listPanel.addMouseListener(new ArtifactMenuMouseAdapter(listPanel));
         mainSplitPane.setLeftComponent(listPanel);
-<<<<<<< HEAD
-=======
         add(mainSplitPane);
->>>>>>> 5c8757e5
         setRightComponent();
         listPanel.addSelectionListener(listener);
     }
@@ -120,13 +116,6 @@
         if (status == ArtifactRetrievalStatus.UNPOPULATED) {
             listPanel.clearList();
             removeAll();
-<<<<<<< HEAD
-            add(new LoadingPanel(artifactType.getDisplayName()));
-            if (rightPanel != null) {
-                rightPanel.setArtifact(null);
-            }
-
-=======
             add(mainSplitPane);
             if (rightPanel != null) {
                 rightPanel.setArtifact(null);
@@ -134,7 +123,6 @@
         } else if (status == ArtifactRetrievalStatus.POPULATING) {
             removeAll();
             add(new LoadingPanel(artifactType.getDisplayName()));
->>>>>>> 5c8757e5
         }
     }
 
