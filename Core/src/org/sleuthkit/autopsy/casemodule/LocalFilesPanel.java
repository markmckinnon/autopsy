--- conflicted
+++ resolved
@@ -1,11 +1,7 @@
 /*
  * Autopsy Forensic Browser
  *
-<<<<<<< HEAD
- * Copyright 2011-2018 Basis Technology Corp.
-=======
  * Copyright 2018 Basis Technology Corp.
->>>>>>> 03854215
  * Contact: carrier <at> sleuthkit <dot> org
  *
  * Licensed under the Apache License, Version 2.0 (the "License");
@@ -218,17 +214,10 @@
         reset();
     }//GEN-LAST:event_clearButtonActionPerformed
 
-<<<<<<< HEAD
-    private void jButton1ActionPerformed(java.awt.event.ActionEvent evt) {//GEN-FIRST:event_jButton1ActionPerformed
-        String displayName = JOptionPane.showInputDialog(this, "New Display Name: ");
-        if (displayName != null && !displayName.equals("")) {
-            this.displayName = displayName;
-=======
     private void changeNameButtonActionPerformed(java.awt.event.ActionEvent evt) {//GEN-FIRST:event_changeNameButtonActionPerformed
         final String selectedDisplayName = JOptionPane.showInputDialog("New Display Name: ");
         if (selectedDisplayName != null && !selectedDisplayName.isEmpty()) {
             this.displayName = selectedDisplayName;
->>>>>>> 03854215
             this.displayNameLabel.setText("Display Name: " + this.displayName);
         }
     }//GEN-LAST:event_changeNameButtonActionPerformed
