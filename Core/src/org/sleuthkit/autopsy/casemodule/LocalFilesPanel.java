/*
 * Autopsy Forensic Browser
 *
 * Copyright 2011-2016 Basis Technology Corp.
 * Contact: carrier <at> sleuthkit <dot> org
 *
 * Licensed under the Apache License, Version 2.0 (the "License");
 * you may not use this file except in compliance with the License.
 * You may obtain a copy of the License at
 *
 *     http://www.apache.org/licenses/LICENSE-2.0
 *
 * Unless required by applicable law or agreed to in writing, software
 * distributed under the License is distributed on an "AS IS" BASIS,
 * WITHOUT WARRANTIES OR CONDITIONS OF ANY KIND, either express or implied.
 * See the License for the specific language governing permissions and
 * limitations under the License.
 */
package org.sleuthkit.autopsy.casemodule;

import java.io.File;
import java.util.ArrayList;
import java.util.List;
import java.util.Set;
import java.util.TreeSet;
import javax.swing.JFileChooser;
import javax.swing.JPanel;

import org.openide.util.NbBundle;
import org.sleuthkit.autopsy.corecomponentinterfaces.DataSourceProcessor;
import org.sleuthkit.autopsy.coreutils.MessageNotifyUtil;
import java.util.logging.Level;
import javax.swing.JOptionPane;
import org.sleuthkit.autopsy.casemodule.Case.CaseType;
import org.sleuthkit.autopsy.coreutils.Logger;
import org.sleuthkit.autopsy.coreutils.PathValidator;

/**
 * Add input wizard subpanel for adding local files / dirs to the case
 */
final class LocalFilesPanel extends JPanel {

<<<<<<< HEAD
    private static final long serialVersionUID = 1L;
    private Set<File> currentFiles = new TreeSet<>(); //keep currents in a set to disallow duplicates per add
=======
    private final Set<File> currentFiles = new TreeSet<>(); //keep currents in a set to disallow duplicates per add
>>>>>>> 31795cec
    private boolean enableNext = false;
    private static LocalFilesPanel instance;
    private static final Logger logger = Logger.getLogger(LocalFilesPanel.class.getName());
    private String displayName = "";

    /**
     * Creates new form LocalFilesPanel
     */
    private LocalFilesPanel() {
        initComponents();
        customInit();
    }

    static synchronized LocalFilesPanel getDefault() {
        if (instance == null) {
            instance = new LocalFilesPanel();
        }
        return instance;
    }

    private void customInit() {
        localFileChooser.setMultiSelectionEnabled(true);
        errorLabel.setVisible(false);
        selectedPaths.setText("");
        this.displayNameLabel.setText(NbBundle.getMessage(this.getClass(), "LocalFilesPanel.displayNameLabel.text"));
    }

    public List<String> getContentPaths() {
        List<String> pathsList = new ArrayList<>();
        if (currentFiles == null) {
            return pathsList;
        }
        for (File f : currentFiles) {
            pathsList.add(f.getAbsolutePath());
        }
        return pathsList;
    }

    public String getContentType() {
        return NbBundle.getMessage(this.getClass(), "LocalFilesPanel.contentType.text");
    }

    public boolean validatePanel() {
        // display warning if there is one (but don't disable "next" button)
        warnIfPathIsInvalid(getContentPaths());
        return enableNext;
    }

    /**
     * Validates path to selected data source and displays warning if it is
     * invalid.
     *
     * @param paths Absolute paths to the selected data source
     */
    private void warnIfPathIsInvalid(List<String> pathsList) {
        errorLabel.setVisible(false);

        CaseType currentCaseType = Case.getCurrentCase().getCaseType();

        for (String currentPath : pathsList) {
            if (!PathValidator.isValid(currentPath, currentCaseType)) {
                errorLabel.setVisible(true);
                errorLabel.setText(NbBundle.getMessage(this.getClass(), "DataSourceOnCDriveError.text"));
                return;
            }
        }
    }

    public void select() {
        reset();
    }

    public void reset() {
        currentFiles.clear();
        selectedPaths.setText("");
        enableNext = false;
        errorLabel.setVisible(false);
        displayName = "";
        this.displayNameLabel.setText(NbBundle.getMessage(this.getClass(), "LocalFilesPanel.displayNameLabel.text"));
    }

    public String getFileSetName() {
        return this.displayName;
    }

    @Override
    public String toString() {
        return NbBundle.getMessage(this.getClass(), "LocalFilesDSProcessor.toString.text");
    }

    /**
     * This method is called from within the constructor to initialize the form.
     * WARNING: Do NOT modify this code. The content of this method is always
     * regenerated by the Form Editor.
     */
    @SuppressWarnings("unchecked")
    // <editor-fold defaultstate="collapsed" desc="Generated Code">//GEN-BEGIN:initComponents
    private void initComponents() {

        localFileChooser = new javax.swing.JFileChooser();
        jScrollPane1 = new javax.swing.JScrollPane();
        jTextArea1 = new javax.swing.JTextArea();
        selectButton = new javax.swing.JButton();
        infoLabel = new javax.swing.JLabel();
        clearButton = new javax.swing.JButton();
        jScrollPane2 = new javax.swing.JScrollPane();
        selectedPaths = new javax.swing.JTextArea();
        errorLabel = new javax.swing.JLabel();
        jButton1 = new javax.swing.JButton();
        displayNameLabel = new javax.swing.JLabel();

        localFileChooser.setApproveButtonText(org.openide.util.NbBundle.getMessage(LocalFilesPanel.class, "LocalFilesPanel.localFileChooser.approveButtonText")); // NOI18N
        localFileChooser.setApproveButtonToolTipText(org.openide.util.NbBundle.getMessage(LocalFilesPanel.class, "LocalFilesPanel.localFileChooser.approveButtonToolTipText")); // NOI18N
        localFileChooser.setDialogTitle(org.openide.util.NbBundle.getMessage(LocalFilesPanel.class, "LocalFilesPanel.localFileChooser.dialogTitle")); // NOI18N
        localFileChooser.setFileSelectionMode(javax.swing.JFileChooser.FILES_AND_DIRECTORIES);

        jTextArea1.setColumns(20);
        jTextArea1.setRows(5);
        jScrollPane1.setViewportView(jTextArea1);

        org.openide.awt.Mnemonics.setLocalizedText(selectButton, org.openide.util.NbBundle.getMessage(LocalFilesPanel.class, "LocalFilesPanel.selectButton.text")); // NOI18N
        selectButton.setToolTipText(org.openide.util.NbBundle.getMessage(LocalFilesPanel.class, "LocalFilesPanel.selectButton.toolTipText")); // NOI18N
        selectButton.setActionCommand(org.openide.util.NbBundle.getMessage(LocalFilesPanel.class, "LocalFilesPanel.selectButton.actionCommand")); // NOI18N
        selectButton.addActionListener(new java.awt.event.ActionListener() {
            public void actionPerformed(java.awt.event.ActionEvent evt) {
                selectButtonActionPerformed(evt);
            }
        });

        org.openide.awt.Mnemonics.setLocalizedText(infoLabel, org.openide.util.NbBundle.getMessage(LocalFilesPanel.class, "LocalFilesPanel.infoLabel.text")); // NOI18N

        org.openide.awt.Mnemonics.setLocalizedText(clearButton, org.openide.util.NbBundle.getMessage(LocalFilesPanel.class, "LocalFilesPanel.clearButton.text")); // NOI18N
        clearButton.setToolTipText(org.openide.util.NbBundle.getMessage(LocalFilesPanel.class, "LocalFilesPanel.clearButton.toolTipText")); // NOI18N
        clearButton.addActionListener(new java.awt.event.ActionListener() {
            public void actionPerformed(java.awt.event.ActionEvent evt) {
                clearButtonActionPerformed(evt);
            }
        });

        selectedPaths.setEditable(false);
        selectedPaths.setColumns(20);
        selectedPaths.setRows(5);
        selectedPaths.setToolTipText(org.openide.util.NbBundle.getMessage(LocalFilesPanel.class, "LocalFilesPanel.selectedPaths.toolTipText")); // NOI18N
        jScrollPane2.setViewportView(selectedPaths);

        errorLabel.setForeground(new java.awt.Color(255, 0, 0));
        org.openide.awt.Mnemonics.setLocalizedText(errorLabel, org.openide.util.NbBundle.getMessage(LocalFilesPanel.class, "LocalFilesPanel.errorLabel.text")); // NOI18N

        org.openide.awt.Mnemonics.setLocalizedText(jButton1, org.openide.util.NbBundle.getMessage(LocalFilesPanel.class, "LocalFilesPanel.jButton1.text")); // NOI18N
        jButton1.addActionListener(new java.awt.event.ActionListener() {
            public void actionPerformed(java.awt.event.ActionEvent evt) {
                jButton1ActionPerformed(evt);
            }
        });

        org.openide.awt.Mnemonics.setLocalizedText(displayNameLabel, org.openide.util.NbBundle.getMessage(LocalFilesPanel.class, "LocalFilesPanel.displayNameLabel.text")); // NOI18N

        javax.swing.GroupLayout layout = new javax.swing.GroupLayout(this);
        this.setLayout(layout);
        layout.setHorizontalGroup(
            layout.createParallelGroup(javax.swing.GroupLayout.Alignment.LEADING)
            .addGroup(javax.swing.GroupLayout.Alignment.TRAILING, layout.createSequentialGroup()
                .addGroup(layout.createParallelGroup(javax.swing.GroupLayout.Alignment.LEADING)
                    .addGroup(layout.createSequentialGroup()
                        .addComponent(infoLabel)
                        .addGap(0, 0, Short.MAX_VALUE))
                    .addComponent(jScrollPane2, javax.swing.GroupLayout.DEFAULT_SIZE, 389, Short.MAX_VALUE))
                .addPreferredGap(javax.swing.LayoutStyle.ComponentPlacement.RELATED)
                .addGroup(layout.createParallelGroup(javax.swing.GroupLayout.Alignment.LEADING, false)
                    .addComponent(selectButton, javax.swing.GroupLayout.DEFAULT_SIZE, javax.swing.GroupLayout.DEFAULT_SIZE, Short.MAX_VALUE)
                    .addComponent(clearButton, javax.swing.GroupLayout.DEFAULT_SIZE, 69, Short.MAX_VALUE))
                .addGap(2, 2, 2))
            .addGroup(layout.createSequentialGroup()
                .addGroup(layout.createParallelGroup(javax.swing.GroupLayout.Alignment.LEADING)
                    .addComponent(errorLabel)
                    .addGroup(layout.createSequentialGroup()
                        .addComponent(displayNameLabel)
                        .addPreferredGap(javax.swing.LayoutStyle.ComponentPlacement.UNRELATED)
                        .addComponent(jButton1)))
                .addContainerGap(javax.swing.GroupLayout.DEFAULT_SIZE, Short.MAX_VALUE))
        );
        layout.setVerticalGroup(
            layout.createParallelGroup(javax.swing.GroupLayout.Alignment.LEADING)
            .addGroup(layout.createSequentialGroup()
                .addComponent(infoLabel)
                .addPreferredGap(javax.swing.LayoutStyle.ComponentPlacement.RELATED)
                .addGroup(layout.createParallelGroup(javax.swing.GroupLayout.Alignment.TRAILING)
                    .addGroup(layout.createSequentialGroup()
                        .addComponent(selectButton)
                        .addGap(36, 36, 36)
                        .addComponent(clearButton))
                    .addComponent(jScrollPane2, javax.swing.GroupLayout.PREFERRED_SIZE, 82, javax.swing.GroupLayout.PREFERRED_SIZE))
                .addGap(18, 18, 18)
                .addGroup(layout.createParallelGroup(javax.swing.GroupLayout.Alignment.BASELINE)
                    .addComponent(jButton1, javax.swing.GroupLayout.PREFERRED_SIZE, 20, javax.swing.GroupLayout.PREFERRED_SIZE)
                    .addComponent(displayNameLabel))
                .addGap(13, 13, 13)
                .addComponent(errorLabel)
                .addGap(7, 7, 7))
        );
    }// </editor-fold>//GEN-END:initComponents

    private void selectButtonActionPerformed(java.awt.event.ActionEvent evt) {//GEN-FIRST:event_selectButtonActionPerformed
        int returnVal = localFileChooser.showOpenDialog(this);
        if (returnVal == JFileChooser.APPROVE_OPTION) {
            File[] files = localFileChooser.getSelectedFiles();
            for (File f : files) {
                currentFiles.add(f);
            }

            //update label
            StringBuilder allPaths = new StringBuilder();
            for (File f : currentFiles) {
                allPaths.append(f.getAbsolutePath()).append("\n");
            }
            this.selectedPaths.setText(allPaths.toString());
            this.selectedPaths.setToolTipText(allPaths.toString());
        }

        enableNext = !currentFiles.isEmpty();

        try {
            firePropertyChange(DataSourceProcessor.DSP_PANEL_EVENT.UPDATE_UI.toString(), false, true);
        } catch (Exception e) {
            logger.log(Level.SEVERE, "LocalFilesPanel listener threw exception", e); //NON-NLS
            MessageNotifyUtil.Notify.show(NbBundle.getMessage(this.getClass(), "LocalFilesPanel.moduleErr"),
                    NbBundle.getMessage(this.getClass(), "LocalFilesPanel.moduleErr.msg"),
                    MessageNotifyUtil.MessageType.ERROR);
        }
    }//GEN-LAST:event_selectButtonActionPerformed

    private void clearButtonActionPerformed(java.awt.event.ActionEvent evt) {//GEN-FIRST:event_clearButtonActionPerformed
        reset();

    }//GEN-LAST:event_clearButtonActionPerformed

    private void jButton1ActionPerformed(java.awt.event.ActionEvent evt) {//GEN-FIRST:event_jButton1ActionPerformed
        String displayName = JOptionPane.showInputDialog("New Display Name: ");
        if (displayName != null && !displayName.equals("")) {
            this.displayName = displayName;
            this.displayNameLabel.setText("Display Name: " + this.displayName);
        }
    }//GEN-LAST:event_jButton1ActionPerformed

    // Variables declaration - do not modify//GEN-BEGIN:variables
    private javax.swing.JButton clearButton;
    private javax.swing.JLabel displayNameLabel;
    private javax.swing.JLabel errorLabel;
    private javax.swing.JLabel infoLabel;
    private javax.swing.JButton jButton1;
    private javax.swing.JScrollPane jScrollPane1;
    private javax.swing.JScrollPane jScrollPane2;
    private javax.swing.JTextArea jTextArea1;
    private javax.swing.JFileChooser localFileChooser;
    private javax.swing.JButton selectButton;
    private javax.swing.JTextArea selectedPaths;
    // End of variables declaration//GEN-END:variables
}<|MERGE_RESOLUTION|>--- conflicted
+++ resolved
@@ -40,12 +40,8 @@
  */
 final class LocalFilesPanel extends JPanel {
 
-<<<<<<< HEAD
     private static final long serialVersionUID = 1L;
-    private Set<File> currentFiles = new TreeSet<>(); //keep currents in a set to disallow duplicates per add
-=======
     private final Set<File> currentFiles = new TreeSet<>(); //keep currents in a set to disallow duplicates per add
->>>>>>> 31795cec
     private boolean enableNext = false;
     private static LocalFilesPanel instance;
     private static final Logger logger = Logger.getLogger(LocalFilesPanel.class.getName());
