/*
 * Autopsy Forensic Browser
 *
 * Copyright 2012-2021 Basis Technology Corp.
 * Contact: carrier <at> sleuthkit <dot> org
 *
 * Licensed under the Apache License, Version 2.0 (the "License");
 * you may not use this file except in compliance with the License.
 * You may obtain a copy of the License at
 *
 *     http://www.apache.org/licenses/LICENSE-2.0
 *
 * Unless required by applicable law or agreed to in writing, software
 * distributed under the License is distributed on an "AS IS" BASIS,
 * WITHOUT WARRANTIES OR CONDITIONS OF ANY KIND, either express or implied.
 * See the License for the specific language governing permissions and
 * limitations under the License.
 */
package org.sleuthkit.autopsy.casemodule;

import org.sleuthkit.autopsy.featureaccess.FeatureAccessUtils;
import com.google.common.annotations.Beta;
import com.google.common.eventbus.Subscribe;
import com.google.common.util.concurrent.ThreadFactoryBuilder;
import org.sleuthkit.autopsy.casemodule.multiusercases.CaseNodeData;
import java.awt.Frame;
import java.awt.event.ActionEvent;
import java.awt.event.ActionListener;
import java.beans.PropertyChangeListener;
import java.beans.PropertyChangeSupport;
import java.io.File;
import java.lang.reflect.InvocationTargetException;
import java.nio.file.InvalidPathException;
import java.nio.file.Path;
import java.nio.file.Paths;
import java.sql.Connection;
import java.sql.DriverManager;
import java.sql.ResultSet;
import java.sql.SQLException;
import java.sql.Statement;
import java.text.SimpleDateFormat;
import java.util.Collection;
import java.util.Collections;
import java.util.Date;
import java.util.HashMap;
import java.util.HashSet;
import java.util.List;
import java.util.Map;
import java.util.Set;
import java.util.TimeZone;
import java.util.UUID;
import java.util.concurrent.CancellationException;
import java.util.concurrent.ExecutionException;
import java.util.concurrent.ExecutorService;
import java.util.concurrent.Executors;
import java.util.concurrent.Future;
import java.util.concurrent.ThreadFactory;
import java.util.concurrent.TimeUnit;
import java.util.logging.Level;
import java.util.stream.Collectors;
import java.util.stream.Stream;
import javax.annotation.concurrent.GuardedBy;
import javax.annotation.concurrent.ThreadSafe;
import javax.swing.JOptionPane;
import javax.swing.SwingUtilities;
import org.apache.commons.lang3.StringUtils;
import org.openide.util.Lookup;
import org.openide.util.NbBundle;
import org.openide.util.NbBundle.Messages;
import org.openide.util.actions.CallableSystemAction;
import org.openide.windows.WindowManager;
import org.sleuthkit.autopsy.actions.OpenOutputFolderAction;
import org.sleuthkit.autopsy.appservices.AutopsyService;
import org.sleuthkit.autopsy.appservices.AutopsyService.CaseContext;
import org.sleuthkit.autopsy.casemodule.CaseMetadata.CaseMetadataException;
import org.sleuthkit.autopsy.datasourcesummary.ui.DataSourceSummaryAction;
import org.sleuthkit.autopsy.casemodule.events.AddingDataSourceEvent;
import org.sleuthkit.autopsy.casemodule.events.AddingDataSourceFailedEvent;
import org.sleuthkit.autopsy.casemodule.events.BlackBoardArtifactTagAddedEvent;
import org.sleuthkit.autopsy.casemodule.events.BlackBoardArtifactTagDeletedEvent;
import org.sleuthkit.autopsy.casemodule.events.CommentChangedEvent;
import org.sleuthkit.autopsy.casemodule.events.ContentTagAddedEvent;
import org.sleuthkit.autopsy.casemodule.events.ContentTagDeletedEvent;
import org.sleuthkit.autopsy.casemodule.events.DataSourceAddedEvent;
import org.sleuthkit.autopsy.casemodule.events.DataSourceDeletedEvent;
import org.sleuthkit.autopsy.casemodule.events.DataSourceNameChangedEvent;
import org.sleuthkit.autopsy.casemodule.events.HostsAddedEvent;
import org.sleuthkit.autopsy.casemodule.events.HostsAddedToPersonEvent;
import org.sleuthkit.autopsy.casemodule.events.HostsUpdatedEvent;
import org.sleuthkit.autopsy.casemodule.events.HostsDeletedEvent;
import org.sleuthkit.autopsy.casemodule.events.HostsRemovedFromPersonEvent;
import org.sleuthkit.autopsy.casemodule.events.OsAccountsAddedEvent;
import org.sleuthkit.autopsy.casemodule.events.OsAccountsUpdatedEvent;
import org.sleuthkit.autopsy.casemodule.events.OsAccountsDeletedEvent;
import org.sleuthkit.autopsy.casemodule.events.PersonsAddedEvent;
import org.sleuthkit.autopsy.casemodule.events.PersonsUpdatedEvent;
import org.sleuthkit.autopsy.casemodule.events.PersonsDeletedEvent;
import org.sleuthkit.autopsy.casemodule.events.ReportAddedEvent;
import org.sleuthkit.autopsy.casemodule.multiusercases.CaseNodeData.CaseNodeDataException;
import org.sleuthkit.autopsy.casemodule.multiusercases.CoordinationServiceUtils;
import org.sleuthkit.autopsy.casemodule.services.Services;
import org.sleuthkit.autopsy.commonpropertiessearch.CommonAttributeSearchAction;
import org.sleuthkit.autopsy.communications.OpenCommVisualizationToolAction;
import org.sleuthkit.autopsy.coordinationservice.CoordinationService;
import org.sleuthkit.autopsy.coordinationservice.CoordinationService.CategoryNode;
import org.sleuthkit.autopsy.coordinationservice.CoordinationService.CoordinationServiceException;
import org.sleuthkit.autopsy.coordinationservice.CoordinationService.Lock;
import org.sleuthkit.autopsy.core.RuntimeProperties;
import org.sleuthkit.autopsy.core.UserPreferences;
import org.sleuthkit.autopsy.core.UserPreferencesException;
import org.sleuthkit.autopsy.corecomponentinterfaces.CoreComponentControl;
import org.sleuthkit.autopsy.coreutils.DriveUtils;
import org.sleuthkit.autopsy.coreutils.FileUtil;
import org.sleuthkit.autopsy.coreutils.Logger;
import org.sleuthkit.autopsy.coreutils.MessageNotifyUtil;
import org.sleuthkit.autopsy.coreutils.NetworkUtils;
import org.sleuthkit.autopsy.coreutils.PlatformUtil;
import org.sleuthkit.autopsy.coreutils.ThreadUtils;
import org.sleuthkit.autopsy.coreutils.TimeZoneUtils;
import org.sleuthkit.autopsy.coreutils.Version;
import org.sleuthkit.autopsy.datamodel.hosts.OpenHostsAction;
import org.sleuthkit.autopsy.directorytree.DirectoryTreeTopComponent;
import org.sleuthkit.autopsy.events.AutopsyEvent;
import org.sleuthkit.autopsy.events.AutopsyEventException;
import org.sleuthkit.autopsy.events.AutopsyEventPublisher;
import org.sleuthkit.autopsy.discovery.ui.OpenDiscoveryAction;
import org.sleuthkit.autopsy.ingest.IngestJob;
import org.sleuthkit.autopsy.ingest.IngestManager;
import org.sleuthkit.autopsy.ingest.IngestServices;
import org.sleuthkit.autopsy.ingest.ModuleDataEvent;
import org.sleuthkit.autopsy.keywordsearchservice.KeywordSearchService;
import org.sleuthkit.autopsy.keywordsearchservice.KeywordSearchServiceException;
import org.sleuthkit.autopsy.machinesettings.UserMachinePreferences;
import org.sleuthkit.autopsy.progress.LoggingProgressIndicator;
import org.sleuthkit.autopsy.progress.ModalDialogProgressIndicator;
import org.sleuthkit.autopsy.progress.ProgressIndicator;
import org.sleuthkit.autopsy.timeline.OpenTimelineAction;
import org.sleuthkit.autopsy.timeline.events.TimelineEventAddedEvent;
import org.sleuthkit.datamodel.Blackboard;
import org.sleuthkit.datamodel.BlackboardArtifact;
import org.sleuthkit.datamodel.BlackboardArtifactTag;
import org.sleuthkit.datamodel.CaseDbConnectionInfo;
import org.sleuthkit.datamodel.Content;
import org.sleuthkit.datamodel.ContentTag;
import org.sleuthkit.datamodel.DataSource;
import org.sleuthkit.datamodel.FileSystem;
import org.sleuthkit.datamodel.Host;
import org.sleuthkit.datamodel.Image;
import org.sleuthkit.datamodel.OsAccount;
import org.sleuthkit.datamodel.Person;
import org.sleuthkit.datamodel.Report;
import org.sleuthkit.datamodel.SleuthkitCase;
import org.sleuthkit.datamodel.TimelineManager;
import org.sleuthkit.datamodel.SleuthkitCaseAdminUtil;
import org.sleuthkit.datamodel.TskCoreException;
import org.sleuthkit.datamodel.TskDataException;
import org.sleuthkit.datamodel.TskEvent;
import org.sleuthkit.datamodel.TskUnsupportedSchemaVersionException;

/**
 * An Autopsy case. Currently, only one case at a time may be open.
 */
public class Case {

    private static final int CASE_LOCK_TIMEOUT_MINS = 1;
    private static final int CASE_RESOURCES_LOCK_TIMEOUT_HOURS = 1;
    private static final String APP_NAME = UserPreferences.getAppName();
    private static final String TEMP_FOLDER = "Temp";
    private static final String SINGLE_USER_CASE_DB_NAME = "autopsy.db";
    private static final String EVENT_CHANNEL_NAME = "%s-Case-Events"; //NON-NLS
    private static final String CACHE_FOLDER = "Cache"; //NON-NLS
    private static final String EXPORT_FOLDER = "Export"; //NON-NLS
    private static final String LOG_FOLDER = "Log"; //NON-NLS
    private static final String REPORTS_FOLDER = "Reports"; //NON-NLS
    private static final String CONFIG_FOLDER = "Config"; // NON-NLS
    private static final String MODULE_FOLDER = "ModuleOutput"; //NON-NLS
    private static final String CASE_ACTION_THREAD_NAME = "%s-case-action";
    private static final String CASE_RESOURCES_THREAD_NAME = "%s-manage-case-resources";
    private static final String NO_NODE_ERROR_MSG_FRAGMENT = "KeeperErrorCode = NoNode";
    private static final Logger logger = Logger.getLogger(Case.class.getName());
    private static final AutopsyEventPublisher eventPublisher = new AutopsyEventPublisher();
    private static final Object caseActionSerializationLock = new Object();
    private static Future<?> backgroundOpenFileSystemsFuture = null;
    private static final ExecutorService openFileSystemsExecutor
            = Executors.newSingleThreadExecutor(new ThreadFactoryBuilder().setNameFormat("case-open-file-systems-%d").build());
    private static volatile Frame mainFrame;
    private static volatile Case currentCase;
    private final CaseMetadata metadata;
    private volatile ExecutorService caseActionExecutor;
    private CoordinationService.Lock caseLock;
    private SleuthkitCase caseDb;
    private final SleuthkitEventListener sleuthkitEventListener;
    private CollaborationMonitor collaborationMonitor;
    private Services caseServices;
    
    private volatile boolean hasDataSource = false;
    private volatile boolean hasData = false;

    /*
     * Get a reference to the main window of the desktop application to use to
     * parent pop up dialogs and initialize the application name for use in
     * changing the main window title.
     */
    static {
        WindowManager.getDefault().invokeWhenUIReady(() -> {
            mainFrame = WindowManager.getDefault().getMainWindow();
        });
    }

    /**
     * An enumeration of case types.
     */
    public enum CaseType {

        SINGLE_USER_CASE("Single-user case"), //NON-NLS
        MULTI_USER_CASE("Multi-user case");   //NON-NLS

        private final String typeName;

        /**
         * Gets a case type from a case type name string.
         *
         * @param typeName The case type name string.
         *
         * @return
         */
        public static CaseType fromString(String typeName) {
            if (typeName != null) {
                for (CaseType c : CaseType.values()) {
                    if (typeName.equalsIgnoreCase(c.toString())) {
                        return c;
                    }
                }
            }
            return null;
        }

        /**
         * Gets the string representation of this case type.
         *
         * @return
         */
        @Override
        public String toString() {
            return typeName;
        }

        /**
         * Gets the localized display name for this case type.
         *
         * @return The display name.
         */
        @Messages({
            "Case_caseType_singleUser=Single-user case",
            "Case_caseType_multiUser=Multi-user case"
        })
        String getLocalizedDisplayName() {
            if (fromString(typeName) == SINGLE_USER_CASE) {
                return Bundle.Case_caseType_singleUser();
            } else {
                return Bundle.Case_caseType_multiUser();
            }
        }

        /**
         * Constructs a case type.
         *
         * @param typeName The type name.
         */
        private CaseType(String typeName) {
            this.typeName = typeName;
        }

        /**
         * Tests the equality of the type name of this case type with another
         * case type name.
         *
         * @param otherTypeName A case type name,
         *
         * @return True or false,
         *
         * @deprecated Do not use.
         */
        @Deprecated
        public boolean equalsName(String otherTypeName) {
            return (otherTypeName == null) ? false : typeName.equals(otherTypeName);
        }

    };

    /**
     * An enumeration of the case events (property change events) a case may
     * publish (fire).
     */
    public enum Events {

        /**
         * The name of the current case has changed. The old value of the
         * PropertyChangeEvent is the old case name (type: String), the new
         * value is the new case name (type: String).
         *
         * @deprecated CASE_DETAILS event should be used instead
         */
        @Deprecated
        NAME,
        /**
         * The number of the current case has changed. The old value of the
         * PropertyChangeEvent is the old case number (type: String), the new
         * value is the new case number (type: String).
         *
         * @deprecated CASE_DETAILS event should be used instead
         */
        @Deprecated
        NUMBER,
        /**
         * The examiner associated with the current case has changed. The old
         * value of the PropertyChangeEvent is the old examiner (type: String),
         * the new value is the new examiner (type: String).
         *
         * @deprecated CASE_DETAILS event should be used instead
         */
        @Deprecated
        EXAMINER,
        /**
         * An attempt to add a new data source to the current case is being
         * made. The old and new values of the PropertyChangeEvent are null.
         * Cast the PropertyChangeEvent to
         * org.sleuthkit.autopsy.casemodule.events.AddingDataSourceEvent to
         * access additional event data.
         */
        ADDING_DATA_SOURCE,
        /**
         * A failure to add a new data source to the current case has occurred.
         * The old and new values of the PropertyChangeEvent are null. Cast the
         * PropertyChangeEvent to
         * org.sleuthkit.autopsy.casemodule.events.AddingDataSourceFailedEvent
         * to access additional event data.
         */
        ADDING_DATA_SOURCE_FAILED,
        /**
         * A new data source or series of data sources have been added to the
         * current case. The old value of the PropertyChangeEvent is null, the
         * new value is the newly-added data source (type: Content). Cast the
         * PropertyChangeEvent to
         * org.sleuthkit.autopsy.casemodule.events.DataSourceAddedEvent to
         * access additional event data.
         */
        DATA_SOURCE_ADDED,
        /**
         * A data source has been deleted from the current case. The old value
         * of the PropertyChangeEvent is the object id of the data source that
         * was deleted (type: Long), the new value is null.
         */
        DATA_SOURCE_DELETED,
        /**
         * A data source's name has changed. The new value of the property
         * change event is the new name.
         */
        DATA_SOURCE_NAME_CHANGED,
        /**
         * The current case has changed.
         *
         * If a new case has been opened as the current case, the old value of
         * the PropertyChangeEvent is null, and the new value is the new case
         * (type: Case).
         *
         * If the current case has been closed, the old value of the
         * PropertyChangeEvent is the closed case (type: Case), and the new
         * value is null. IMPORTANT: Subscribers to this event should not call
         * isCaseOpen or getCurrentCase in the interval between a case closed
         * event and a case opened event. If there is any need for upon closing
         * interaction with a closed case, the case in the old value should be
         * used, and it should be done synchronously in the CURRENT_CASE event
         * handler.
         */
        CURRENT_CASE,
        /**
         * A report has been added to the current case. The old value of the
         * PropertyChangeEvent is null, the new value is the report (type:
         * Report).
         */
        REPORT_ADDED,
        /**
         * A report has been deleted from the current case. The old value of the
         * PropertyChangeEvent is the report (type: Report), the new value is
         * null.
         */
        REPORT_DELETED,
        /**
         * An artifact associated with the current case has been tagged. The old
         * value of the PropertyChangeEvent is null, the new value is the tag
         * (type: BlackBoardArtifactTag).
         */
        BLACKBOARD_ARTIFACT_TAG_ADDED,
        /**
         * A tag has been removed from an artifact associated with the current
         * case. The old value of the PropertyChangeEvent is the tag info (type:
         * BlackBoardArtifactTagDeletedEvent.DeletedBlackboardArtifactTagInfo),
         * the new value is null.
         */
        BLACKBOARD_ARTIFACT_TAG_DELETED,
        /**
         * Content associated with the current case has been tagged. The old
         * value of the PropertyChangeEvent is null, the new value is the tag
         * (type: ContentTag).
         */
        CONTENT_TAG_ADDED,
        /**
         * A tag has been removed from content associated with the current case.
         * The old value of the PropertyChangeEvent is is the tag info (type:
         * ContentTagDeletedEvent.DeletedContentTagInfo), the new value is null.
         */
        CONTENT_TAG_DELETED,
        /**
         * The case display name or an optional detail which can be provided
         * regarding a case has been changed. The optional details include the
         * case number, the examiner name, examiner phone, examiner email, and
         * the case notes.
         */
        CASE_DETAILS,
        /**
         * A tag definition has changed (e.g., description, known status). The
         * old value of the PropertyChangeEvent is the display name of the tag
         * definition that has changed.
         */
        TAG_DEFINITION_CHANGED,
        /**
         * An timeline event, such mac time or web activity was added to the
         * current case. The old value is null and the new value is the
         * TimelineEvent that was added.
         */
        TIMELINE_EVENT_ADDED,
        /*
         * An item in the central repository has had its comment modified. The
         * old value is null, the new value is string for current comment.
         */
        CR_COMMENT_CHANGED,
        /**
         * One or more OS accounts have been added to the case.
         */
        OS_ACCOUNTS_ADDED,
        /**
         * One or more OS accounts in the case have been updated.
         */
        OS_ACCOUNTS_UPDATED,
        /**
         * One or more OS accounts have been deleted from the case.
         */
        OS_ACCOUNTS_DELETED,
        /**
         * One or more hosts have been added to the case.
         */
        HOSTS_ADDED,
        /**
         * One or more hosts in the case have been updated.
         */
        HOSTS_UPDATED,
        /**
         * One or more hosts have been deleted from the case.
         */
        HOSTS_DELETED,
        /**
         * One or more persons have been added to the case.
         */
        PERSONS_ADDED,
        /**
         * One or more persons in the case have been updated.
         */
        PERSONS_UPDATED,
        /**
         * One or more persons been deleted from the case.
         */
        PERSONS_DELETED,
        /**
         * One or more hosts have been added to a person.
         */
        HOSTS_ADDED_TO_PERSON, 
        /**
         * One or more hosts have been removed from a person.
         */
        HOSTS_REMOVED_FROM_PERSON;
        
    };

    /**
     * An instance of this class is registered as a listener on the event bus
     * associated with the case database so that selected SleuthKit layer
     * application events can be published as Autopsy application events.
     */
    private final class SleuthkitEventListener {

        @Subscribe
        public void publishTimelineEventAddedEvent(TimelineManager.TimelineEventAddedEvent event) {
            eventPublisher.publish(new TimelineEventAddedEvent(event));
        }

        @SuppressWarnings("deprecation")
        @Subscribe
        public void publishArtifactsPostedEvent(Blackboard.ArtifactsPostedEvent event) {
            for (BlackboardArtifact.Type artifactType : event.getArtifactTypes()) {
                /*
                 * IngestServices.fireModuleDataEvent is deprecated to
                 * discourage ingest module writers from using it (they should
                 * use org.sleuthkit.datamodel.Blackboard.postArtifact(s)
                 * instead), but a way to publish
                 * Blackboard.ArtifactsPostedEvents from the SleuthKit layer as
                 * Autopsy ModuleDataEvents is still needed.
                 */
                IngestServices.getInstance().fireModuleDataEvent(new ModuleDataEvent(
                        event.getModuleName(),
                        artifactType,
                        event.getArtifacts(artifactType)));
            }
        }

        @Subscribe
<<<<<<< HEAD
        public void publishOsAccountAddedEvent(TskEvent.OsAccountsAddedTskEvent event) {
            hasData = true;
            for (OsAccount account : event.getOsAcounts()) {
                eventPublisher.publish(new OsAccountAddedEvent(account));
            }
=======
        public void publishOsAccountsAddedEvent(TskEvent.OsAccountsAddedTskEvent event) {           
            eventPublisher.publish(new OsAccountsAddedEvent(event.getOsAcounts()));
>>>>>>> 0685c993
        }

        @Subscribe
        public void publishOsAccountsUpdatedEvent(TskEvent.OsAccountsUpdatedTskEvent event) {
            eventPublisher.publish(new OsAccountsUpdatedEvent(event.getOsAcounts()));
        }

        @Subscribe
<<<<<<< HEAD
        public void publishOsAccountDeletedEvent(TskEvent.OsAccountsDeletedTskEvent event) {
            try {
                hasData = dbHasData();
            } catch (TskCoreException ex) {
                logger.log(Level.SEVERE, "Unable to retrieve the hasData status from the db", ex);
            }
            
            for (Long accountId : event.getOsAcountObjectIds()) {
                eventPublisher.publish(new OsAccountDeletedEvent(accountId));
            }
=======
        public void publishOsAccountsDeletedEvent(TskEvent.OsAccountsDeletedTskEvent event) {
            eventPublisher.publish(new OsAccountsDeletedEvent(event.getOsAccountObjectIds()));
>>>>>>> 0685c993
        }

        /**
         * Publishes an autopsy event from the sleuthkit HostAddedEvent
         * indicating that hosts have been created.
         *
         * @param event The sleuthkit event for the creation of hosts.
         */
        @Subscribe
        public void publishHostsAddedEvent(TskEvent.HostsAddedTskEvent event) {
<<<<<<< HEAD
            hasData = true;
            eventPublisher.publish(new HostsAddedEvent(
                    event == null ? Collections.emptyList() : event.getHosts()));
=======
            eventPublisher.publish(new HostsAddedEvent(event.getHosts()));
>>>>>>> 0685c993
        }

        /**
         * Publishes an autopsy event from the sleuthkit HostUpdateEvent
         * indicating that hosts have been updated.
         *
         * @param event The sleuthkit event for the updating of hosts.
         */
        @Subscribe
        public void publishHostsUpdatedEvent(TskEvent.HostsUpdatedTskEvent event) {
            eventPublisher.publish(new HostsUpdatedEvent(event.getHosts()));
        }

        /**
         * Publishes an autopsy event from the sleuthkit HostDeletedEvent
         * indicating that hosts have been deleted.
         *
         * @param event The sleuthkit event for the deleting of hosts.
         */
        @Subscribe
        public void publishHostsDeletedEvent(TskEvent.HostsDeletedTskEvent event) {
<<<<<<< HEAD
            try {
                hasData = dbHasData();
            } catch (TskCoreException ex) {
                logger.log(Level.SEVERE, "Unable to retrieve the hasData status from the db", ex);
            }
            
            eventPublisher.publish(new HostsRemovedEvent(
                    event == null ? Collections.emptyList() : event.getHosts()));
=======
            eventPublisher.publish(new HostsDeletedEvent(event.getHostIds()));
>>>>>>> 0685c993
        }

        /**
         * Publishes an autopsy event from the sleuthkit PersonAddedEvent
         * indicating that persons have been created.
         *
         * @param event The sleuthkit event for the creation of persons.
         */
        @Subscribe
        public void publishPersonsAddedEvent(TskEvent.PersonsAddedTskEvent event) {
            eventPublisher.publish(new PersonsAddedEvent(event.getPersons()));
        }

        /**
         * Publishes an autopsy event from the sleuthkit PersonChangedEvent
         * indicating that persons have been updated.
         *
         * @param event The sleuthkit event for the updating of persons.
         */
        @Subscribe
        public void publishPersonsUpdatedEvent(TskEvent.PersonsUpdatedTskEvent event) {
            eventPublisher.publish(new PersonsUpdatedEvent(event.getPersons()));
        }

        /**
         * Publishes an autopsy event from the sleuthkit PersonDeletedEvent
         * indicating that persons have been deleted.
         *
         * @param event The sleuthkit event for the deleting of persons.
         */
        @Subscribe
        public void publishPersonsDeletedEvent(TskEvent.PersonsDeletedTskEvent event) {
            eventPublisher.publish(new PersonsDeletedEvent(event.getPersonIds()));
        }
        
        @Subscribe
        public void publishHostsAddedToPersonEvent(TskEvent.HostsAddedToPersonTskEvent event) {
            eventPublisher.publish(new HostsAddedToPersonEvent(event.getPerson(), event.getHosts()));            
        }
        
        @Subscribe 
        public void publisHostsRemovedFromPersonEvent(TskEvent.HostsRemovedFromPersonTskEvent event) {
            eventPublisher.publish(new HostsRemovedFromPersonEvent(event.getPerson(), event.getHostIds()));            
        }
        
    }

    /**
     * Adds a subscriber to all case events. To subscribe to only specific
     * events, use one of the overloads of addEventSubscriber.
     *
     * @param listener The subscriber (PropertyChangeListener) to add.
     */
    public static void addPropertyChangeListener(PropertyChangeListener listener) {
        addEventSubscriber(Stream.of(Events.values())
                .map(Events::toString)
                .collect(Collectors.toSet()), listener);
    }

    /**
     * Removes a subscriber to all case events. To remove a subscription to only
     * specific events, use one of the overloads of removeEventSubscriber.
     *
     * @param listener The subscriber (PropertyChangeListener) to remove.
     */
    public static void removePropertyChangeListener(PropertyChangeListener listener) {
        removeEventSubscriber(Stream.of(Events.values())
                .map(Events::toString)
                .collect(Collectors.toSet()), listener);
    }

    /**
     * Adds a subscriber to specific case events.
     *
     * @param eventNames The events the subscriber is interested in.
     * @param subscriber The subscriber (PropertyChangeListener) to add.
     *
     * @deprecated Use addEventTypeSubscriber instead.
     */
    @Deprecated
    public static void addEventSubscriber(Set<String> eventNames, PropertyChangeListener subscriber) {
        eventPublisher.addSubscriber(eventNames, subscriber);
    }

    /**
     * Adds a subscriber to specific case events.
     *
     * @param eventTypes The events the subscriber is interested in.
     * @param subscriber The subscriber (PropertyChangeListener) to add.
     */
    public static void addEventTypeSubscriber(Set<Events> eventTypes, PropertyChangeListener subscriber) {
        eventTypes.forEach((Events event) -> {
            eventPublisher.addSubscriber(event.toString(), subscriber);
        });
    }

    /**
     * Adds a subscriber to specific case events.
     *
     * @param eventName  The event the subscriber is interested in.
     * @param subscriber The subscriber (PropertyChangeListener) to add.
     *
     * @deprecated Use addEventTypeSubscriber instead.
     */
    @Deprecated
    public static void addEventSubscriber(String eventName, PropertyChangeListener subscriber) {
        eventPublisher.addSubscriber(eventName, subscriber);
    }

    /**
     * Removes a subscriber to specific case events.
     *
     * @param eventName  The event the subscriber is no longer interested in.
     * @param subscriber The subscriber (PropertyChangeListener) to remove.
     */
    public static void removeEventSubscriber(String eventName, PropertyChangeListener subscriber) {
        eventPublisher.removeSubscriber(eventName, subscriber);
    }

    /**
     * Removes a subscriber to specific case events.
     *
     * @param eventNames The event the subscriber is no longer interested in.
     * @param subscriber The subscriber (PropertyChangeListener) to remove.
     */
    public static void removeEventSubscriber(Set<String> eventNames, PropertyChangeListener subscriber) {
        eventPublisher.removeSubscriber(eventNames, subscriber);
    }

    /**
     * Removes a subscriber to specific case events.
     *
     * @param eventTypes The events the subscriber is no longer interested in.
     * @param subscriber The subscriber (PropertyChangeListener) to remove.
     */
    public static void removeEventTypeSubscriber(Set<Events> eventTypes, PropertyChangeListener subscriber) {
        eventTypes.forEach((Events event) -> {
            eventPublisher.removeSubscriber(event.toString(), subscriber);
        });
    }

    /**
     * Checks if a case display name is valid, i.e., does not include any
     * characters that cannot be used in file names.
     *
     * @param caseName The candidate case name.
     *
     * @return True or false.
     */
    public static boolean isValidName(String caseName) {
        return !(caseName.contains("\\") || caseName.contains("/") || caseName.contains(":")
                || caseName.contains("*") || caseName.contains("?") || caseName.contains("\"")
                || caseName.contains("<") || caseName.contains(">") || caseName.contains("|"));
    }

    /**
     * Creates a new case and makes it the current case.
     *
     * IMPORTANT: This method should not be called in the event dispatch thread
     * (EDT).
     *
     * @param caseDir         The full path of the case directory. The directory
     *                        will be created if it doesn't already exist; if it
     *                        exists, it is ASSUMED it was created by calling
     *                        createCaseDirectory.
     * @param caseDisplayName The display name of case, which may be changed
     *                        later by the user.
     * @param caseNumber      The case number, can be the empty string.
     * @param examiner        The examiner to associate with the case, can be
     *                        the empty string.
     * @param caseType        The type of case (single-user or multi-user).
     *
     * @throws CaseActionException          If there is a problem creating the
     *                                      case.
     * @throws CaseActionCancelledException If creating the case is cancelled.
     *
     * @deprecated use createAsCurrentCase(CaseType caseType, String caseDir,
     * CaseDetails caseDetails) instead
     */
    @Deprecated
    public static void createAsCurrentCase(String caseDir, String caseDisplayName, String caseNumber, String examiner, CaseType caseType) throws CaseActionException, CaseActionCancelledException {
        createAsCurrentCase(caseType, caseDir, new CaseDetails(caseDisplayName, caseNumber, examiner, "", "", ""));
    }

    /**
     * Creates a new case and makes it the current case.
     *
     * IMPORTANT: This method should not be called in the event dispatch thread
     * (EDT).
     *
     * @param caseDir     The full path of the case directory. The directory
     *                    will be created if it doesn't already exist; if it
     *                    exists, it is ASSUMED it was created by calling
     *                    createCaseDirectory.
     * @param caseType    The type of case (single-user or multi-user).
     * @param caseDetails Contains the modifiable details of the case such as
     *                    the case display name, the case number, and the
     *                    examiner related data.
     *
     * @throws CaseActionException          If there is a problem creating the
     *                                      case.
     * @throws CaseActionCancelledException If creating the case is cancelled.
     */
    @Messages({
        "Case.exceptionMessage.emptyCaseName=Must specify a case name.",
        "Case.exceptionMessage.emptyCaseDir=Must specify a case directory path."
    })
    public static void createAsCurrentCase(CaseType caseType, String caseDir, CaseDetails caseDetails) throws CaseActionException, CaseActionCancelledException {
        if (caseDetails.getCaseDisplayName().isEmpty()) {
            throw new CaseActionException(Bundle.Case_exceptionMessage_emptyCaseName());
        }
        if (caseDir.isEmpty()) {
            throw new CaseActionException(Bundle.Case_exceptionMessage_emptyCaseDir());
        }
        openAsCurrentCase(new Case(caseType, caseDir, caseDetails), true);
    }

    /**
     * Opens an existing case and makes it the current case.
     *
     * IMPORTANT: This method should not be called in the event dispatch thread
     * (EDT).
     *
     * @param caseMetadataFilePath The path of the case metadata (.aut) file.
     *
     * @throws CaseActionException If there is a problem opening the case. The
     *                             exception will have a user-friendly message
     *                             and may be a wrapper for a lower-level
     *                             exception.
     */
    @Messages({
        "# {0} - exception message", "Case.exceptionMessage.failedToReadMetadata=Failed to read case metadata:\n{0}.",
        "Case.exceptionMessage.cannotOpenMultiUserCaseNoSettings=Multi-user settings are missing (see Tools, Options, Multi-user tab), cannot open a multi-user case."
    })
    public static void openAsCurrentCase(String caseMetadataFilePath) throws CaseActionException {
        CaseMetadata metadata;
        try {
            metadata = new CaseMetadata(Paths.get(caseMetadataFilePath));
        } catch (CaseMetadataException ex) {
            throw new CaseActionException(Bundle.Case_exceptionMessage_failedToReadMetadata(ex.getLocalizedMessage()), ex);
        }
        if (CaseType.MULTI_USER_CASE == metadata.getCaseType() && !UserPreferences.getIsMultiUserModeEnabled()) {
            throw new CaseActionException(Bundle.Case_exceptionMessage_cannotOpenMultiUserCaseNoSettings());
        }
        openAsCurrentCase(new Case(metadata), false);
    }

    /**
     * Checks if a case, the current case, is open at the time it is called.
     *
     * @return True or false.
     */
    public static boolean isCaseOpen() {
        return currentCase != null;
    }

    /**
     * Gets the current case. This method should only be called by clients that
     * can be sure a case is currently open. Some examples of suitable clients
     * are data source processors, ingest modules, and report modules.
     *
     * @return The current case.
     */
    public static Case getCurrentCase() {
        try {
            return getCurrentCaseThrows();
        } catch (NoCurrentCaseException ex) {
            /*
             * Throw a runtime exception, since this is a programming error.
             */
            throw new IllegalStateException(NbBundle.getMessage(Case.class, "Case.getCurCase.exception.noneOpen"), ex);
        }
    }

    /**
     * Gets the current case, if there is one, or throws an exception if there
     * is no current case. This method should only be called by methods known to
     * run in threads where it is possible that another thread has closed the
     * current case. The exception provides some protection from the
     * consequences of the race condition between the calling thread and a case
     * closing thread, but it is not fool-proof. Background threads calling this
     * method should put all operations in an exception firewall with a try and
     * catch-all block to handle the possibility of bad timing.
     *
     * @return The current case.
     *
     * @throws NoCurrentCaseException if there is no current case.
     */
    public static Case getCurrentCaseThrows() throws NoCurrentCaseException {
        /*
         * TODO (JIRA-3825): Introduce a reference counting scheme for this get
         * case method.
         */
        Case openCase = currentCase;
        if (openCase == null) {
            throw new NoCurrentCaseException(NbBundle.getMessage(Case.class, "Case.getCurCase.exception.noneOpen"));
        } else {
            return openCase;
        }
    }

    /**
     * Closes the current case.
     *
     * @throws CaseActionException If there is a problem closing the case. The
     *                             exception will have a user-friendly message
     *                             and may be a wrapper for a lower-level
     *                             exception.
     */
    @Messages({
        "# {0} - exception message", "Case.closeException.couldNotCloseCase=Error closing case: {0}",
        "Case.progressIndicatorTitle.closingCase=Closing Case"
    })
    public static void closeCurrentCase() throws CaseActionException {
        synchronized (caseActionSerializationLock) {
            if (null == currentCase) {
                return;
            }
            Case closedCase = currentCase;
            try {
                eventPublisher.publishLocally(new AutopsyEvent(Events.CURRENT_CASE.toString(), closedCase, null));
                logger.log(Level.INFO, "Closing current case {0} ({1}) in {2}", new Object[]{closedCase.getDisplayName(), closedCase.getName(), closedCase.getCaseDirectory()}); //NON-NLS
                closedCase.doCloseCaseAction();
                logger.log(Level.INFO, "Closed current case {0} ({1}) in {2}", new Object[]{closedCase.getDisplayName(), closedCase.getName(), closedCase.getCaseDirectory()}); //NON-NLS
            } catch (CaseActionException ex) {
                logger.log(Level.SEVERE, String.format("Error closing current case %s (%s) in %s", closedCase.getDisplayName(), closedCase.getName(), closedCase.getCaseDirectory()), ex); //NON-NLS                
                throw ex;
            } finally {
                currentCase = null;
                if (RuntimeProperties.runningWithGUI()) {
                    updateGUIForCaseClosed();
                }
            }
        }
    }

    /**
     * Deletes the current case.
     *
     * @throws CaseActionException If there is a problem deleting the case. The
     *                             exception will have a user-friendly message
     *                             and may be a wrapper for a lower-level
     *                             exception.
     */
    public static void deleteCurrentCase() throws CaseActionException {
        synchronized (caseActionSerializationLock) {
            if (null == currentCase) {
                return;
            }
            CaseMetadata metadata = currentCase.getMetadata();
            closeCurrentCase();
            deleteCase(metadata);
        }
    }

    /**
     * Deletes a data source from the current case.
     *
     * @param dataSourceObjectID The object ID of the data source to delete.
     *
     * @throws CaseActionException If there is a problem deleting the case. The
     *                             exception will have a user-friendly message
     *                             and may be a wrapper for a lower-level
     *                             exception.
     */
    @Messages({
        "Case.progressIndicatorTitle.deletingDataSource=Removing Data Source"
    })
    static void deleteDataSourceFromCurrentCase(Long dataSourceObjectID) throws CaseActionException {
        synchronized (caseActionSerializationLock) {
            if (null == currentCase) {
                return;
            }

            /*
             * Close the current case to release the shared case lock.
             */
            CaseMetadata caseMetadata = currentCase.getMetadata();
            closeCurrentCase();

            /*
             * Re-open the case with an exclusive case lock, delete the data
             * source, and close the case again, releasing the exclusive case
             * lock.
             */
            Case theCase = new Case(caseMetadata);
            theCase.doOpenCaseAction(Bundle.Case_progressIndicatorTitle_deletingDataSource(), theCase::deleteDataSource, CaseLockType.EXCLUSIVE, false, dataSourceObjectID);

            /*
             * Re-open the case with a shared case lock.
             */
            openAsCurrentCase(new Case(caseMetadata), false);
        }
    }

    /**
     * Deletes a case. The case to be deleted must not be the "current case."
     * Deleting the current case must be done by calling Case.deleteCurrentCase.
     *
     * @param metadata The case metadata.
     *
     * @throws CaseActionException If there were one or more errors deleting the
     *                             case. The exception will have a user-friendly
     *                             message and may be a wrapper for a
     *                             lower-level exception.
     */
    @Messages({
        "Case.progressIndicatorTitle.deletingCase=Deleting Case",
        "Case.exceptionMessage.cannotDeleteCurrentCase=Cannot delete current case, it must be closed first.",
        "# {0} - case display name", "Case.exceptionMessage.deletionInterrupted=Deletion of the case {0} was cancelled."
    })
    public static void deleteCase(CaseMetadata metadata) throws CaseActionException {
        synchronized (caseActionSerializationLock) {
            if (null != currentCase) {
                throw new CaseActionException(Bundle.Case_exceptionMessage_cannotDeleteCurrentCase());
            }
        }

        ProgressIndicator progressIndicator;
        if (RuntimeProperties.runningWithGUI()) {
            progressIndicator = new ModalDialogProgressIndicator(mainFrame, Bundle.Case_progressIndicatorTitle_deletingCase());
        } else {
            progressIndicator = new LoggingProgressIndicator();
        }
        progressIndicator.start(Bundle.Case_progressMessage_preparing());
        try {
            if (CaseType.SINGLE_USER_CASE == metadata.getCaseType()) {
                deleteSingleUserCase(metadata, progressIndicator);
            } else {
                try {
                    deleteMultiUserCase(metadata, progressIndicator);
                } catch (InterruptedException ex) {
                    /*
                     * Note that task cancellation is not currently supported
                     * for this code path, so this catch block is not expected
                     * to be executed.
                     */
                    throw new CaseActionException(Bundle.Case_exceptionMessage_deletionInterrupted(metadata.getCaseDisplayName()), ex);
                }
            }
        } finally {
            progressIndicator.finish();
        }
    }

    /**
     * Opens a new or existing case as the current case.
     *
     * @param newCurrentCase The case.
     * @param isNewCase      True for a new case, false otherwise.
     *
     * @throws CaseActionException          If there is a problem creating the
     *                                      case.
     * @throws CaseActionCancelledException If creating the case is cancelled.
     */
    @Messages({
        "Case.progressIndicatorTitle.creatingCase=Creating Case",
        "Case.progressIndicatorTitle.openingCase=Opening Case",
        "Case.exceptionMessage.cannotLocateMainWindow=Cannot locate main application window"
    })
    private static void openAsCurrentCase(Case newCurrentCase, boolean isNewCase) throws CaseActionException, CaseActionCancelledException {
        synchronized (caseActionSerializationLock) {
            if (null != currentCase) {
                try {
                    closeCurrentCase();
                } catch (CaseActionException ex) {
                    /*
                     * Notify the user and continue (the error has already been
                     * logged in closeCurrentCase.
                     */
                    MessageNotifyUtil.Message.error(ex.getLocalizedMessage());
                }
            }
            try {
                logger.log(Level.INFO, "Opening {0} ({1}) in {2} as the current case", new Object[]{newCurrentCase.getDisplayName(), newCurrentCase.getName(), newCurrentCase.getCaseDirectory()}); //NON-NLS
                String progressIndicatorTitle;
                CaseAction<ProgressIndicator, Object, Void> openCaseAction;
                if (isNewCase) {
                    progressIndicatorTitle = Bundle.Case_progressIndicatorTitle_creatingCase();
                    openCaseAction = newCurrentCase::create;
                } else {
                    progressIndicatorTitle = Bundle.Case_progressIndicatorTitle_openingCase();
                    openCaseAction = newCurrentCase::open;
                }
                newCurrentCase.doOpenCaseAction(progressIndicatorTitle, openCaseAction, CaseLockType.SHARED, true, null);
                currentCase = newCurrentCase;
                logger.log(Level.INFO, "Opened {0} ({1}) in {2} as the current case", new Object[]{newCurrentCase.getDisplayName(), newCurrentCase.getName(), newCurrentCase.getCaseDirectory()}); //NON-NLS
                if (RuntimeProperties.runningWithGUI()) {
                    updateGUIForCaseOpened(newCurrentCase);
                }
                eventPublisher.publishLocally(new AutopsyEvent(Events.CURRENT_CASE.toString(), null, currentCase));
            } catch (CaseActionCancelledException ex) {
                logger.log(Level.INFO, String.format("Cancelled opening %s (%s) in %s as the current case", newCurrentCase.getDisplayName(), newCurrentCase.getName(), newCurrentCase.getCaseDirectory())); //NON-NLS                
                throw ex;
            } catch (CaseActionException ex) {
                logger.log(Level.SEVERE, String.format("Error opening %s (%s) in %s as the current case", newCurrentCase.getDisplayName(), newCurrentCase.getName(), newCurrentCase.getCaseDirectory()), ex); //NON-NLS                
                throw ex;
            }
        }
    }

    /**
     * Transforms a case display name into a unique case name that can be used
     * to identify the case even if the display name is changed.
     *
     * @param caseDisplayName A case display name.
     *
     * @return The unique case name.
     */
    private static String displayNameToUniqueName(String caseDisplayName) {
        /*
         * Replace all non-ASCII characters.
         */
        String uniqueCaseName = caseDisplayName.replaceAll("[^\\p{ASCII}]", "_"); //NON-NLS

        /*
         * Replace all control characters.
         */
        uniqueCaseName = uniqueCaseName.replaceAll("[\\p{Cntrl}]", "_"); //NON-NLS

        /*
         * Replace /, \, :, ?, space, ' ".
         */
        uniqueCaseName = uniqueCaseName.replaceAll("[ /?:'\"\\\\]", "_"); //NON-NLS

        /*
         * Make it all lowercase.
         */
        uniqueCaseName = uniqueCaseName.toLowerCase();

        /*
         * Add a time stamp for uniqueness.
         */
        SimpleDateFormat dateFormat = new SimpleDateFormat("yyyyMMdd_HHmmss");
        Date date = new Date();
        uniqueCaseName = uniqueCaseName + "_" + dateFormat.format(date);

        return uniqueCaseName;
    }

    /**
     * Creates a case directory and its subdirectories.
     *
     * @param caseDirPath Path to the case directory (typically base + case
     *                    name).
     * @param caseType    The type of case, single-user or multi-user.
     *
     * @throws CaseActionException throw if could not create the case dir
     */
    public static void createCaseDirectory(String caseDirPath, CaseType caseType) throws CaseActionException {
        /*
         * Check the case directory path and permissions. The case directory may
         * already exist.
         */
        File caseDir = new File(caseDirPath);
        if (caseDir.exists()) {
            if (caseDir.isFile()) {
                throw new CaseActionException(NbBundle.getMessage(Case.class, "Case.createCaseDir.exception.existNotDir", caseDirPath));
            } else if (!caseDir.canRead() || !caseDir.canWrite()) {
                throw new CaseActionException(NbBundle.getMessage(Case.class, "Case.createCaseDir.exception.existCantRW", caseDirPath));
            }
        }

        /*
         * Create the case directory, if it does not already exist.
         */
        if (!caseDir.mkdirs()) {
            throw new CaseActionException(NbBundle.getMessage(Case.class, "Case.createCaseDir.exception.cantCreate", caseDirPath));
        }

        /*
         * Create the subdirectories of the case directory, if they do not
         * already exist. Note that multi-user cases get an extra layer of
         * subdirectories, one subdirectory per application host machine.
         */
        String hostPathComponent = "";
        if (caseType == CaseType.MULTI_USER_CASE) {
            hostPathComponent = File.separator + NetworkUtils.getLocalHostName();
        }

        Path exportDir = Paths.get(caseDirPath, hostPathComponent, EXPORT_FOLDER);
        if (!exportDir.toFile().mkdirs()) {
            throw new CaseActionException(NbBundle.getMessage(Case.class, "Case.createCaseDir.exception.cantCreateCaseDir", exportDir));
        }

        Path logsDir = Paths.get(caseDirPath, hostPathComponent, LOG_FOLDER);
        if (!logsDir.toFile().mkdirs()) {
            throw new CaseActionException(NbBundle.getMessage(Case.class, "Case.createCaseDir.exception.cantCreateCaseDir", logsDir));
        }

        Path cacheDir = Paths.get(caseDirPath, hostPathComponent, CACHE_FOLDER);
        if (!cacheDir.toFile().mkdirs()) {
            throw new CaseActionException(NbBundle.getMessage(Case.class, "Case.createCaseDir.exception.cantCreateCaseDir", cacheDir));
        }

        Path moduleOutputDir = Paths.get(caseDirPath, hostPathComponent, MODULE_FOLDER);
        if (!moduleOutputDir.toFile().mkdirs()) {
            throw new CaseActionException(NbBundle.getMessage(Case.class, "Case.createCaseDir.exception.cantCreateModDir", moduleOutputDir));
        }

        Path reportsDir = Paths.get(caseDirPath, hostPathComponent, REPORTS_FOLDER);
        if (!reportsDir.toFile().mkdirs()) {
            throw new CaseActionException(NbBundle.getMessage(Case.class, "Case.createCaseDir.exception.cantCreateReportsDir", reportsDir));
        }
    }

    /**
     * Gets the paths of data sources that are images.
     *
     * @param db A case database.
     *
     * @return A mapping of object ids to image paths.
     */
    static Map<Long, String> getImagePaths(SleuthkitCase db) {
        Map<Long, String> imgPaths = new HashMap<>();
        try {
            Map<Long, List<String>> imgPathsList = db.getImagePaths();
            for (Map.Entry<Long, List<String>> entry : imgPathsList.entrySet()) {
                if (entry.getValue().size() > 0) {
                    imgPaths.put(entry.getKey(), entry.getValue().get(0));
                }
            }
        } catch (TskCoreException ex) {
            logger.log(Level.SEVERE, "Error getting image paths", ex); //NON-NLS
        }
        return imgPaths;
    }

    /**
     * Acquires an exclusive case resources lock.
     *
     * @param caseDir The full path of the case directory.
     *
     * @return The lock or null if the lock could not be acquired.
     *
     * @throws CaseActionException with a user-friendly message if the lock
     *                             cannot be acquired due to an exception.
     */
    @Messages({
        "Case.creationException.couldNotAcquireResourcesLock=Failed to get lock on case resources"
    })
    private static CoordinationService.Lock acquireCaseResourcesLock(String caseDir) throws CaseActionException {
        try {
            Path caseDirPath = Paths.get(caseDir);
            String resourcesNodeName = CoordinationServiceUtils.getCaseResourcesNodePath(caseDirPath);
            Lock lock = CoordinationService.getInstance().tryGetExclusiveLock(CategoryNode.CASES, resourcesNodeName, CASE_RESOURCES_LOCK_TIMEOUT_HOURS, TimeUnit.HOURS);
            return lock;
        } catch (InterruptedException ex) {
            throw new CaseActionCancelledException(Bundle.Case_exceptionMessage_cancelled());
        } catch (CoordinationServiceException ex) {
            throw new CaseActionException(Bundle.Case_creationException_couldNotAcquireResourcesLock(), ex);
        }
    }

    private static String getNameForTitle() {
        //Method should become unnecessary once technical debt story 3334 is done.
        if (UserPreferences.getAppName().equals(Version.getName())) {
            //Available version number is version number for this application
            return String.format("%s %s", UserPreferences.getAppName(), Version.getVersion());
        } else {
            return UserPreferences.getAppName();
        }
    }

    /**
     * Update the GUI to to reflect the current case.
     */
    private static void updateGUIForCaseOpened(Case newCurrentCase) {                  
                /*
                 * If the case database was upgraded for a new schema and a
                 * backup database was created, notify the user.
                 */
                SleuthkitCase caseDb = newCurrentCase.getSleuthkitCase();
                String backupDbPath = caseDb.getBackupDatabasePath();
                if (null != backupDbPath) {
                    JOptionPane.showMessageDialog(
                            mainFrame,
                            NbBundle.getMessage(Case.class, "Case.open.msgDlg.updated.msg", backupDbPath),
                            NbBundle.getMessage(Case.class, "Case.open.msgDlg.updated.title"),
                            JOptionPane.INFORMATION_MESSAGE);
                }

                /*
                 * Look for the files for the data sources listed in the case
                 * database and give the user the opportunity to locate any that
                 * are missing.
                 */
                Map<Long, String> imgPaths = getImagePaths(caseDb);
                for (Map.Entry<Long, String> entry : imgPaths.entrySet()) {
                    long obj_id = entry.getKey();
                    String path = entry.getValue();
                    boolean fileExists = (new File(path).isFile() || DriveUtils.driveExists(path));
                    if (!fileExists) {
                        try {
                            // Using invokeAndWait means that the dialog will
                            // open on the EDT but this thread will wait for an 
                            // answer. Using invokeLater would cause this loop to
                            // end before all of the dialogs appeared.  
                            SwingUtilities.invokeAndWait(new Runnable() {
                                @Override
                                public void run() {
                                    int response = JOptionPane.showConfirmDialog(
                                    mainFrame,
                                    NbBundle.getMessage(Case.class, "Case.checkImgExist.confDlg.doesntExist.msg", path),
                                    NbBundle.getMessage(Case.class, "Case.checkImgExist.confDlg.doesntExist.title"),
                                    JOptionPane.YES_NO_OPTION);
                                    if (response == JOptionPane.YES_OPTION) {
                                        MissingImageDialog.makeDialog(obj_id, caseDb);
                                    } else {
                                        logger.log(Level.SEVERE, "User proceeding with missing image files"); //NON-NLS

                                    }
                                }
                                
                            });
                        } catch (InterruptedException | InvocationTargetException ex) {
                           logger.log(Level.SEVERE, "Failed to show missing image confirmation dialog", ex); //NON-NLS 
                        } 
                    }
                }

                /*
                 * Enable the case-specific actions.
                 */
                CallableSystemAction.get(AddImageAction.class).setEnabled(FeatureAccessUtils.canAddDataSources());
                CallableSystemAction.get(OpenHostsAction.class).setEnabled(true);
                CallableSystemAction.get(CaseCloseAction.class).setEnabled(true);
                CallableSystemAction.get(CaseDetailsAction.class).setEnabled(true);
                CallableSystemAction.get(DataSourceSummaryAction.class).setEnabled(true);
                CallableSystemAction.get(CaseDeleteAction.class).setEnabled(FeatureAccessUtils.canDeleteCurrentCase());
                CallableSystemAction.get(OpenTimelineAction.class).setEnabled(true);
                CallableSystemAction.get(OpenCommVisualizationToolAction.class).setEnabled(true);
                CallableSystemAction.get(CommonAttributeSearchAction.class).setEnabled(true);
                CallableSystemAction.get(OpenOutputFolderAction.class).setEnabled(false);
                CallableSystemAction.get(OpenDiscoveryAction.class).setEnabled(true);
            
            /*
             * Add the case to the recent cases tracker that supplies a list
             * of recent cases to the recent cases menu item and the
             * open/create case dialog.
             */
            RecentCases.getInstance().addRecentCase(newCurrentCase.getDisplayName(), newCurrentCase.getMetadata().getFilePath().toString());
            final boolean hasData = newCurrentCase.hasData();
            
            SwingUtilities.invokeLater(() -> {
                /*
                 * Open the top components (windows within the main application
                 * window).
                 *
                 * Note: If the core windows are not opened here, they will be
                 * opened via the DirectoryTreeTopComponent 'propertyChange()'
                 * method on a DATA_SOURCE_ADDED event.
                 */
                if (hasData) {
                    CoreComponentControl.openCoreWindows();
                } else {
                    //ensure that the DirectoryTreeTopComponent is open so that it's listener can open the core windows including making it visible.
                    DirectoryTreeTopComponent.findInstance();
                }

                /*
                 * Reset the main window title to:
                 *
                 * [curent case display name] - [application name].
                 */
                mainFrame.setTitle(newCurrentCase.getDisplayName() + " - " + getNameForTitle());
            });
    }

    /*
     * Update the GUI to to reflect the lack of a current case.
     */
    private static void updateGUIForCaseClosed() {
        if (RuntimeProperties.runningWithGUI()) {
            SwingUtilities.invokeLater(() -> {
                /*
                 * Close the top components (windows within the main application
                 * window).
                 */
                CoreComponentControl.closeCoreWindows();

                /*
                 * Disable the case-specific menu items.
                 */
                CallableSystemAction.get(AddImageAction.class).setEnabled(false);
                CallableSystemAction.get(OpenHostsAction.class).setEnabled(false);
                CallableSystemAction.get(CaseCloseAction.class).setEnabled(false);
                CallableSystemAction.get(CaseDetailsAction.class).setEnabled(false);
                CallableSystemAction.get(DataSourceSummaryAction.class).setEnabled(false);
                CallableSystemAction.get(CaseDeleteAction.class).setEnabled(false);
                CallableSystemAction.get(OpenTimelineAction.class).setEnabled(false);
                CallableSystemAction.get(OpenCommVisualizationToolAction.class).setEnabled(false);
                CallableSystemAction.get(OpenOutputFolderAction.class).setEnabled(false);
                CallableSystemAction.get(CommonAttributeSearchAction.class).setEnabled(false);
                CallableSystemAction.get(OpenDiscoveryAction.class).setEnabled(false);

                /*
                 * Clear the notifications in the notfier component in the lower
                 * right hand corner of the main application window.
                 */
                MessageNotifyUtil.Notify.clear();

                /*
                 * Reset the main window title to be just the application name,
                 * instead of [curent case display name] - [application name].
                 */
                mainFrame.setTitle(getNameForTitle());
            });
        }
    }

    /**
     * Gets the case database.
     *
     * @return The case database.
     */
    public SleuthkitCase getSleuthkitCase() {
        return this.caseDb;
    }

    /**
     * Gets the case services manager.
     *
     * @return The case services manager.
     */
    public Services getServices() {
        return caseServices;
    }

    /**
     * Gets the case type.
     *
     * @return The case type.
     */
    public CaseType getCaseType() {
        return metadata.getCaseType();
    }

    /**
     * Gets the case create date.
     *
     * @return case The case create date.
     */
    public String getCreatedDate() {
        return metadata.getCreatedDate();
    }

    /**
     * Gets the unique and immutable case name.
     *
     * @return The case name.
     */
    public String getName() {
        return metadata.getCaseName();
    }

    /**
     * Gets the case name that can be changed by the user.
     *
     * @return The case display name.
     */
    public String getDisplayName() {
        return metadata.getCaseDisplayName();
    }

    /**
     * Gets the case number.
     *
     * @return The case number
     */
    public String getNumber() {
        return metadata.getCaseNumber();
    }

    /**
     * Gets the examiner name.
     *
     * @return The examiner name.
     */
    public String getExaminer() {
        return metadata.getExaminer();
    }

    /**
     * Gets the examiner phone number.
     *
     * @return The examiner phone number.
     */
    public String getExaminerPhone() {
        return metadata.getExaminerPhone();
    }

    /**
     * Gets the examiner email address.
     *
     * @return The examiner email address.
     */
    public String getExaminerEmail() {
        return metadata.getExaminerEmail();
    }

    /**
     * Gets the case notes.
     *
     * @return The case notes.
     */
    public String getCaseNotes() {
        return metadata.getCaseNotes();
    }

    /**
     * Gets the path to the top-level case directory.
     *
     * @return The top-level case directory path.
     */
    public String getCaseDirectory() {
        return metadata.getCaseDirectory();
    }

    /**
     * Gets the root case output directory for this case, creating it if it does
     * not exist. If the case is a single-user case, this is the case directory.
     * If the case is a multi-user case, this is a subdirectory of the case
     * directory specific to the host machine.
     *
     * @return the path to the host output directory.
     */
    public String getOutputDirectory() {
        String caseDirectory = getCaseDirectory();
        Path hostPath;
        if (CaseType.MULTI_USER_CASE == metadata.getCaseType()) {
            hostPath = Paths.get(caseDirectory, NetworkUtils.getLocalHostName());
        } else {
            hostPath = Paths.get(caseDirectory);
        }
        if (!hostPath.toFile().exists()) {
            hostPath.toFile().mkdirs();
        }
        return hostPath.toString();
    }

    /**
     * @return A subdirectory of java.io.tmpdir.
     */
    private Path getBaseSystemTempPath() {
        return Paths.get(System.getProperty("java.io.tmpdir"), APP_NAME, getName());
    }

    /**
     * Gets the full path to the temp directory for this case, creating it if it
     * does not exist.
     *
     * @return The temp subdirectory path.
     */
    public String getTempDirectory() {
        // NOTE: UserPreferences may also be affected by changes in this method.
        // See JIRA-7505 for more information.
        Path basePath = null;
        // get base temp path for the case based on user preference
        switch (UserMachinePreferences.getTempDirChoice()) {
            case CUSTOM:
                String customDirectory = UserMachinePreferences.getCustomTempDirectory();
                basePath = (StringUtils.isBlank(customDirectory))
                        ? null
                        : Paths.get(customDirectory, APP_NAME, getName());
                break;
            case CASE:
                basePath = Paths.get(getCaseDirectory());
                break;
            case SYSTEM:
            default:
                // at this level, if the case directory is specified for a temp
                // directory, return the system temp directory instead.
                basePath = getBaseSystemTempPath();
                break;
        }

        basePath = basePath == null ? getBaseSystemTempPath() : basePath;

        // get sub directories based on multi user vs. single user
        Path caseRelPath = (CaseType.MULTI_USER_CASE.equals(getCaseType()))
                ? Paths.get(NetworkUtils.getLocalHostName(), TEMP_FOLDER)
                : Paths.get(TEMP_FOLDER);

        File caseTempDir = basePath
                .resolve(caseRelPath)
                .toFile();

        // ensure directory exists
        if (!caseTempDir.exists()) {
            caseTempDir.mkdirs();
        }

        return caseTempDir.getAbsolutePath();
    }

    /**
     * Gets the full path to the cache directory for this case, creating it if
     * it does not exist.
     *
     * @return The cache directory path.
     */
    public String getCacheDirectory() {
        return getOrCreateSubdirectory(CACHE_FOLDER);
    }

    /**
     * Gets the full path to the export directory for this case, creating it if
     * it does not exist.
     *
     * @return The export directory path.
     */
    public String getExportDirectory() {
        return getOrCreateSubdirectory(EXPORT_FOLDER);
    }

    /**
     * Gets the full path to the log directory for this case, creating it if it
     * does not exist.
     *
     * @return The log directory path.
     */
    public String getLogDirectoryPath() {
        return getOrCreateSubdirectory(LOG_FOLDER);
    }

    /**
     * Gets the full path to the reports directory for this case, creating it if
     * it does not exist.
     *
     * @return The report directory path.
     */
    public String getReportDirectory() {
        return getOrCreateSubdirectory(REPORTS_FOLDER);
    }

    /**
     * Gets the full path to the config directory for this case, creating it if
     * it does not exist.
     *
     * @return The config directory path.
     */
    public String getConfigDirectory() {
        return getOrCreateSubdirectory(CONFIG_FOLDER);
    }

    /**
     * Gets the full path to the module output directory for this case, creating
     * it if it does not exist.
     *
     * @return The module output directory path.
     */
    public String getModuleDirectory() {
        return getOrCreateSubdirectory(MODULE_FOLDER);
    }

    /**
     * Gets the path of the module output directory for this case, relative to
     * the case directory, creating it if it does not exist.
     *
     * @return The path to the module output directory, relative to the case
     *         directory.
     */
    public String getModuleOutputDirectoryRelativePath() {
        Path path = Paths.get(getModuleDirectory());
        if (getCaseType() == CaseType.MULTI_USER_CASE) {
            return path.subpath(path.getNameCount() - 2, path.getNameCount()).toString();
        } else {
            return path.subpath(path.getNameCount() - 1, path.getNameCount()).toString();
        }
    }

    /**
     * Gets the data sources for the case.
     *
     * @return A list of data sources, possibly empty.
     *
     * @throws org.sleuthkit.datamodel.TskCoreException if there is a problem
     *                                                  querying the case
     *                                                  database.
     */
    public List<Content> getDataSources() throws TskCoreException {
        return caseDb.getRootObjects();
    }

    /**
     * Gets the time zone(s) of the image data source(s) in this case.
     *
     * @return The set of time zones in use.
     */
    public Set<TimeZone> getTimeZones() {
        Set<TimeZone> timezones = new HashSet<>();
        String query = "SELECT time_zone FROM data_source_info";
        try (SleuthkitCase.CaseDbQuery dbQuery = caseDb.executeQuery(query)) {
            ResultSet timeZoneSet = dbQuery.getResultSet();
            while (timeZoneSet.next()) {
                String timeZone = timeZoneSet.getString("time_zone");
                if (timeZone != null && !timeZone.isEmpty()) {
                    timezones.add(TimeZone.getTimeZone(timeZone));
                }
            }
        } catch (TskCoreException | SQLException ex) {
            logger.log(Level.SEVERE, "Error getting data source time zones", ex); //NON-NLS
        }
        return timezones;
    }

    /**
     * Gets the name of the legacy keyword search index for the case. Not for
     * general use.
     *
     * @return The index name.
     */
    public String getTextIndexName() {
        return getMetadata().getTextIndexName();
    }

    /**
     * Returns true if there is any data in the case.
     * 
     * @return True or false.
     */
    public boolean hasData() {
        return hasData;
    }
    
    /**
     * Returns true if there is one or more data sources in the case.
     * 
     * @return True or false.
     */
    public boolean hasDataSource() {
        return hasDataSource;
    }

    /**
     * Notifies case event subscribers that a data source is being added to the
     * case.
     *
     * This should not be called from the event dispatch thread (EDT)
     *
     * @param eventId A unique identifier for the event. This UUID must be used
     *                to call notifyFailedAddingDataSource or
     *                notifyNewDataSource after the data source is added.
     */
    public void notifyAddingDataSource(UUID eventId) {
        hasDataSource = true;
        hasData = true;
        eventPublisher.publish(new AddingDataSourceEvent(eventId));
    }

    /**
     * Notifies case event subscribers that a data source failed to be added to
     * the case.
     *
     * This should not be called from the event dispatch thread (EDT)
     *
     * @param addingDataSourceEventId The unique identifier for the
     *                                corresponding adding data source event
     *                                (see notifyAddingDataSource).
     */
    public void notifyFailedAddingDataSource(UUID addingDataSourceEventId) {
        eventPublisher.publish(new AddingDataSourceFailedEvent(addingDataSourceEventId));
    }

    /**
     * Notifies case event subscribers that a data source has been added to the
     * case database.
     *
     * This should not be called from the event dispatch thread (EDT)
     *
     * @param dataSource              The data source.
     * @param addingDataSourceEventId The unique identifier for the
     *                                corresponding adding data source event
     *                                (see notifyAddingDataSource).
     */
    public void notifyDataSourceAdded(Content dataSource, UUID addingDataSourceEventId) {
        eventPublisher.publish(new DataSourceAddedEvent(dataSource, addingDataSourceEventId));
    }

    /**
     * Notifies case event subscribers that a data source has been added to the
     * case database.
     *
     * This should not be called from the event dispatch thread (EDT)
     *
     * @param dataSource The data source.
     * @param newName    The new name for the data source
     */
    public void notifyDataSourceNameChanged(Content dataSource, String newName) {
        eventPublisher.publish(new DataSourceNameChangedEvent(dataSource, newName));
    }

    /**
     * Notifies case event subscribers that a content tag has been added.
     *
     * This should not be called from the event dispatch thread (EDT)
     *
     * @param newTag new ContentTag added
     */
    public void notifyContentTagAdded(ContentTag newTag) {
        notifyContentTagAdded(newTag, null);
    }

    /**
     * Notifies case event subscribers that a content tag has been added.
     *
     * This should not be called from the event dispatch thread (EDT)
     *
     * @param newTag         The added ContentTag.
     * @param deletedTagList List of ContentTags that were removed as a result
     *                       of the addition of newTag.
     */
    public void notifyContentTagAdded(ContentTag newTag, List<ContentTag> deletedTagList) {
        eventPublisher.publish(new ContentTagAddedEvent(newTag, deletedTagList));
    }

    /**
     * Notifies case event subscribers that a content tag has been deleted.
     *
     * This should not be called from the event dispatch thread (EDT)
     *
     * @param deletedTag ContentTag deleted
     */
    public void notifyContentTagDeleted(ContentTag deletedTag) {
        eventPublisher.publish(new ContentTagDeletedEvent(deletedTag));
    }

    /**
     * Notifies case event subscribers that a tag definition has changed.
     *
     * This should not be called from the event dispatch thread (EDT)
     *
     * @param changedTagName the name of the tag definition which was changed
     */
    public void notifyTagDefinitionChanged(String changedTagName) {
        //leaving new value of changedTagName as null, because we do not currently support changing the display name of a tag. 
        eventPublisher.publish(new AutopsyEvent(Events.TAG_DEFINITION_CHANGED.toString(), changedTagName, null));
    }

    /**
     * Notifies case event subscribers that a central repository comment has
     * been changed.
     *
     * This should not be called from the event dispatch thread (EDT)
     *
     * @param contentId  the objectId for the Content which has had its central
     *                   repo comment changed
     * @param newComment the new value of the comment
     */
    public void notifyCentralRepoCommentChanged(long contentId, String newComment) {
        try {
            eventPublisher.publish(new CommentChangedEvent(contentId, newComment));
        } catch (NoCurrentCaseException ex) {
            logger.log(Level.WARNING, "Unable to send notifcation regarding comment change due to no current case being open", ex);
        }
    }

    /**
     * Notifies case event subscribers that an artifact tag has been added.
     *
     * This should not be called from the event dispatch thread (EDT)
     *
     * @param newTag new BlackboardArtifactTag added
     */
    public void notifyBlackBoardArtifactTagAdded(BlackboardArtifactTag newTag) {
        notifyBlackBoardArtifactTagAdded(newTag, null);
    }

    /**
     * Notifies case event subscribers that an artifact tag has been added.
     *
     * This should not be called from the event dispatch thread (EDT)
     *
     * @param newTag         The added ContentTag.
     * @param removedTagList List of ContentTags that were removed as a result
     *                       of the addition of newTag.
     */
    public void notifyBlackBoardArtifactTagAdded(BlackboardArtifactTag newTag, List<BlackboardArtifactTag> removedTagList) {
        eventPublisher.publish(new BlackBoardArtifactTagAddedEvent(newTag, removedTagList));
    }

    /**
     * Notifies case event subscribers that an artifact tag has been deleted.
     *
     * This should not be called from the event dispatch thread (EDT)
     *
     * @param deletedTag BlackboardArtifactTag deleted
     */
    public void notifyBlackBoardArtifactTagDeleted(BlackboardArtifactTag deletedTag) {
        eventPublisher.publish(new BlackBoardArtifactTagDeletedEvent(deletedTag));
    }

    /**
     * Adds a report to the case.
     *
     * @param localPath     The path of the report file, must be in the case
     *                      directory or one of its subdirectories.
     * @param srcModuleName The name of the module that created the report.
     * @param reportName    The report name, may be empty.
     *
     * @throws TskCoreException if there is a problem adding the report to the
     *                          case database.
     */
    public void addReport(String localPath, String srcModuleName, String reportName) throws TskCoreException {
        addReport(localPath, srcModuleName, reportName, null);
    }

    /**
     * Adds a report to the case.
     *
     * @param localPath     The path of the report file, must be in the case
     *                      directory or one of its subdirectories.
     * @param srcModuleName The name of the module that created the report.
     * @param reportName    The report name, may be empty.
     * @param parent        The Content used to create the report, if available.
     *
     * @return The new Report instance.
     *
     * @throws TskCoreException if there is a problem adding the report to the
     *                          case database.
     */
    public Report addReport(String localPath, String srcModuleName, String reportName, Content parent) throws TskCoreException {
        String normalizedLocalPath;
        try {
            if (localPath.toLowerCase().contains("http:")) {
                normalizedLocalPath = localPath;
            } else {
                normalizedLocalPath = Paths.get(localPath).normalize().toString();
            }
        } catch (InvalidPathException ex) {
            String errorMsg = "Invalid local path provided: " + localPath; // NON-NLS
            throw new TskCoreException(errorMsg, ex);
        }
        hasData = true;
        
        Report report = this.caseDb.addReport(normalizedLocalPath, srcModuleName, reportName, parent);
        eventPublisher.publish(new ReportAddedEvent(report));
        return report;
    }

    /**
     * Gets the reports that have been added to the case.
     *
     * @return A collection of report objects.
     *
     * @throws TskCoreException if there is a problem querying the case
     *                          database.
     */
    public List<Report> getAllReports() throws TskCoreException {
        return this.caseDb.getAllReports();
    }

    /**
     * Deletes one or more reports from the case database. Does not delete the
     * report files.
     *
     * @param reports The report(s) to be deleted from the case.
     *
     * @throws TskCoreException if there is an error deleting the report(s).
     */
    public void deleteReports(Collection<? extends Report> reports) throws TskCoreException {
        for (Report report : reports) {
            this.caseDb.deleteReport(report);
        }
        
        try {
            hasData = dbHasData();
        } catch (TskCoreException ex) {
            logger.log(Level.SEVERE, "Unable to retrieve the hasData status from the db", ex);
        }
        
        for (Report report : reports) {
            eventPublisher.publish(new AutopsyEvent(Events.REPORT_DELETED.toString(), report, null));
        } 
    }

    /**
     * Gets the case metadata.
     *
     * @return A CaseMetaData object.
     */
    public CaseMetadata getMetadata() {
        return metadata;
    }

    /**
     * Updates the case details.
     *
     * @param newDisplayName the new display name for the case
     *
     * @throws org.sleuthkit.autopsy.casemodule.CaseActionException
     */
    @Messages({
        "Case.exceptionMessage.metadataUpdateError=Failed to update case metadata"
    })
    void updateCaseDetails(CaseDetails caseDetails) throws CaseActionException {
        CaseDetails oldCaseDetails = metadata.getCaseDetails();
        try {
            metadata.setCaseDetails(caseDetails);
        } catch (CaseMetadataException ex) {
            throw new CaseActionException(Bundle.Case_exceptionMessage_metadataUpdateError(), ex);
        }
        if (getCaseType() == CaseType.MULTI_USER_CASE && !oldCaseDetails.getCaseDisplayName().equals(caseDetails.getCaseDisplayName())) {
            try {
                CaseNodeData nodeData = CaseNodeData.readCaseNodeData(metadata.getCaseDirectory());
                nodeData.setDisplayName(caseDetails.getCaseDisplayName());
                CaseNodeData.writeCaseNodeData(nodeData);
            } catch (CaseNodeDataException | InterruptedException ex) {
                throw new CaseActionException(Bundle.Case_exceptionMessage_couldNotUpdateCaseNodeData(ex.getLocalizedMessage()), ex);
            }
        }
        if (!oldCaseDetails.getCaseNumber().equals(caseDetails.getCaseNumber())) {
            eventPublisher.publish(new AutopsyEvent(Events.NUMBER.toString(), oldCaseDetails.getCaseNumber(), caseDetails.getCaseNumber()));
        }
        if (!oldCaseDetails.getExaminerName().equals(caseDetails.getExaminerName())) {
            eventPublisher.publish(new AutopsyEvent(Events.NUMBER.toString(), oldCaseDetails.getExaminerName(), caseDetails.getExaminerName()));
        }
        if (!oldCaseDetails.getCaseDisplayName().equals(caseDetails.getCaseDisplayName())) {
            eventPublisher.publish(new AutopsyEvent(Events.NAME.toString(), oldCaseDetails.getCaseDisplayName(), caseDetails.getCaseDisplayName()));
        }
        eventPublisher.publish(new AutopsyEvent(Events.CASE_DETAILS.toString(), oldCaseDetails, caseDetails));
        if (RuntimeProperties.runningWithGUI()) {
            SwingUtilities.invokeLater(() -> {
                mainFrame.setTitle(caseDetails.getCaseDisplayName() + " - " + getNameForTitle());
                try {
                    RecentCases.getInstance().updateRecentCase(oldCaseDetails.getCaseDisplayName(), metadata.getFilePath().toString(), caseDetails.getCaseDisplayName(), metadata.getFilePath().toString());
                } catch (Exception ex) {
                    logger.log(Level.SEVERE, "Error updating case name in UI", ex); //NON-NLS
                }
            });
        }
    }

    /**
     * Constructs a Case object for a new Autopsy case.
     *
     * @param caseType    The type of case (single-user or multi-user).
     * @param caseDir     The full path of the case directory. The directory
     *                    will be created if it doesn't already exist; if it
     *                    exists, it is ASSUMED it was created by calling
     *                    createCaseDirectory.
     * @param caseDetails Contains details of the case, such as examiner,
     *                    display name, etc
     *
     */
    private Case(CaseType caseType, String caseDir, CaseDetails caseDetails) {
        this(new CaseMetadata(caseType, caseDir, displayNameToUniqueName(caseDetails.getCaseDisplayName()), caseDetails));
    }

    /**
     * Constructs a Case object for an existing Autopsy case.
     *
     * @param caseMetaData The metadata for the case.
     */
    private Case(CaseMetadata caseMetaData) {
        metadata = caseMetaData;
        sleuthkitEventListener = new SleuthkitEventListener();
    }

    /**
     * Performs a case action that involves creating or opening a case. If the
     * case is a multi-user case, the action is done after acquiring a
     * coordination service case lock. This case lock must be released in the
     * same thread in which it was acquired, as required by the coordination
     * service. A single-threaded executor is therefore created to do the case
     * opening action, and is saved for an eventual case closing action.
     *
     * IMPORTANT: If an open case action for a multi-user case is terminated
     * because an exception is thrown or the action is cancelled, the action is
     * responsible for releasing the case lock while still running in the case
     * action executor's thread. This method assumes this has been done and
     * performs an orderly shut down of the case action executor.
     *
     * @param progressIndicatorTitle A title for the progress indicator for the
     *                               case action.
     * @param caseAction             The case action method.
     * @param caseLockType           The type of case lock required for the case
     *                               action.
     * @param allowCancellation      Whether or not to allow the action to be
     *                               cancelled.
     * @param additionalParams       An Object that holds any additional
     *                               parameters for a case action.
     *
     * @throws CaseActionException If there is a problem completing the action.
     *                             The exception will have a user-friendly
     *                             message and may be a wrapper for a
     *                             lower-level exception.
     */
    @Messages({
        "Case.progressIndicatorCancelButton.label=Cancel",
        "Case.progressMessage.preparing=Preparing...",
        "Case.progressMessage.cancelling=Cancelling...",
        "Case.exceptionMessage.cancelled=Cancelled.",
        "# {0} - exception message", "Case.exceptionMessage.execExceptionWrapperMessage={0}"
    })
    private void doOpenCaseAction(String progressIndicatorTitle, CaseAction<ProgressIndicator, Object, Void> caseAction, CaseLockType caseLockType, boolean allowCancellation, Object additionalParams) throws CaseActionException {
        /*
         * Create and start either a GUI progress indicator (with or without a
         * cancel button) or a logging progress indicator.
         */
        CancelButtonListener cancelButtonListener = null;
        ProgressIndicator progressIndicator;
        if (RuntimeProperties.runningWithGUI()) {
            if (allowCancellation) {
                cancelButtonListener = new CancelButtonListener(Bundle.Case_progressMessage_cancelling());
                progressIndicator = new ModalDialogProgressIndicator(
                        mainFrame,
                        progressIndicatorTitle,
                        new String[]{Bundle.Case_progressIndicatorCancelButton_label()},
                        Bundle.Case_progressIndicatorCancelButton_label(),
                        cancelButtonListener);
            } else {
                progressIndicator = new ModalDialogProgressIndicator(
                        mainFrame,
                        progressIndicatorTitle);
            }
        } else {
            progressIndicator = new LoggingProgressIndicator();
        }
        progressIndicator.start(Bundle.Case_progressMessage_preparing());

        /*
         * Do the case action in the single thread in the case action executor.
         * If the case is a multi-user case, a case lock is acquired and held
         * until explictly released and an exclusive case resources lock is
         * aquired and held for the duration of the action.
         */
        TaskThreadFactory threadFactory = new TaskThreadFactory(String.format(CASE_ACTION_THREAD_NAME, metadata.getCaseName()));
        caseActionExecutor = Executors.newSingleThreadExecutor(threadFactory);
        Future<Void> future = caseActionExecutor.submit(() -> {
            if (CaseType.SINGLE_USER_CASE == metadata.getCaseType()) {
                caseAction.execute(progressIndicator, additionalParams);
            } else {
                acquireCaseLock(caseLockType);
                try (CoordinationService.Lock resourcesLock = acquireCaseResourcesLock(metadata.getCaseDirectory())) {
                    if (null == resourcesLock) {
                        throw new CaseActionException(Bundle.Case_creationException_couldNotAcquireResourcesLock());
                    }
                    caseAction.execute(progressIndicator, additionalParams);
                } catch (CaseActionException ex) {
                    releaseCaseLock();
                    throw ex;
                }
            }
            return null;
        });
        if (null != cancelButtonListener) {
            cancelButtonListener.setCaseActionFuture(future);
        }

        /*
         * Wait for the case action task to finish.
         */
        try {
            future.get();
        } catch (InterruptedException discarded) {
            /*
             * The thread this method is running in has been interrupted.
             */
            if (null != cancelButtonListener) {
                cancelButtonListener.actionPerformed(null);
            } else {
                future.cancel(true);
            }
            ThreadUtils.shutDownTaskExecutor(caseActionExecutor);
        } catch (CancellationException discarded) {
            /*
             * The case action has been cancelled.
             */
            ThreadUtils.shutDownTaskExecutor(caseActionExecutor);
            throw new CaseActionCancelledException(Bundle.Case_exceptionMessage_cancelled());
        } catch (ExecutionException ex) {
            /*
             * The case action has thrown an exception.
             */
            ThreadUtils.shutDownTaskExecutor(caseActionExecutor);
            throw new CaseActionException(Bundle.Case_exceptionMessage_execExceptionWrapperMessage(ex.getCause().getLocalizedMessage()), ex);
        } finally {
            progressIndicator.finish();
        }
    }

    /**
     * A case action (interface CaseAction<T, V, R>) that creates the case
     * directory and case database and opens the application services for this
     * case.
     *
     * @param progressIndicator A progress indicator.
     * @param additionalParams  An Object that holds any additional parameters
     *                          for a case action. For this action, this is
     *                          null.
     *
     * @throws CaseActionException If there is a problem completing the action.
     *                             The exception will have a user-friendly
     *                             message and may be a wrapper for a
     *                             lower-level exception.
     */
    private Void create(ProgressIndicator progressIndicator, Object additionalParams) throws CaseActionException {
        assert (additionalParams == null);
        try {
            checkForCancellation();
            createCaseDirectoryIfDoesNotExist(progressIndicator);
            checkForCancellation();
            switchLoggingToCaseLogsDirectory(progressIndicator);
            checkForCancellation();
            saveCaseMetadataToFile(progressIndicator);
            checkForCancellation();
            createCaseNodeData(progressIndicator);
            checkForCancellation();
            checkForCancellation();
            createCaseDatabase(progressIndicator);
            checkForCancellation();
            openCaseLevelServices(progressIndicator);
            checkForCancellation();
            openAppServiceCaseResources(progressIndicator, true);
            checkForCancellation();
            openCommunicationChannels(progressIndicator);
            return null;

        } catch (CaseActionException ex) {
            /*
             * Cancellation or failure. The sleep is a little hack to clear the
             * interrupted flag for this thread if this is a cancellation
             * scenario, so that the clean up can run to completion in the
             * current thread.
             */
            try {
                Thread.sleep(1);
            } catch (InterruptedException discarded) {
            }
            close(progressIndicator);
            throw ex;
        }
    }

    /**
     * A case action (interface CaseAction<T, V, R>) that opens the case
     * database and application services for this case.
     *
     * @param progressIndicator A progress indicator.
     * @param additionalParams  An Object that holds any additional parameters
     *                          for a case action. For this action, this is
     *                          null.
     *
     * @throws CaseActionException If there is a problem completing the action.
     *                             The exception will have a user-friendly
     *                             message and may be a wrapper for a
     *                             lower-level exception.
     */
    private Void open(ProgressIndicator progressIndicator, Object additionalParams) throws CaseActionException {
        assert (additionalParams == null);
        try {
            checkForCancellation();
            switchLoggingToCaseLogsDirectory(progressIndicator);
            checkForCancellation();
            updateCaseNodeData(progressIndicator);
            checkForCancellation();
            deleteTempfilesFromCaseDirectory(progressIndicator);
            checkForCancellation();
            openCaseDataBase(progressIndicator);
            checkForCancellation();
            openCaseLevelServices(progressIndicator);
            checkForCancellation();
            openAppServiceCaseResources(progressIndicator, false);
            checkForCancellation();
            openCommunicationChannels(progressIndicator);
            checkForCancellation();
            openFileSystemsInBackground();
            return null;

        } catch (CaseActionException ex) {
            /*
             * Cancellation or failure. The sleep is a little hack to clear the
             * interrupted flag for this thread if this is a cancellation
             * scenario, so that the clean up can run to completion in the
             * current thread.
             */
            try {
                Thread.sleep(1);
            } catch (InterruptedException discarded) {
            }
            close(progressIndicator);
            throw ex;
        }
    }

    /**
     * Starts a background task that reads a sector from each file system of
     * each image of a case to do an eager open of the filesystems in the case.
     * If this method is called before another background file system read has
     * finished the earlier one will be cancelled.
     *
     * @throws CaseActionCancelledException Exception thrown if task is
     *                                      cancelled.
     */
    @Messages({
        "# {0} - case", "Case.openFileSystems.retrievingImages=Retrieving images for case: {0}...",
        "# {0} - image", "Case.openFileSystems.openingImage=Opening all filesystems for image: {0}..."
    })
    private void openFileSystemsInBackground() {
        if (backgroundOpenFileSystemsFuture != null && !backgroundOpenFileSystemsFuture.isDone()) {
            backgroundOpenFileSystemsFuture.cancel(true);
        }

        BackgroundOpenFileSystemsTask backgroundTask = new BackgroundOpenFileSystemsTask(this.caseDb, new LoggingProgressIndicator());
        backgroundOpenFileSystemsFuture = openFileSystemsExecutor.submit(backgroundTask);
    }

    /**
     * This task opens all the filesystems of all images in the case in the
     * background. It also responds to cancellation events.
     */
    private static class BackgroundOpenFileSystemsTask implements Runnable {

        private final SleuthkitCase tskCase;
        private final String caseName;
        private final long MAX_IMAGE_THRESHOLD = 100;
        private final ProgressIndicator progressIndicator;

        /**
         * Main constructor for the BackgroundOpenFileSystemsTask.
         *
         * @param tskCase           The case database to query for filesystems
         *                          to open.
         * @param progressIndicator The progress indicator for file systems
         *                          opened.
         */
        BackgroundOpenFileSystemsTask(SleuthkitCase tskCase, ProgressIndicator progressIndicator) {
            this.tskCase = tskCase;
            this.progressIndicator = progressIndicator;
            caseName = (this.tskCase != null) ? this.tskCase.getDatabaseName() : "";
        }

        /**
         * Checks if thread has been cancelled and throws an
         * InterruptedException if it has.
         *
         * @throws InterruptedException The exception thrown if the operation
         *                              has been cancelled.
         */
        private void checkIfCancelled() throws InterruptedException {
            if (Thread.interrupted()) {
                throw new InterruptedException();
            }
        }

        /**
         * Retrieves all images present in the sleuthkit case.
         *
         * @return All images present in the sleuthkit case.
         */
        private List<Image> getImages() {
            progressIndicator.progress(Bundle.Case_openFileSystems_retrievingImages(caseName));
            try {
                return this.tskCase.getImages();
            } catch (TskCoreException ex) {
                logger.log(
                        Level.SEVERE,
                        String.format("Could not obtain images while opening case: %s.", caseName),
                        ex);

                return null;
            }
        }

        /**
         * Opens all file systems in the list of images provided.
         *
         * @param images The images whose file systems will be opened.
         *
         * @throws CaseActionCancelledException The exception thrown in the
         *                                      event that the operation is
         *                                      cancelled prior to completion.
         */
        private void openFileSystems(List<Image> images) throws TskCoreException, InterruptedException {
            byte[] tempBuff = new byte[512];

            for (Image image : images) {
                String imageStr = image.getName();

                progressIndicator.progress(Bundle.Case_openFileSystems_openingImage(imageStr));

                Collection<FileSystem> fileSystems = this.tskCase.getImageFileSystems(image);
                checkIfCancelled();
                for (FileSystem fileSystem : fileSystems) {
                    fileSystem.read(tempBuff, 0, 512);
                    checkIfCancelled();
                }

            }
        }

        @Override
        public void run() {
            try {
                checkIfCancelled();
                List<Image> images = getImages();
                if (images == null) {
                    return;
                }

                if (images.size() > MAX_IMAGE_THRESHOLD) {
                    // If we have a large number of images, don't try to preload anything
                    logger.log(
                            Level.INFO,
                            String.format("Skipping background load of file systems due to large number of images in case (%d)", images.size()));
                    return;
                }

                checkIfCancelled();
                openFileSystems(images);
            } catch (InterruptedException ex) {
                logger.log(
                        Level.INFO,
                        String.format("Background operation opening all file systems in %s has been cancelled.", caseName));
            } catch (Exception ex) {
                // Exception firewall
                logger.log(Level.WARNING, "Error while opening file systems in background", ex);
            }
        }

    }

    /**
     * A case action (interface CaseAction<T, V, R>) that opens a case, deletes
     * a data source from the case, and closes the case.
     *
     * @param progressIndicator A progress indicator.
     * @param additionalParams  An Object that holds any additional parameters
     *                          for a case action. For this action, this the
     *                          object ID of the data source to be deleted.
     *
     * @throws CaseActionException If there is a problem completing the action.
     *                             The exception will have a user-friendly
     *                             message and may be a wrapper for a
     *                             lower-level exception.
     */
    @Messages({
        "Case.progressMessage.deletingDataSource=Removing the data source from the case...",
        "Case.exceptionMessage.dataSourceNotFound=The data source was not found.",
        "Case.exceptionMessage.errorDeletingDataSourceFromCaseDb=An error occurred while removing the data source from the case database.",
        "Case.exceptionMessage.errorDeletingDataSourceFromTextIndex=An error occurred while removing the data source from the text index.",})
    Void deleteDataSource(ProgressIndicator progressIndicator, Object additionalParams) throws CaseActionException {
        assert (additionalParams instanceof Long);
        open(progressIndicator, null);
        try {
            progressIndicator.progress(Bundle.Case_progressMessage_deletingDataSource());
            Long dataSourceObjectID = (Long) additionalParams;
            try {
                DataSource dataSource = this.caseDb.getDataSource(dataSourceObjectID);
                if (dataSource == null) {
                    throw new CaseActionException(Bundle.Case_exceptionMessage_dataSourceNotFound());
                }
                SleuthkitCaseAdminUtil.deleteDataSource(this.caseDb, dataSourceObjectID);
            } catch (TskDataException | TskCoreException ex) {
                throw new CaseActionException(Bundle.Case_exceptionMessage_errorDeletingDataSourceFromCaseDb(), ex);
            }
            try {
                this.caseServices.getKeywordSearchService().deleteDataSource(dataSourceObjectID);
            } catch (KeywordSearchServiceException ex) {
                throw new CaseActionException(Bundle.Case_exceptionMessage_errorDeletingDataSourceFromTextIndex(), ex);
            }
            eventPublisher.publish(new DataSourceDeletedEvent(dataSourceObjectID));
            return null;
        } finally {
            close(progressIndicator);
            releaseCaseLock();
        }
    }

    /**
     * Create an empty portable case from the current case
     *
     * @param caseName           Case name
     * @param portableCaseFolder Case folder - must not exist
     *
     * @return The portable case database
     *
     * @throws TskCoreException
     */
    public SleuthkitCase createPortableCase(String caseName, File portableCaseFolder) throws TskCoreException {

        if (portableCaseFolder.exists()) {
            throw new TskCoreException("Portable case folder " + portableCaseFolder.toString() + " already exists");
        }
        if (!portableCaseFolder.mkdirs()) {
            throw new TskCoreException("Error creating portable case folder " + portableCaseFolder.toString());
        }

        CaseDetails details = new CaseDetails(caseName, getNumber(), getExaminer(),
                getExaminerPhone(), getExaminerEmail(), getCaseNotes());
        try {
            CaseMetadata portableCaseMetadata = new CaseMetadata(Case.CaseType.SINGLE_USER_CASE, portableCaseFolder.toString(),
                    caseName, details, metadata);
            portableCaseMetadata.setCaseDatabaseName(SINGLE_USER_CASE_DB_NAME);
        } catch (CaseMetadataException ex) {
            throw new TskCoreException("Error creating case metadata", ex);
        }

        // Create the Sleuthkit case
        SleuthkitCase portableSleuthkitCase;
        String dbFilePath = Paths.get(portableCaseFolder.toString(), SINGLE_USER_CASE_DB_NAME).toString();
        portableSleuthkitCase = SleuthkitCase.newCase(dbFilePath);

        return portableSleuthkitCase;
    }

    /**
     * Checks current thread for an interrupt. Usage: checking for user
     * cancellation of a case creation/opening operation, as reflected in the
     * exception message.
     *
     * @throws CaseActionCancelledException If the current thread is
     *                                      interrupted, assumes interrupt was
     *                                      due to a user action.
     */
    private static void checkForCancellation() throws CaseActionCancelledException {
        if (Thread.currentThread().isInterrupted()) {
            throw new CaseActionCancelledException(Bundle.Case_exceptionMessage_cancelled());
        }
    }

    /**
     * Creates the case directory, if it does not already exist.
     *
     * @param progressIndicator A progress indicator.
     *
     * @throws CaseActionException If there is a problem completing the
     *                             operation. The exception will have a
     *                             user-friendly message and may be a wrapper
     *                             for a lower-level exception.
     */
    @Messages({
        "Case.progressMessage.creatingCaseDirectory=Creating case directory..."
    })
    private void createCaseDirectoryIfDoesNotExist(ProgressIndicator progressIndicator) throws CaseActionException {
        /*
         * TODO (JIRA-2180): Always create the case directory as part of the
         * case creation process.
         */
        progressIndicator.progress(Bundle.Case_progressMessage_creatingCaseDirectory());
        if (new File(metadata.getCaseDirectory()).exists() == false) {
            progressIndicator.progress(Bundle.Case_progressMessage_creatingCaseDirectory());
            Case.createCaseDirectory(metadata.getCaseDirectory(), metadata.getCaseType());
        }
    }

    /**
     * Switches from writing log messages to the application logs to the logs
     * subdirectory of the case directory.
     *
     * @param progressIndicator A progress indicator.
     */
    @Messages({
        "Case.progressMessage.switchingLogDirectory=Switching log directory..."
    })
    private void switchLoggingToCaseLogsDirectory(ProgressIndicator progressIndicator) {
        progressIndicator.progress(Bundle.Case_progressMessage_switchingLogDirectory());
        Logger.setLogDirectory(getLogDirectoryPath());
    }

    /**
     * Saves teh case metadata to a file.SHould not be called until the case
     * directory has been created.
     *
     * @param progressIndicator A progress indicator.
     *
     * @throws CaseActionException If there is a problem completing the
     *                             operation. The exception will have a
     *                             user-friendly message and may be a wrapper
     *                             for a lower-level exception.
     */
    @Messages({
        "Case.progressMessage.savingCaseMetadata=Saving case metadata to file...",
        "# {0} - exception message", "Case.exceptionMessage.couldNotSaveCaseMetadata=Failed to save case metadata:\n{0}."
    })
    private void saveCaseMetadataToFile(ProgressIndicator progressIndicator) throws CaseActionException {
        progressIndicator.progress(Bundle.Case_progressMessage_savingCaseMetadata());
        try {
            this.metadata.writeToFile();
        } catch (CaseMetadataException ex) {
            throw new CaseActionException(Bundle.Case_exceptionMessage_couldNotSaveCaseMetadata(ex.getLocalizedMessage()), ex);
        }
    }

    /**
     * Creates the node data for the case directory lock coordination service
     * node.
     *
     * @param progressIndicator A progress indicator.
     *
     * @throws CaseActionException If there is a problem completing the
     *                             operation. The exception will have a
     *                             user-friendly message and may be a wrapper
     *                             for a lower-level exception.
     */
    @Messages({
        "Case.progressMessage.creatingCaseNodeData=Creating coordination service node data...",
        "# {0} - exception message", "Case.exceptionMessage.couldNotCreateCaseNodeData=Failed to create coordination service node data:\n{0}."
    })
    private void createCaseNodeData(ProgressIndicator progressIndicator) throws CaseActionException {
        if (getCaseType() == CaseType.MULTI_USER_CASE) {
            progressIndicator.progress(Bundle.Case_progressMessage_creatingCaseNodeData());
            try {
                CaseNodeData.createCaseNodeData(metadata);
            } catch (CaseNodeDataException | InterruptedException ex) {
                throw new CaseActionException(Bundle.Case_exceptionMessage_couldNotCreateCaseNodeData(ex.getLocalizedMessage()), ex);
            }
        }
    }

    /**
     * Updates the node data for the case directory lock coordination service
     * node.
     *
     * @param progressIndicator A progress indicator.
     *
     * @throws CaseActionException If there is a problem completing the
     *                             operation. The exception will have a
     *                             user-friendly message and may be a wrapper
     *                             for a lower-level exception.
     */
    @Messages({
        "Case.progressMessage.updatingCaseNodeData=Updating coordination service node data...",
        "# {0} - exception message", "Case.exceptionMessage.couldNotUpdateCaseNodeData=Failed to update coordination service node data:\n{0}."
    })
    private void updateCaseNodeData(ProgressIndicator progressIndicator) throws CaseActionException {
        if (getCaseType() == CaseType.MULTI_USER_CASE) {
            progressIndicator.progress(Bundle.Case_progressMessage_updatingCaseNodeData());
            try {
                CaseNodeData nodeData = CaseNodeData.readCaseNodeData(metadata.getCaseDirectory());
                nodeData.setLastAccessDate(new Date());
                CaseNodeData.writeCaseNodeData(nodeData);
            } catch (CaseNodeDataException | InterruptedException ex) {
                throw new CaseActionException(Bundle.Case_exceptionMessage_couldNotUpdateCaseNodeData(ex.getLocalizedMessage()), ex);
            }
        }
    }

    /**
     * Deletes any files in the temp subdirectory of the case directory.
     *
     * @param progressIndicator A progress indicator.
     */
    @Messages({
        "Case.progressMessage.clearingTempDirectory=Clearing case temp directory..."
    })
    private void deleteTempfilesFromCaseDirectory(ProgressIndicator progressIndicator) {
        /*
         * Clear the temp subdirectory of the case directory.
         */
        progressIndicator.progress(Bundle.Case_progressMessage_clearingTempDirectory());
        FileUtil.deleteDir(new File(this.getTempDirectory()));
    }

    /**
     * Creates the node data for the case directory lock coordination service
     * node, the case directory, the case database and the case metadata file.
     *
     * @param progressIndicator A progress indicator.
     *
     * @throws CaseActionException If there is a problem completing the
     *                             operation. The exception will have a
     *                             user-friendly message and may be a wrapper
     *                             for a lower-level exception.
     */
    @Messages({
        "Case.progressMessage.creatingCaseDatabase=Creating case database...",
        "# {0} - exception message", "Case.exceptionMessage.couldNotGetDbServerConnectionInfo=Failed to get case database server conneciton info:\n{0}.",
        "# {0} - exception message", "Case.exceptionMessage.couldNotCreateCaseDatabase=Failed to create case database:\n{0}.",
        "# {0} - exception message", "Case.exceptionMessage.couldNotSaveDbNameToMetadataFile=Failed to save case database name to case metadata file:\n{0}."
    })
    private void createCaseDatabase(ProgressIndicator progressIndicator) throws CaseActionException {
        progressIndicator.progress(Bundle.Case_progressMessage_creatingCaseDatabase());
        try {
            if (CaseType.SINGLE_USER_CASE == metadata.getCaseType()) {
                /*
                 * For single-user cases, the case database is a SQLite database
                 * with a standard name, physically located in the case
                 * directory.
                 */
                caseDb = SleuthkitCase.newCase(Paths.get(metadata.getCaseDirectory(), SINGLE_USER_CASE_DB_NAME).toString());
                metadata.setCaseDatabaseName(SINGLE_USER_CASE_DB_NAME);
            } else {
                /*
                 * For multi-user cases, the case database is a PostgreSQL
                 * database with a name derived from the case display name,
                 * physically located on the PostgreSQL database server.
                 */
                caseDb = SleuthkitCase.newCase(metadata.getCaseDisplayName(), UserPreferences.getDatabaseConnectionInfo(), metadata.getCaseDirectory());
                metadata.setCaseDatabaseName(caseDb.getDatabaseName());
            }
        } catch (TskCoreException ex) {
            throw new CaseActionException(Bundle.Case_exceptionMessage_couldNotCreateCaseDatabase(ex.getLocalizedMessage()), ex);
        } catch (UserPreferencesException ex) {
            throw new CaseActionException(Bundle.Case_exceptionMessage_couldNotGetDbServerConnectionInfo(ex.getLocalizedMessage()), ex);
        } catch (CaseMetadataException ex) {
            throw new CaseActionException(Bundle.Case_exceptionMessage_couldNotSaveDbNameToMetadataFile(ex.getLocalizedMessage()), ex);
        }
    }

    /**
     * Updates the node data for an existing case directory lock coordination
     * service node and opens an existing case database.
     *
     * @param progressIndicator A progress indicator.
     *
     * @throws CaseActionException If there is a problem completing the
     *                             operation. The exception will have a
     *                             user-friendly message and may be a wrapper
     *                             for a lower-level exception.
     */
    @Messages({
        "Case.progressMessage.openingCaseDatabase=Opening case database...",
        "# {0} - exception message", "Case.exceptionMessage.couldNotOpenCaseDatabase=Failed to open case database:\n{0}.",
        "# {0} - exception message", "Case.exceptionMessage.unsupportedSchemaVersionMessage=Unsupported case database schema version:\n{0}.",
        "Case.open.exception.multiUserCaseNotEnabled=Cannot open a multi-user case if multi-user cases are not enabled. See Tools, Options, Multi-User."
    })
    private void openCaseDataBase(ProgressIndicator progressIndicator) throws CaseActionException {
        progressIndicator.progress(Bundle.Case_progressMessage_openingCaseDatabase());
        try {
            String databaseName = metadata.getCaseDatabaseName();
            if (CaseType.SINGLE_USER_CASE == metadata.getCaseType()) {
                caseDb = SleuthkitCase.openCase(Paths.get(metadata.getCaseDirectory(), databaseName).toString());
            } else if (UserPreferences.getIsMultiUserModeEnabled()) {
                caseDb = SleuthkitCase.openCase(databaseName, UserPreferences.getDatabaseConnectionInfo(), metadata.getCaseDirectory());
            } else {
                throw new CaseActionException(Bundle.Case_open_exception_multiUserCaseNotEnabled());
            }
            updateDataParameters();
        } catch (TskUnsupportedSchemaVersionException ex) {
            throw new CaseActionException(Bundle.Case_exceptionMessage_unsupportedSchemaVersionMessage(ex.getLocalizedMessage()), ex);
        } catch (UserPreferencesException ex) {
            throw new CaseActionException(Bundle.Case_exceptionMessage_couldNotGetDbServerConnectionInfo(ex.getLocalizedMessage()), ex);
        } catch (TskCoreException ex) {
            throw new CaseActionException(Bundle.Case_exceptionMessage_couldNotOpenCaseDatabase(ex.getLocalizedMessage()), ex);
        }
    }

    /**
     * Opens the case-level services: the files manager, tags manager and
     * blackboard.
     *
     * @param progressIndicator A progress indicator.
     */
    @Messages({
        "Case.progressMessage.openingCaseLevelServices=Opening case-level services...",})
    private void openCaseLevelServices(ProgressIndicator progressIndicator) {
        progressIndicator.progress(Bundle.Case_progressMessage_openingCaseLevelServices());
        this.caseServices = new Services(caseDb);
        /*
         * RC Note: JM put this initialization here. I'm not sure why. However,
         * my attempt to put it in the openCaseDatabase method seems to lead to
         * intermittent unchecked exceptions concerning a missing subscriber.
         */
        caseDb.registerForEvents(sleuthkitEventListener);
    }

    /**
     * Allows any registered application-level services to open resources
     * specific to this case.
     *
     * @param progressIndicator A progress indicator.
     * @param isNewCase         True if case is new
     *
     * @throws CaseActionException If there is a problem completing the
     *                             operation. The exception will have a
     *                             user-friendly message and may be a wrapper
     *                             for a lower-level exception.
     */
    @NbBundle.Messages({
        "Case.progressMessage.openingApplicationServiceResources=Opening application service case resources...",
        "# {0} - service name", "Case.serviceOpenCaseResourcesProgressIndicator.title={0} Opening Case Resources",
        "# {0} - service name", "Case.serviceOpenCaseResourcesProgressIndicator.cancellingMessage=Cancelling opening case resources by {0}...",
        "# {0} - service name", "Case.servicesException.notificationTitle={0} Error"
    })
    private void openAppServiceCaseResources(ProgressIndicator progressIndicator, boolean isNewCase) throws CaseActionException {
        /*
         * Each service gets its own independently cancellable/interruptible
         * task, running in a named thread managed by an executor service, with
         * its own progress indicator. This allows for cancellation of the
         * opening of case resources for individual services. It also makes it
         * possible to ensure that each service task completes before the next
         * one starts by awaiting termination of the executor service.
         */
        progressIndicator.progress(Bundle.Case_progressMessage_openingApplicationServiceResources());

        for (AutopsyService service : Lookup.getDefault().lookupAll(AutopsyService.class
        )) {
            /*
             * Create a progress indicator for the task and start the task. If
             * running with a GUI, the progress indicator will be a dialog box
             * with a Cancel button.
             */
            CancelButtonListener cancelButtonListener = null;
            ProgressIndicator appServiceProgressIndicator;
            if (RuntimeProperties.runningWithGUI()) {
                cancelButtonListener = new CancelButtonListener(Bundle.Case_serviceOpenCaseResourcesProgressIndicator_cancellingMessage(service.getServiceName()));
                appServiceProgressIndicator = new ModalDialogProgressIndicator(
                        mainFrame,
                        Bundle.Case_serviceOpenCaseResourcesProgressIndicator_title(service.getServiceName()),
                        new String[]{Bundle.Case_progressIndicatorCancelButton_label()},
                        Bundle.Case_progressIndicatorCancelButton_label(),
                        cancelButtonListener);
            } else {
                appServiceProgressIndicator = new LoggingProgressIndicator();
            }
            appServiceProgressIndicator.start(Bundle.Case_progressMessage_preparing());
            AutopsyService.CaseContext context = new AutopsyService.CaseContext(this, appServiceProgressIndicator, isNewCase);
            String threadNameSuffix = service.getServiceName().replaceAll("[ ]", "-"); //NON-NLS
            threadNameSuffix = threadNameSuffix.toLowerCase();
            TaskThreadFactory threadFactory = new TaskThreadFactory(String.format(CASE_RESOURCES_THREAD_NAME, threadNameSuffix));
            ExecutorService executor = Executors.newSingleThreadExecutor(threadFactory);
            Future<Void> future = executor.submit(() -> {
                service.openCaseResources(context);
                return null;
            });
            if (null != cancelButtonListener) {
                cancelButtonListener.setCaseContext(context);
                cancelButtonListener.setCaseActionFuture(future);
            }

            /*
             * Wait for the task to either be completed or
             * cancelled/interrupted, or for the opening of the case to be
             * cancelled.
             */
            try {
                future.get();
            } catch (InterruptedException discarded) {
                /*
                 * The parent create/open case task has been cancelled.
                 */
                Case.logger.log(Level.WARNING, String.format("Opening of %s (%s) in %s cancelled during opening of case resources by %s", getDisplayName(), getName(), getCaseDirectory(), service.getServiceName()));
                future.cancel(true);
            } catch (CancellationException discarded) {
                /*
                 * The opening of case resources by the application service has
                 * been cancelled, so the executor service has thrown. Note that
                 * there is no guarantee the task itself has responded to the
                 * cancellation request yet.
                 */
                Case.logger.log(Level.WARNING, String.format("Opening of case resources by %s for %s (%s) in %s cancelled", service.getServiceName(), getDisplayName(), getName(), getCaseDirectory(), service.getServiceName()));
            } catch (ExecutionException ex) {
                /*
                 * An exception was thrown while executing the task. The
                 * case-specific application service resources are not
                 * essential. Log an error and notify the user if running the
                 * desktop GUI, but do not throw.
                 */
                Case.logger.log(Level.SEVERE, String.format("%s failed to open case resources for %s", service.getServiceName(), this.getDisplayName()), ex);
                if (RuntimeProperties.runningWithGUI()) {
                    SwingUtilities.invokeLater(() -> {
                        MessageNotifyUtil.Notify.error(Bundle.Case_servicesException_notificationTitle(service.getServiceName()), ex.getLocalizedMessage());
                    });
                }
            } finally {
                /*
                 * Shut down the executor service and wait for it to finish.
                 * This ensures that the task has finished. Without this, it
                 * would be possible to start the next task before the current
                 * task responded to a cancellation request.
                 */
                ThreadUtils.shutDownTaskExecutor(executor);
                appServiceProgressIndicator.finish();
            }
            checkForCancellation();
        }
    }

    /**
     * If this case is a multi-user case, sets up for communication with other
     * application nodes.
     *
     * @param progressIndicator A progress indicator.
     *
     * @throws CaseActionException If there is a problem completing the
     *                             operation. The exception will have a
     *                             user-friendly message and may be a wrapper
     *                             for a lower-level exception.
     */
    @Messages({
        "Case.progressMessage.settingUpNetworkCommunications=Setting up network communications...",
        "# {0} - exception message", "Case.exceptionMessage.couldNotOpenRemoteEventChannel=Failed to open remote events channel:\n{0}.",
        "# {0} - exception message", "Case.exceptionMessage.couldNotCreatCollaborationMonitor=Failed to create collaboration monitor:\n{0}."
    })
    private void openCommunicationChannels(ProgressIndicator progressIndicator) throws CaseActionException {
        if (CaseType.MULTI_USER_CASE == metadata.getCaseType()) {
            progressIndicator.progress(Bundle.Case_progressMessage_settingUpNetworkCommunications());
            try {
                eventPublisher.openRemoteEventChannel(String.format(EVENT_CHANNEL_NAME, metadata.getCaseName()));
                checkForCancellation();
                collaborationMonitor = new CollaborationMonitor(metadata.getCaseName());
            } catch (AutopsyEventException ex) {
                throw new CaseActionException(Bundle.Case_exceptionMessage_couldNotOpenRemoteEventChannel(ex.getLocalizedMessage()), ex);
            } catch (CollaborationMonitor.CollaborationMonitorException ex) {
                throw new CaseActionException(Bundle.Case_exceptionMessage_couldNotCreatCollaborationMonitor(ex.getLocalizedMessage()), ex);
            }
        }
    }

    /**
     * Performs a case action that involves closing a case opened by calling
     * doOpenCaseAction. If the case is a multi-user case, the coordination
     * service case lock acquired by the call to doOpenCaseAction is released.
     * This case lock must be released in the same thread in which it was
     * acquired, as required by the coordination service. The single-threaded
     * executor saved during the case opening action is therefore used to do the
     * case closing action.
     *
     * @throws CaseActionException If there is a problem completing the action.
     *                             The exception will have a user-friendly
     *                             message and may be a wrapper for a
     *                             lower-level exception.
     */
    private void doCloseCaseAction() throws CaseActionException {
        /*
         * Set up either a GUI progress indicator without a Cancel button or a
         * logging progress indicator.
         */
        ProgressIndicator progressIndicator;
        if (RuntimeProperties.runningWithGUI()) {
            progressIndicator = new ModalDialogProgressIndicator(
                    mainFrame,
                    Bundle.Case_progressIndicatorTitle_closingCase());
        } else {
            progressIndicator = new LoggingProgressIndicator();
        }
        progressIndicator.start(Bundle.Case_progressMessage_preparing());

        /*
         * Closing a case is always done in the same non-UI thread that
         * opened/created the case. If the case is a multi-user case, this
         * ensures that case lock that is held as long as the case is open is
         * released in the same thread in which it was acquired, as is required
         * by the coordination service.
         */
        Future<Void> future = caseActionExecutor.submit(() -> {
            if (CaseType.SINGLE_USER_CASE == metadata.getCaseType()) {
                close(progressIndicator);
            } else {
                /*
                 * Acquire an exclusive case resources lock to ensure only one
                 * node at a time can create/open/upgrade/close the case
                 * resources.
                 */
                progressIndicator.progress(Bundle.Case_progressMessage_preparing());
                try (CoordinationService.Lock resourcesLock = acquireCaseResourcesLock(metadata.getCaseDirectory())) {
                    if (null == resourcesLock) {
                        throw new CaseActionException(Bundle.Case_creationException_couldNotAcquireResourcesLock());
                    }
                    close(progressIndicator);
                } finally {
                    /*
                     * Always release the case directory lock that was acquired
                     * when the case was opened.
                     */
                    releaseCaseLock();
                }
            }
            return null;
        });

        try {
            future.get();
        } catch (InterruptedException | CancellationException unused) {
            /*
             * The wait has been interrupted by interrupting the thread running
             * this method. Not allowing cancellation of case closing, so ignore
             * the interrupt. Likewise, cancellation of the case closing task is
             * not supported.
             */
        } catch (ExecutionException ex) {
            throw new CaseActionException(Bundle.Case_exceptionMessage_execExceptionWrapperMessage(ex.getCause().getMessage()), ex);
        } finally {
            ThreadUtils.shutDownTaskExecutor(caseActionExecutor);
            progressIndicator.finish();
        }
    }

    /**
     * Closes the case.
     *
     * @param progressIndicator A progress indicator.
     */
    @Messages({
        "Case.progressMessage.shuttingDownNetworkCommunications=Shutting down network communications...",
        "Case.progressMessage.closingApplicationServiceResources=Closing case-specific application service resources...",
        "Case.progressMessage.closingCaseDatabase=Closing case database..."
    })
    private void close(ProgressIndicator progressIndicator) {
        IngestManager.getInstance().cancelAllIngestJobs(IngestJob.CancellationReason.CASE_CLOSED);

        /*
         * Stop sending/receiving case events to and from other nodes if this is
         * a multi-user case.
         */
        if (CaseType.MULTI_USER_CASE == metadata.getCaseType()) {
            progressIndicator.progress(Bundle.Case_progressMessage_shuttingDownNetworkCommunications());
            if (null != collaborationMonitor) {
                collaborationMonitor.shutdown();
            }
            eventPublisher.closeRemoteEventChannel();
        }

        /*
         * Allow all registered application services providers to close
         * resources related to the case.
         */
        progressIndicator.progress(Bundle.Case_progressMessage_closingApplicationServiceResources());
        closeAppServiceCaseResources();

        /*
         * Close the case database.
         */
        if (null != caseDb) {
            progressIndicator.progress(Bundle.Case_progressMessage_closingCaseDatabase());
            caseDb.unregisterForEvents(sleuthkitEventListener);
            caseDb.close();
        }

        /**
         * Delete files from temp directory if any exist.
         */
        deleteTempfilesFromCaseDirectory(progressIndicator);

        /*
         * Switch the log directory.
         */
        progressIndicator.progress(Bundle.Case_progressMessage_switchingLogDirectory());
        Logger.setLogDirectory(PlatformUtil.getLogDirectory());
    }

    /**
     * Allows any registered application-level services to close any resources
     * specific to this case.
     */
    @Messages({
        "# {0} - serviceName", "Case.serviceCloseResourcesProgressIndicator.title={0} Closing Case Resources",
        "# {0} - service name", "# {1} - exception message", "Case.servicesException.serviceResourcesCloseError=Could not close case resources for {0} service: {1}"
    })
    private void closeAppServiceCaseResources() {
        /*
         * Each service gets its own independently cancellable task, and thus
         * its own task progress indicator.
         */
        for (AutopsyService service : Lookup.getDefault().lookupAll(AutopsyService.class
        )) {
            ProgressIndicator progressIndicator;
            if (RuntimeProperties.runningWithGUI()) {
                progressIndicator = new ModalDialogProgressIndicator(
                        mainFrame,
                        Bundle.Case_serviceCloseResourcesProgressIndicator_title(service.getServiceName()));
            } else {
                progressIndicator = new LoggingProgressIndicator();
            }
            progressIndicator.start(Bundle.Case_progressMessage_preparing());
            AutopsyService.CaseContext context = new AutopsyService.CaseContext(this, progressIndicator);
            String threadNameSuffix = service.getServiceName().replaceAll("[ ]", "-"); //NON-NLS
            threadNameSuffix = threadNameSuffix.toLowerCase();
            TaskThreadFactory threadFactory = new TaskThreadFactory(String.format(CASE_RESOURCES_THREAD_NAME, threadNameSuffix));
            ExecutorService executor = Executors.newSingleThreadExecutor(threadFactory);
            Future<Void> future = executor.submit(() -> {
                service.closeCaseResources(context);
                return null;
            });
            try {
                future.get();
            } catch (InterruptedException ex) {
                Case.logger.log(Level.SEVERE, String.format("Unexpected interrupt while waiting on %s service to close case resources", service.getServiceName()), ex);
            } catch (CancellationException ex) {
                Case.logger.log(Level.SEVERE, String.format("Unexpected cancellation while waiting on %s service to close case resources", service.getServiceName()), ex);
            } catch (ExecutionException ex) {
                Case.logger.log(Level.SEVERE, String.format("%s service failed to open case resources", service.getServiceName()), ex);
                if (RuntimeProperties.runningWithGUI()) {
                    SwingUtilities.invokeLater(() -> MessageNotifyUtil.Notify.error(
                            Bundle.Case_servicesException_notificationTitle(service.getServiceName()),
                            Bundle.Case_servicesException_serviceResourcesCloseError(service.getServiceName(), ex.getLocalizedMessage())));
                }
            } finally {
                ThreadUtils.shutDownTaskExecutor(executor);
                progressIndicator.finish();
            }
        }
    }

    /**
     * Acquires a case (case directory) lock for the current case.
     *
     * @throws CaseActionException If the lock cannot be acquired.
     */
    @Messages({
        "Case.lockingException.couldNotAcquireSharedLock=Failed to get a shared lock on the case.",
        "Case.lockingException.couldNotAcquireExclusiveLock=Failed to get an exclusive lock on the case."
    })
    private void acquireCaseLock(CaseLockType lockType) throws CaseActionException {
        String caseDir = metadata.getCaseDirectory();
        try {
            CoordinationService coordinationService = CoordinationService.getInstance();
            caseLock = lockType == CaseLockType.SHARED
                    ? coordinationService.tryGetSharedLock(CategoryNode.CASES, caseDir, CASE_LOCK_TIMEOUT_MINS, TimeUnit.MINUTES)
                    : coordinationService.tryGetExclusiveLock(CategoryNode.CASES, caseDir, CASE_LOCK_TIMEOUT_MINS, TimeUnit.MINUTES);
            if (caseLock == null) {
                if (lockType == CaseLockType.SHARED) {
                    throw new CaseActionException(Bundle.Case_lockingException_couldNotAcquireSharedLock());
                } else {
                    throw new CaseActionException(Bundle.Case_lockingException_couldNotAcquireExclusiveLock());
                }
            }
        } catch (InterruptedException | CoordinationServiceException ex) {
            if (lockType == CaseLockType.SHARED) {
                throw new CaseActionException(Bundle.Case_lockingException_couldNotAcquireSharedLock(), ex);
            } else {
                throw new CaseActionException(Bundle.Case_lockingException_couldNotAcquireExclusiveLock(), ex);
            }
        }
    }

    /**
     * Releases a case (case directory) lock for the current case.
     */
    private void releaseCaseLock() {
        if (caseLock != null) {
            try {
                caseLock.release();
                caseLock = null;
            } catch (CoordinationService.CoordinationServiceException ex) {
                logger.log(Level.SEVERE, String.format("Failed to release shared case directory lock for %s", getMetadata().getCaseDirectory()), ex);
            }
        }
    }

    /**
     * Gets the path to the specified subdirectory of the case directory,
     * creating it if it does not already exist.
     *
     * @return The absolute path to the specified subdirectory.
     */
    private String getOrCreateSubdirectory(String subDirectoryName) {
        File subDirectory = Paths.get(getOutputDirectory(), subDirectoryName).toFile();
        if (!subDirectory.exists()) {
            subDirectory.mkdirs();
        }
        return subDirectory.toString();

    }

    /**
     * Deletes a single-user case.
     *
     * @param metadata          The case metadata.
     * @param progressIndicator A progress indicator.
     *
     * @throws CaseActionException If there were one or more errors deleting the
     *                             case. The exception will have a user-friendly
     *                             message and may be a wrapper for a
     *                             lower-level exception.
     */
    @Messages({
        "Case.exceptionMessage.errorsDeletingCase=Errors occured while deleting the case. See the application log for details."
    })
    private static void deleteSingleUserCase(CaseMetadata metadata, ProgressIndicator progressIndicator) throws CaseActionException {
        boolean errorsOccurred = false;
        try {
            deleteTextIndex(metadata, progressIndicator);
        } catch (KeywordSearchServiceException ex) {
            errorsOccurred = true;
            logger.log(Level.WARNING, String.format("Failed to delete text index for %s (%s) in %s", metadata.getCaseDisplayName(), metadata.getCaseName(), metadata.getCaseDirectory()), ex); //NON-NLS
        }

        try {
            deleteCaseDirectory(metadata, progressIndicator);
        } catch (CaseActionException ex) {
            errorsOccurred = true;
            logger.log(Level.WARNING, String.format("Failed to delete case directory for %s (%s) in %s", metadata.getCaseDisplayName(), metadata.getCaseName(), metadata.getCaseDirectory()), ex); //NON-NLS
        }

        deleteFromRecentCases(metadata, progressIndicator);

        if (errorsOccurred) {
            throw new CaseActionException(Bundle.Case_exceptionMessage_errorsDeletingCase());
        }
    }

    /**
     * Deletes a multi-user case. This method does so after acquiring the case
     * directory coordination service lock and is intended to be used for
     * deleting simple multi-user cases without auto ingest input. Note that the
     * case directory coordination service node for the case is only deleted if
     * no errors occurred.
     *
     * @param metadata          The case metadata.
     * @param progressIndicator A progress indicator.
     *
     * @throws CaseActionException  If there were one or more errors deleting
     *                              the case. The exception will have a
     *                              user-friendly message and may be a wrapper
     *                              for a lower-level exception.
     * @throws InterruptedException If the thread this code is running in is
     *                              interrupted while blocked, i.e., if
     *                              cancellation of the operation is detected
     *                              during a wait.
     */
    @Messages({
        "Case.progressMessage.connectingToCoordSvc=Connecting to coordination service...",
        "# {0} - exception message", "Case.exceptionMessage.failedToConnectToCoordSvc=Failed to connect to coordination service:\n{0}.",
        "Case.exceptionMessage.cannotGetLockToDeleteCase=Cannot delete case because it is open for another user or host.",
        "# {0} - exception message", "Case.exceptionMessage.failedToLockCaseForDeletion=Failed to exclusively lock case for deletion:\n{0}.",
        "Case.progressMessage.fetchingCoordSvcNodeData=Fetching coordination service node data for the case...",
        "# {0} - exception message", "Case.exceptionMessage.failedToFetchCoordSvcNodeData=Failed to fetch coordination service node data:\n{0}.",
        "Case.progressMessage.deletingResourcesCoordSvcNode=Deleting case resources coordination service node...",
        "Case.progressMessage.deletingCaseDirCoordSvcNode=Deleting case directory coordination service node..."
    })
    private static void deleteMultiUserCase(CaseMetadata metadata, ProgressIndicator progressIndicator) throws CaseActionException, InterruptedException {
        progressIndicator.progress(Bundle.Case_progressMessage_connectingToCoordSvc());
        CoordinationService coordinationService;
        try {
            coordinationService = CoordinationService.getInstance();
        } catch (CoordinationServiceException ex) {
            logger.log(Level.SEVERE, String.format("Failed to connect to coordination service when attempting to delete %s (%s) in %s", metadata.getCaseDisplayName(), metadata.getCaseName(), metadata.getCaseDirectory()), ex); //NON-NLS
            throw new CaseActionException(Bundle.Case_exceptionMessage_failedToConnectToCoordSvc(ex.getLocalizedMessage()));
        }

        CaseNodeData caseNodeData;
        boolean errorsOccurred = false;
        try (CoordinationService.Lock dirLock = coordinationService.tryGetExclusiveLock(CategoryNode.CASES, metadata.getCaseDirectory())) {
            if (dirLock == null) {
                logger.log(Level.INFO, String.format("Could not delete %s (%s) in %s because a case directory lock was held by another host", metadata.getCaseDisplayName(), metadata.getCaseName(), metadata.getCaseDirectory())); //NON-NLS
                throw new CaseActionException(Bundle.Case_exceptionMessage_cannotGetLockToDeleteCase());
            }

            progressIndicator.progress(Bundle.Case_progressMessage_fetchingCoordSvcNodeData());
            try {
                caseNodeData = CaseNodeData.readCaseNodeData(metadata.getCaseDirectory());
            } catch (CaseNodeDataException | InterruptedException ex) {
                logger.log(Level.SEVERE, String.format("Failed to get coordination service node data %s (%s) in %s", metadata.getCaseDisplayName(), metadata.getCaseName(), metadata.getCaseDirectory()), ex); //NON-NLS
                throw new CaseActionException(Bundle.Case_exceptionMessage_failedToFetchCoordSvcNodeData(ex.getLocalizedMessage()));
            }

            errorsOccurred = deleteMultiUserCase(caseNodeData, metadata, progressIndicator, logger);

            progressIndicator.progress(Bundle.Case_progressMessage_deletingResourcesCoordSvcNode());
            try {
                String resourcesLockNodePath = CoordinationServiceUtils.getCaseResourcesNodePath(caseNodeData.getDirectory());
                coordinationService.deleteNode(CategoryNode.CASES, resourcesLockNodePath);
            } catch (CoordinationServiceException ex) {
                if (!isNoNodeException(ex)) {
                    errorsOccurred = true;
                    logger.log(Level.WARNING, String.format("Error deleting the case resources coordination service node for the case at %s (%s) in %s", metadata.getCaseDisplayName(), metadata.getCaseName(), metadata.getCaseDirectory()), ex); //NON-NLS
                }
            } catch (InterruptedException ex) {
                logger.log(Level.WARNING, String.format("Error deleting the case resources coordination service node for the case at %s (%s) in %s", metadata.getCaseDisplayName(), metadata.getCaseName(), metadata.getCaseDirectory()), ex); //NON-NLS
            }

        } catch (CoordinationServiceException ex) {
            logger.log(Level.SEVERE, String.format("Error exclusively locking the case directory for %s (%s) in %s", metadata.getCaseDisplayName(), metadata.getCaseName(), metadata.getCaseDirectory()), ex); //NON-NLS
            throw new CaseActionException(Bundle.Case_exceptionMessage_failedToLockCaseForDeletion(ex.getLocalizedMessage()));
        }

        if (!errorsOccurred) {
            progressIndicator.progress(Bundle.Case_progressMessage_deletingCaseDirCoordSvcNode());
            try {
                String casDirNodePath = CoordinationServiceUtils.getCaseDirectoryNodePath(caseNodeData.getDirectory());
                coordinationService.deleteNode(CategoryNode.CASES, casDirNodePath);
            } catch (CoordinationServiceException | InterruptedException ex) {
                logger.log(Level.SEVERE, String.format("Error deleting the case directory lock node for %s (%s) in %s", metadata.getCaseDisplayName(), metadata.getCaseName(), metadata.getCaseDirectory()), ex); //NON-NLS
                errorsOccurred = true;
            }
        }

        if (errorsOccurred) {
            throw new CaseActionException(Bundle.Case_exceptionMessage_errorsDeletingCase());
        }
    }

    /**
     * IMPORTANT: This is a "beta" method and is subject to change or removal
     * without notice!
     *
     * Deletes a mulit-user case by attempting to delete the case database, the
     * text index, the case directory, and the case resources coordination
     * service node for a case, and removes the case from the recent cases menu
     * of the main application window. Callers of this method MUST acquire and
     * release the case directory lock for the case and are responsible for
     * deleting the corresponding coordination service nodes, if desired.
     *
     * @param caseNodeData      The coordination service node data for the case.
     * @param metadata          The case metadata.
     * @param progressIndicator A progress indicator.
     * @param logger            A logger.
     *
     * @return True if one or more errors occurred (see log for details), false
     *         otherwise.
     *
     * @throws InterruptedException If the thread this code is running in is
     *                              interrupted while blocked, i.e., if
     *                              cancellation of the operation is detected
     *                              during a wait.
     */
    @Beta
    public static boolean deleteMultiUserCase(CaseNodeData caseNodeData, CaseMetadata metadata, ProgressIndicator progressIndicator, Logger logger) throws InterruptedException {
        boolean errorsOccurred = false;
        try {
            deleteMultiUserCaseDatabase(caseNodeData, metadata, progressIndicator, logger);
            deleteMultiUserCaseTextIndex(caseNodeData, metadata, progressIndicator, logger);
            deleteMultiUserCaseDirectory(caseNodeData, metadata, progressIndicator, logger);
            deleteFromRecentCases(metadata, progressIndicator);
        } catch (UserPreferencesException | ClassNotFoundException | SQLException ex) {
            errorsOccurred = true;
            logger.log(Level.WARNING, String.format("Failed to delete the case database for %s (%s) in %s", metadata.getCaseDisplayName(), metadata.getCaseName(), metadata.getCaseDirectory()), ex); //NON-NLS
        } catch (KeywordSearchServiceException ex) {
            errorsOccurred = true;
            logger.log(Level.WARNING, String.format("Failed to delete the text index for %s (%s) in %s", metadata.getCaseDisplayName(), metadata.getCaseName(), metadata.getCaseDirectory()), ex); //NON-NLS
        } catch (CaseActionException ex) {
            errorsOccurred = true;
            logger.log(Level.WARNING, String.format("Failed to delete the case directory for %s (%s) in %s", metadata.getCaseDisplayName(), metadata.getCaseName(), metadata.getCaseDirectory()), ex); //NON-NLS
        }
        return errorsOccurred;
    }

    /**
     * Attempts to delete the case database for a multi-user case.
     *
     * @param caseNodeData      The coordination service node data for the case.
     * @param metadata          The case metadata.
     * @param progressIndicator A progress indicator.
     * @param logger            A logger.
     *
     * @throws UserPreferencesException if there is an error getting the
     *                                  database server connection info.
     * @throws ClassNotFoundException   if there is an error gettting the
     *                                  required JDBC driver.
     * @throws SQLException             if there is an error executing the SQL
     *                                  to drop the database from the database
     *                                  server.
     * @throws InterruptedException     If interrupted while blocked waiting for
     *                                  coordination service data to be written
     *                                  to the coordination service node
     *                                  database.
     */
    @Messages({
        "Case.progressMessage.deletingCaseDatabase=Deleting case database..."
    })
    private static void deleteMultiUserCaseDatabase(CaseNodeData caseNodeData, CaseMetadata metadata, ProgressIndicator progressIndicator, Logger logger) throws UserPreferencesException, ClassNotFoundException, SQLException, InterruptedException {
        if (!caseNodeData.isDeletedFlagSet(CaseNodeData.DeletedFlags.CASE_DB)) {
            progressIndicator.progress(Bundle.Case_progressMessage_deletingCaseDatabase());
            logger.log(Level.INFO, String.format("Deleting case database for %s (%s) in %s", caseNodeData.getDisplayName(), caseNodeData.getName(), caseNodeData.getDirectory())); //NON-NLS
            CaseDbConnectionInfo info = UserPreferences.getDatabaseConnectionInfo();
            String url = "jdbc:postgresql://" + info.getHost() + ":" + info.getPort() + "/postgres"; //NON-NLS
            Class.forName("org.postgresql.Driver"); //NON-NLS
            try (Connection connection = DriverManager.getConnection(url, info.getUserName(), info.getPassword()); Statement statement = connection.createStatement()) {
                String dbExistsQuery = "SELECT 1 from pg_database WHERE datname = '" + metadata.getCaseDatabaseName() + "'"; //NON-NLS
                try (ResultSet queryResult = statement.executeQuery(dbExistsQuery)) {
                    if (queryResult.next()) {
                        String deleteCommand = "DROP DATABASE \"" + metadata.getCaseDatabaseName() + "\""; //NON-NLS
                        statement.execute(deleteCommand);
                    }
                }
            }
            setDeletedItemFlag(caseNodeData, CaseNodeData.DeletedFlags.CASE_DB);
        }
    }

    /**
     * Attempts to delete the text index for a multi-user case.
     *
     * @param caseNodeData      The coordination service node data for the case.
     * @param metadata          The case metadata.
     * @param progressIndicator A progress indicator.
     * @param logger            A logger.
     *
     * @throws KeywordSearchServiceException If there is an error deleting the
     *                                       text index.
     * @throws InterruptedException          If interrupted while blocked
     *                                       waiting for coordination service
     *                                       data to be written to the
     *                                       coordination service node database.
     */
    private static void deleteMultiUserCaseTextIndex(CaseNodeData caseNodeData, CaseMetadata metadata, ProgressIndicator progressIndicator, Logger logger) throws KeywordSearchServiceException, InterruptedException {
        if (!caseNodeData.isDeletedFlagSet(CaseNodeData.DeletedFlags.TEXT_INDEX)) {
            logger.log(Level.INFO, String.format("Deleting text index for %s", caseNodeData.getDisplayName(), caseNodeData.getName(), caseNodeData.getDirectory())); //NON-NLS
            deleteTextIndex(metadata, progressIndicator);
            setDeletedItemFlag(caseNodeData, CaseNodeData.DeletedFlags.TEXT_INDEX);
        }
    }

    /**
     * Attempts to delete the text index for a case.
     *
     * @param metadata          The case metadata.
     * @param progressIndicator A progress indicator.
     *
     * @throws KeywordSearchServiceException If there is an error deleting the
     *                                       text index.
     */
    @Messages({
        "Case.progressMessage.deletingTextIndex=Deleting text index..."
    })
    private static void deleteTextIndex(CaseMetadata metadata, ProgressIndicator progressIndicator) throws KeywordSearchServiceException {
        progressIndicator.progress(Bundle.Case_progressMessage_deletingTextIndex());

        for (KeywordSearchService searchService : Lookup.getDefault().lookupAll(KeywordSearchService.class
        )) {
            searchService.deleteTextIndex(metadata);
        }
    }

    /**
     * Attempts to delete the case directory for a multi-user case.
     *
     * @param caseNodeData      The coordination service node data for the case.
     * @param metadata          The case metadata.
     * @param progressIndicator A progress indicator.
     * @param logger            A logger.
     *
     * @throws CaseActionException  if there is an error deleting the case
     *                              directory.
     * @throws InterruptedException If interrupted while blocked waiting for
     *                              coordination service data to be written to
     *                              the coordination service node database.
     */
    private static void deleteMultiUserCaseDirectory(CaseNodeData caseNodeData, CaseMetadata metadata, ProgressIndicator progressIndicator, Logger logger) throws CaseActionException, InterruptedException {
        if (!caseNodeData.isDeletedFlagSet(CaseNodeData.DeletedFlags.CASE_DIR)) {
            logger.log(Level.INFO, String.format("Deleting case directory for %s", caseNodeData.getDisplayName(), caseNodeData.getName(), caseNodeData.getDirectory())); //NON-NLS
            deleteCaseDirectory(metadata, progressIndicator);
            setDeletedItemFlag(caseNodeData, CaseNodeData.DeletedFlags.CASE_DIR);
        }
    }

    /**
     * Attempts to delete the case directory for a case.
     *
     * @param metadata          The case metadata.
     * @param progressIndicator A progress indicator.
     *
     * @throws CaseActionException If there is an error deleting the case
     *                             directory.
     */
    @Messages({
        "Case.progressMessage.deletingCaseDirectory=Deleting case directory..."
    })
    private static void deleteCaseDirectory(CaseMetadata metadata, ProgressIndicator progressIndicator) throws CaseActionException {
        progressIndicator.progress(Bundle.Case_progressMessage_deletingCaseDirectory());
        if (!FileUtil.deleteDir(new File(metadata.getCaseDirectory()))) {
            throw new CaseActionException(String.format("Failed to delete %s", metadata.getCaseDirectory())); //NON-NLS
        }
    }

    /**
     * Attempts to remove a case from the recent cases menu if the main
     * application window is present.
     *
     * @param metadata          The case metadata.
     * @param progressIndicator A progress indicator.
     */
    @Messages({
        "Case.progressMessage.removingCaseFromRecentCases=Removing case from Recent Cases menu..."
    })
    private static void deleteFromRecentCases(CaseMetadata metadata, ProgressIndicator progressIndicator) {
        if (RuntimeProperties.runningWithGUI()) {
            progressIndicator.progress(Bundle.Case_progressMessage_removingCaseFromRecentCases());
            SwingUtilities.invokeLater(() -> {
                RecentCases.getInstance().removeRecentCase(metadata.getCaseDisplayName(), metadata.getFilePath().toString());
            });
        }
    }

    /**
     * Examines a coordination service exception to try to determine if it is a
     * "no node" exception, i.e., an operation was attempted on a node that does
     * not exist.
     *
     * @param ex A coordination service exception.
     *
     * @return True or false.
     */
    private static boolean isNoNodeException(CoordinationServiceException ex) {
        boolean isNodeNodeEx = false;
        Throwable cause = ex.getCause();
        if (cause != null) {
            String causeMessage = cause.getMessage();
            isNodeNodeEx = causeMessage.contains(NO_NODE_ERROR_MSG_FRAGMENT);
        }
        return isNodeNodeEx;
    }

    /**
     * Sets a deleted item flag in the coordination service node data for a
     * multi-user case.
     *
     * @param caseNodeData The coordination service node data for the case.
     * @param flag         The flag to set.
     *
     * @throws InterruptedException If interrupted while blocked waiting for
     *                              coordination service data to be written to
     *                              the coordination service node database.
     */
    private static void setDeletedItemFlag(CaseNodeData caseNodeData, CaseNodeData.DeletedFlags flag) throws InterruptedException {
        try {
            caseNodeData.setDeletedFlag(flag);
            CaseNodeData.writeCaseNodeData(caseNodeData);
        } catch (CaseNodeDataException ex) {
            logger.log(Level.SEVERE, String.format("Error updating deleted item flag %s for %s (%s) in %s", flag.name(), caseNodeData.getDisplayName(), caseNodeData.getName(), caseNodeData.getDirectory()), ex);

        }
    }
    
    /**
     * Initialize the hasData and hasDataSource parameters by checking the 
     * database.
     * 
     * hasDataSource will be true if any data Source exists the db.
     * 
     * hasData will be true if hasDataSource is true or if there are entries
     * in the tsk_object or tsk_host tables.
     * 
     * @throws TskCoreException 
     */
    private void updateDataParameters() throws TskCoreException {
        hasDataSource = dbHasDataSource();

        if (!hasDataSource) {
            hasData = dbHasData();
        } else {
            hasData = true;
        }
    }
    
    /**
     * Returns true of there are any data sources in the case database.
     * 
     * @return True if this case as a data source.
     * 
     * @throws TskCoreException 
     */
    private boolean dbHasDataSource() throws TskCoreException {
        String query = "SELECT count(*) AS count FROM (SELECT * FROM data_source_info LIMIT 1)t";
        try (SleuthkitCase.CaseDbQuery dbQuery = caseDb.executeQuery(query)) {
            ResultSet resultSet = dbQuery.getResultSet();
            if (resultSet.next()) {
                return resultSet.getLong("count") > 0;
            }
            return false;
        } catch (SQLException ex) {
            logger.log(Level.SEVERE, "Error accessing case database", ex); //NON-NLS
            throw new TskCoreException("Error accessing case databse", ex);
        }
    }
    
    /**
     * Returns true if the case has data. A case has data if there is at least
     * one row in either the tsk_objects or tsk_hosts table.
     * 
     * @return True if there is data in this case.
     * 
     * @throws TskCoreException 
     */
    private boolean dbHasData() throws TskCoreException {
        // The LIMIT 1 in the subquery should limit the data returned and 
        // make the overall query more efficent.
        String query = "SELECT SUM(cnt) total FROM "
                + "(SELECT COUNT(*) AS cnt FROM "
                + "(SELECT * FROM tsk_objects LIMIT 1)t " 
                + "UNION ALL "
                + "SELECT COUNT(*) AS cnt FROM "
                + "(SELECT * FROM tsk_hosts LIMIT 1)r) s";
        try (SleuthkitCase.CaseDbQuery dbQuery = caseDb.executeQuery(query)) {
            ResultSet resultSet = dbQuery.getResultSet();
            if (resultSet.next()) {
                return resultSet.getLong("total") > 0; 
            } else {
                return false;
            }
        } catch ( SQLException ex) {
            logger.log(Level.SEVERE, "Error accessing case database", ex); //NON-NLS
            throw new TskCoreException("Error accessing case databse", ex);
        }  
    }

    /**
     * Defines the signature for case action methods that can be passed as
     * arguments to the doCaseAction method.
     *
     * @param <T> A ProgressIndicator
     * @param <V> The optional parameters stored in an Object.
     * @param <R> The return type of Void.
     */
    private interface CaseAction<T, V, R> {

        /**
         * The signature for a case action method.
         *
         * @param progressIndicator A ProgressIndicator.
         * @param additionalParams  The optional parameters stored in an Object.
         *
         * @return A Void object (null).
         *
         * @throws CaseActionException
         */
        R execute(T progressIndicator, V additionalParams) throws CaseActionException;
    }

    /**
     * The choices for the case (case directory) coordination service lock used
     * for multi-user cases.
     */
    private enum CaseLockType {
        SHARED, EXCLUSIVE;
    }

    /**
     * A case operation Cancel button listener for use with a
     * ModalDialogProgressIndicator when running with a GUI.
     */
    @ThreadSafe
    private final static class CancelButtonListener implements ActionListener {

        private final String cancellationMessage;
        @GuardedBy("this")
        private boolean cancelRequested;
        @GuardedBy("this")
        private CaseContext caseContext;
        @GuardedBy("this")
        private Future<?> caseActionFuture;

        /**
         * Constructs a case operation Cancel button listener for use with a
         * ModalDialogProgressIndicator when running with a GUI.
         *
         * @param cancellationMessage The message to display in the
         *                            ModalDialogProgressIndicator when the
         *                            cancel button is pressed.
         */
        private CancelButtonListener(String cancellationMessage) {
            this.cancellationMessage = cancellationMessage;
        }

        /**
         * Sets a case context for this listener.
         *
         * @param caseContext A case context object.
         */
        private synchronized void setCaseContext(CaseContext caseContext) {
            this.caseContext = caseContext;
            /*
             * If the cancel button has already been pressed, pass the
             * cancellation on to the case context.
             */
            if (cancelRequested) {
                cancel();
            }
        }

        /**
         * Sets a Future object for a task associated with this listener.
         *
         * @param caseActionFuture A task Future object.
         */
        private synchronized void setCaseActionFuture(Future<?> caseActionFuture) {
            this.caseActionFuture = caseActionFuture;
            /*
             * If the cancel button has already been pressed, cancel the Future
             * of the task.
             */
            if (cancelRequested) {
                cancel();
            }
        }

        /**
         * The event handler for Cancel button pushes.
         *
         * @param event The button event, ignored, can be null.
         */
        @Override
        public synchronized void actionPerformed(ActionEvent event) {
            cancel();
        }

        /**
         * Handles a cancellation request.
         */
        private void cancel() {
            /*
             * At a minimum, set the cancellation requested flag of this
             * listener.
             */
            this.cancelRequested = true;
            if (null != this.caseContext) {
                /*
                 * Set the cancellation request flag and display the
                 * cancellation message in the progress indicator for the case
                 * context associated with this listener.
                 */
                if (RuntimeProperties.runningWithGUI()) {
                    ProgressIndicator progressIndicator = this.caseContext.getProgressIndicator();
                    if (progressIndicator instanceof ModalDialogProgressIndicator) {
                        ((ModalDialogProgressIndicator) progressIndicator).setCancelling(cancellationMessage);
                    }
                }
                this.caseContext.requestCancel();
            }
            if (null != this.caseActionFuture) {
                /*
                 * Cancel the Future of the task associated with this listener.
                 * Note that the task thread will be interrupted if the task is
                 * blocked.
                 */
                this.caseActionFuture.cancel(true);
            }
        }
    }

    /**
     * A thread factory that provides named threads.
     */
    private static class TaskThreadFactory implements ThreadFactory {

        private final String threadName;

        private TaskThreadFactory(String threadName) {
            this.threadName = threadName;
        }

        @Override
        public Thread newThread(Runnable task) {
            return new Thread(task, threadName);
        }

    }

    /**
     * Gets the application name.
     *
     * @return The application name.
     *
     * @deprecated
     */
    @Deprecated
    public static String getAppName() {
        return UserPreferences.getAppName();
    }

    /**
     * Creates a new, single-user Autopsy case.
     *
     * @param caseDir         The full path of the case directory. The directory
     *                        will be created if it doesn't already exist; if it
     *                        exists, it is ASSUMED it was created by calling
     *                        createCaseDirectory.
     * @param caseDisplayName The display name of case, which may be changed
     *                        later by the user.
     * @param caseNumber      The case number, can be the empty string.
     * @param examiner        The examiner to associate with the case, can be
     *                        the empty string.
     *
     * @throws CaseActionException if there is a problem creating the case. The
     *                             exception will have a user-friendly message
     *                             and may be a wrapper for a lower-level
     *                             exception.
     * @deprecated Use createAsCurrentCase instead.
     */
    @Deprecated
    public static void create(String caseDir, String caseDisplayName, String caseNumber, String examiner) throws CaseActionException {
        createAsCurrentCase(caseDir, caseDisplayName, caseNumber, examiner, CaseType.SINGLE_USER_CASE);
    }

    /**
     * Creates a new Autopsy case and makes it the current case.
     *
     * @param caseDir         The full path of the case directory. The directory
     *                        will be created if it doesn't already exist; if it
     *                        exists, it is ASSUMED it was created by calling
     *                        createCaseDirectory.
     * @param caseDisplayName The display name of case, which may be changed
     *                        later by the user.
     * @param caseNumber      The case number, can be the empty string.
     * @param examiner        The examiner to associate with the case, can be
     *                        the empty string.
     * @param caseType        The type of case (single-user or multi-user).
     *
     * @throws CaseActionException if there is a problem creating the case. The
     *                             exception will have a user-friendly message
     *                             and may be a wrapper for a lower-level
     *                             exception.
     * @deprecated Use createAsCurrentCase instead.
     */
    @Deprecated
    public static void create(String caseDir, String caseDisplayName, String caseNumber, String examiner, CaseType caseType) throws CaseActionException {
        createAsCurrentCase(caseDir, caseDisplayName, caseNumber, examiner, caseType);
    }

    /**
     * Opens an existing Autopsy case and makes it the current case.
     *
     * @param caseMetadataFilePath The path of the case metadata (.aut) file.
     *
     * @throws CaseActionException if there is a problem opening the case. The
     *                             exception will have a user-friendly message
     *                             and may be a wrapper for a lower-level
     *                             exception.
     * @deprecated Use openAsCurrentCase instead.
     */
    @Deprecated
    public static void open(String caseMetadataFilePath) throws CaseActionException {
        openAsCurrentCase(caseMetadataFilePath);
    }

    /**
     * Closes this Autopsy case.
     *
     * @throws CaseActionException if there is a problem closing the case. The
     *                             exception will have a user-friendly message
     *                             and may be a wrapper for a lower-level
     *                             exception.
     * @deprecated Use closeCurrentCase instead.
     */
    @Deprecated
    public void closeCase() throws CaseActionException {
        closeCurrentCase();
    }

    /**
     * Invokes the startup dialog window.
     *
     * @deprecated Use StartupWindowProvider.getInstance().open() instead.
     */
    @Deprecated
    public static void invokeStartupDialog() {
        StartupWindowProvider.getInstance().open();
    }

    /**
     * Converts a Java timezone id to a coded string with only alphanumeric
     * characters. Example: "America/New_York" is converted to "EST5EDT" by this
     * method.
     *
     * @param timeZoneId The time zone id.
     *
     * @return The converted time zone string.
     *
     * @deprecated Use
     * org.sleuthkit.autopsy.coreutils.TimeZoneUtils.convertToAlphaNumericFormat
     * instead.
     */
    @Deprecated
    public static String convertTimeZone(String timeZoneId) {
        return TimeZoneUtils.convertToAlphaNumericFormat(timeZoneId);
    }

    /**
     * Check if file exists and is a normal file.
     *
     * @param filePath The file path.
     *
     * @return True or false.
     *
     * @deprecated Use java.io.File.exists or java.io.File.isFile instead
     */
    @Deprecated
    public static boolean pathExists(String filePath) {
        return new File(filePath).isFile();
    }

    /**
     * Gets the Autopsy version.
     *
     * @return The Autopsy version.
     *
     * @deprecated Use org.sleuthkit.autopsy.coreutils.Version.getVersion
     * instead
     */
    @Deprecated
    public static String getAutopsyVersion() {
        return Version.getVersion();
    }

    /**
     * Check if case is currently open.
     *
     * @return True if a case is open.
     *
     * @deprecated Use isCaseOpen instead.
     */
    @Deprecated
    public static boolean existsCurrentCase() {
        return isCaseOpen();
    }

    /**
     * Get relative (with respect to case dir) module output directory path
     * where modules should save their permanent data. The directory is a
     * subdirectory of this case dir.
     *
     * @return relative path to the module output dir
     *
     * @deprecated Use getModuleOutputDirectoryRelativePath() instead
     */
    @Deprecated
    public static String getModulesOutputDirRelPath() {
        return "ModuleOutput"; //NON-NLS
    }

    /**
     * Gets a PropertyChangeSupport object. The PropertyChangeSupport object
     * returned is not used by instances of this class and does not have any
     * PropertyChangeListeners.
     *
     * @return A new PropertyChangeSupport object.
     *
     * @deprecated Do not use.
     */
    @Deprecated
    public static PropertyChangeSupport
            getPropertyChangeSupport() {
        return new PropertyChangeSupport(Case.class
        );
    }

    /**
     * Get module output directory path where modules should save their
     * permanent data.
     *
     * @return absolute path to the module output directory
     *
     * @deprecated Use getModuleDirectory() instead.
     */
    @Deprecated
    public String getModulesOutputDirAbsPath() {
        return getModuleDirectory();
    }

    /**
     * Adds an image to the current case after it has been added to the DB.
     * Sends out event and reopens windows if needed.
     *
     * @param imgPath  The path of the image file.
     * @param imgId    The ID of the image.
     * @param timeZone The time zone of the image.
     *
     * @return
     *
     * @throws org.sleuthkit.autopsy.casemodule.CaseActionException
     *
     * @deprecated As of release 4.0
     */
    @Deprecated
    public Image addImage(String imgPath, long imgId, String timeZone) throws CaseActionException {
        try {
            Image newDataSource = caseDb.getImageById(imgId);
            notifyDataSourceAdded(newDataSource, UUID.randomUUID());
            return newDataSource;
        } catch (TskCoreException ex) {
            throw new CaseActionException(NbBundle.getMessage(this.getClass(), "Case.addImg.exception.msg"), ex);
        }
    }

    /**
     * Gets the time zone(s) of the image data source(s) in this case.
     *
     * @return The set of time zones in use.
     *
     * @deprecated Use getTimeZones instead.
     */
    @Deprecated
    public Set<TimeZone> getTimeZone() {
        return getTimeZones();
    }

    /**
     * Deletes reports from the case.
     *
     * @param reports        Collection of Report to be deleted from the case.
     * @param deleteFromDisk No longer supported - ignored.
     *
     * @throws TskCoreException
     * @deprecated Use deleteReports(Collection<? extends Report> reports)
     * instead.
     */
    @Deprecated
    public void deleteReports(Collection<? extends Report> reports, boolean deleteFromDisk) throws TskCoreException {
        deleteReports(reports);
    }

}<|MERGE_RESOLUTION|>--- conflicted
+++ resolved
@@ -192,7 +192,7 @@
     private final SleuthkitEventListener sleuthkitEventListener;
     private CollaborationMonitor collaborationMonitor;
     private Services caseServices;
-    
+
     private volatile boolean hasDataSource = false;
     private volatile boolean hasData = false;
 
@@ -474,12 +474,12 @@
         /**
          * One or more hosts have been added to a person.
          */
-        HOSTS_ADDED_TO_PERSON, 
+        HOSTS_ADDED_TO_PERSON,
         /**
          * One or more hosts have been removed from a person.
          */
         HOSTS_REMOVED_FROM_PERSON;
-        
+
     };
 
     /**
@@ -514,16 +514,9 @@
         }
 
         @Subscribe
-<<<<<<< HEAD
-        public void publishOsAccountAddedEvent(TskEvent.OsAccountsAddedTskEvent event) {
+        public void publishOsAccountsAddedEvent(TskEvent.OsAccountsAddedTskEvent event) {
             hasData = true;
-            for (OsAccount account : event.getOsAcounts()) {
-                eventPublisher.publish(new OsAccountAddedEvent(account));
-            }
-=======
-        public void publishOsAccountsAddedEvent(TskEvent.OsAccountsAddedTskEvent event) {           
             eventPublisher.publish(new OsAccountsAddedEvent(event.getOsAcounts()));
->>>>>>> 0685c993
         }
 
         @Subscribe
@@ -532,21 +525,13 @@
         }
 
         @Subscribe
-<<<<<<< HEAD
         public void publishOsAccountDeletedEvent(TskEvent.OsAccountsDeletedTskEvent event) {
             try {
                 hasData = dbHasData();
             } catch (TskCoreException ex) {
                 logger.log(Level.SEVERE, "Unable to retrieve the hasData status from the db", ex);
             }
-            
-            for (Long accountId : event.getOsAcountObjectIds()) {
-                eventPublisher.publish(new OsAccountDeletedEvent(accountId));
-            }
-=======
-        public void publishOsAccountsDeletedEvent(TskEvent.OsAccountsDeletedTskEvent event) {
             eventPublisher.publish(new OsAccountsDeletedEvent(event.getOsAccountObjectIds()));
->>>>>>> 0685c993
         }
 
         /**
@@ -557,13 +542,8 @@
          */
         @Subscribe
         public void publishHostsAddedEvent(TskEvent.HostsAddedTskEvent event) {
-<<<<<<< HEAD
             hasData = true;
-            eventPublisher.publish(new HostsAddedEvent(
-                    event == null ? Collections.emptyList() : event.getHosts()));
-=======
             eventPublisher.publish(new HostsAddedEvent(event.getHosts()));
->>>>>>> 0685c993
         }
 
         /**
@@ -585,18 +565,13 @@
          */
         @Subscribe
         public void publishHostsDeletedEvent(TskEvent.HostsDeletedTskEvent event) {
-<<<<<<< HEAD
             try {
                 hasData = dbHasData();
             } catch (TskCoreException ex) {
                 logger.log(Level.SEVERE, "Unable to retrieve the hasData status from the db", ex);
             }
-            
-            eventPublisher.publish(new HostsRemovedEvent(
-                    event == null ? Collections.emptyList() : event.getHosts()));
-=======
+
             eventPublisher.publish(new HostsDeletedEvent(event.getHostIds()));
->>>>>>> 0685c993
         }
 
         /**
@@ -631,17 +606,17 @@
         public void publishPersonsDeletedEvent(TskEvent.PersonsDeletedTskEvent event) {
             eventPublisher.publish(new PersonsDeletedEvent(event.getPersonIds()));
         }
-        
+
         @Subscribe
         public void publishHostsAddedToPersonEvent(TskEvent.HostsAddedToPersonTskEvent event) {
-            eventPublisher.publish(new HostsAddedToPersonEvent(event.getPerson(), event.getHosts()));            
-        }
-        
-        @Subscribe 
+            eventPublisher.publish(new HostsAddedToPersonEvent(event.getPerson(), event.getHosts()));
+        }
+
+        @Subscribe
         public void publisHostsRemovedFromPersonEvent(TskEvent.HostsRemovedFromPersonTskEvent event) {
-            eventPublisher.publish(new HostsRemovedFromPersonEvent(event.getPerson(), event.getHostIds()));            
-        }
-        
+            eventPublisher.publish(new HostsRemovedFromPersonEvent(event.getPerson(), event.getHostIds()));
+        }
+
     }
 
     /**
@@ -1264,106 +1239,105 @@
     /**
      * Update the GUI to to reflect the current case.
      */
-    private static void updateGUIForCaseOpened(Case newCurrentCase) {                  
-                /*
-                 * If the case database was upgraded for a new schema and a
-                 * backup database was created, notify the user.
-                 */
-                SleuthkitCase caseDb = newCurrentCase.getSleuthkitCase();
-                String backupDbPath = caseDb.getBackupDatabasePath();
-                if (null != backupDbPath) {
-                    JOptionPane.showMessageDialog(
-                            mainFrame,
-                            NbBundle.getMessage(Case.class, "Case.open.msgDlg.updated.msg", backupDbPath),
-                            NbBundle.getMessage(Case.class, "Case.open.msgDlg.updated.title"),
-                            JOptionPane.INFORMATION_MESSAGE);
-                }
-
-                /*
-                 * Look for the files for the data sources listed in the case
-                 * database and give the user the opportunity to locate any that
-                 * are missing.
-                 */
-                Map<Long, String> imgPaths = getImagePaths(caseDb);
-                for (Map.Entry<Long, String> entry : imgPaths.entrySet()) {
-                    long obj_id = entry.getKey();
-                    String path = entry.getValue();
-                    boolean fileExists = (new File(path).isFile() || DriveUtils.driveExists(path));
-                    if (!fileExists) {
-                        try {
-                            // Using invokeAndWait means that the dialog will
-                            // open on the EDT but this thread will wait for an 
-                            // answer. Using invokeLater would cause this loop to
-                            // end before all of the dialogs appeared.  
-                            SwingUtilities.invokeAndWait(new Runnable() {
-                                @Override
-                                public void run() {
-                                    int response = JOptionPane.showConfirmDialog(
+    private static void updateGUIForCaseOpened(Case newCurrentCase) {
+        /*
+         * If the case database was upgraded for a new schema and a backup
+         * database was created, notify the user.
+         */
+        SleuthkitCase caseDb = newCurrentCase.getSleuthkitCase();
+        String backupDbPath = caseDb.getBackupDatabasePath();
+        if (null != backupDbPath) {
+            JOptionPane.showMessageDialog(
+                    mainFrame,
+                    NbBundle.getMessage(Case.class, "Case.open.msgDlg.updated.msg", backupDbPath),
+                    NbBundle.getMessage(Case.class, "Case.open.msgDlg.updated.title"),
+                    JOptionPane.INFORMATION_MESSAGE);
+        }
+
+        /*
+         * Look for the files for the data sources listed in the case database
+         * and give the user the opportunity to locate any that are missing.
+         */
+        Map<Long, String> imgPaths = getImagePaths(caseDb);
+        for (Map.Entry<Long, String> entry : imgPaths.entrySet()) {
+            long obj_id = entry.getKey();
+            String path = entry.getValue();
+            boolean fileExists = (new File(path).isFile() || DriveUtils.driveExists(path));
+            if (!fileExists) {
+                try {
+                    // Using invokeAndWait means that the dialog will
+                    // open on the EDT but this thread will wait for an 
+                    // answer. Using invokeLater would cause this loop to
+                    // end before all of the dialogs appeared.  
+                    SwingUtilities.invokeAndWait(new Runnable() {
+                        @Override
+                        public void run() {
+                            int response = JOptionPane.showConfirmDialog(
                                     mainFrame,
                                     NbBundle.getMessage(Case.class, "Case.checkImgExist.confDlg.doesntExist.msg", path),
                                     NbBundle.getMessage(Case.class, "Case.checkImgExist.confDlg.doesntExist.title"),
                                     JOptionPane.YES_NO_OPTION);
-                                    if (response == JOptionPane.YES_OPTION) {
-                                        MissingImageDialog.makeDialog(obj_id, caseDb);
-                                    } else {
-                                        logger.log(Level.SEVERE, "User proceeding with missing image files"); //NON-NLS
-
-                                    }
-                                }
-                                
-                            });
-                        } catch (InterruptedException | InvocationTargetException ex) {
-                           logger.log(Level.SEVERE, "Failed to show missing image confirmation dialog", ex); //NON-NLS 
-                        } 
-                    }
+                            if (response == JOptionPane.YES_OPTION) {
+                                MissingImageDialog.makeDialog(obj_id, caseDb);
+                            } else {
+                                logger.log(Level.SEVERE, "User proceeding with missing image files"); //NON-NLS
+
+                            }
+                        }
+
+                    });
+                } catch (InterruptedException | InvocationTargetException ex) {
+                    logger.log(Level.SEVERE, "Failed to show missing image confirmation dialog", ex); //NON-NLS 
                 }
-
-                /*
-                 * Enable the case-specific actions.
-                 */
-                CallableSystemAction.get(AddImageAction.class).setEnabled(FeatureAccessUtils.canAddDataSources());
-                CallableSystemAction.get(OpenHostsAction.class).setEnabled(true);
-                CallableSystemAction.get(CaseCloseAction.class).setEnabled(true);
-                CallableSystemAction.get(CaseDetailsAction.class).setEnabled(true);
-                CallableSystemAction.get(DataSourceSummaryAction.class).setEnabled(true);
-                CallableSystemAction.get(CaseDeleteAction.class).setEnabled(FeatureAccessUtils.canDeleteCurrentCase());
-                CallableSystemAction.get(OpenTimelineAction.class).setEnabled(true);
-                CallableSystemAction.get(OpenCommVisualizationToolAction.class).setEnabled(true);
-                CallableSystemAction.get(CommonAttributeSearchAction.class).setEnabled(true);
-                CallableSystemAction.get(OpenOutputFolderAction.class).setEnabled(false);
-                CallableSystemAction.get(OpenDiscoveryAction.class).setEnabled(true);
-            
+            }
+        }
+
+        /*
+         * Enable the case-specific actions.
+         */
+        CallableSystemAction.get(AddImageAction.class).setEnabled(FeatureAccessUtils.canAddDataSources());
+        CallableSystemAction.get(OpenHostsAction.class).setEnabled(true);
+        CallableSystemAction.get(CaseCloseAction.class).setEnabled(true);
+        CallableSystemAction.get(CaseDetailsAction.class).setEnabled(true);
+        CallableSystemAction.get(DataSourceSummaryAction.class).setEnabled(true);
+        CallableSystemAction.get(CaseDeleteAction.class).setEnabled(FeatureAccessUtils.canDeleteCurrentCase());
+        CallableSystemAction.get(OpenTimelineAction.class).setEnabled(true);
+        CallableSystemAction.get(OpenCommVisualizationToolAction.class).setEnabled(true);
+        CallableSystemAction.get(CommonAttributeSearchAction.class).setEnabled(true);
+        CallableSystemAction.get(OpenOutputFolderAction.class).setEnabled(false);
+        CallableSystemAction.get(OpenDiscoveryAction.class).setEnabled(true);
+
+        /*
+         * Add the case to the recent cases tracker that supplies a list of
+         * recent cases to the recent cases menu item and the open/create case
+         * dialog.
+         */
+        RecentCases.getInstance().addRecentCase(newCurrentCase.getDisplayName(), newCurrentCase.getMetadata().getFilePath().toString());
+        final boolean hasData = newCurrentCase.hasData();
+
+        SwingUtilities.invokeLater(() -> {
             /*
-             * Add the case to the recent cases tracker that supplies a list
-             * of recent cases to the recent cases menu item and the
-             * open/create case dialog.
+             * Open the top components (windows within the main application
+             * window).
+             *
+             * Note: If the core windows are not opened here, they will be
+             * opened via the DirectoryTreeTopComponent 'propertyChange()'
+             * method on a DATA_SOURCE_ADDED event.
              */
-            RecentCases.getInstance().addRecentCase(newCurrentCase.getDisplayName(), newCurrentCase.getMetadata().getFilePath().toString());
-            final boolean hasData = newCurrentCase.hasData();
-            
-            SwingUtilities.invokeLater(() -> {
-                /*
-                 * Open the top components (windows within the main application
-                 * window).
-                 *
-                 * Note: If the core windows are not opened here, they will be
-                 * opened via the DirectoryTreeTopComponent 'propertyChange()'
-                 * method on a DATA_SOURCE_ADDED event.
-                 */
-                if (hasData) {
-                    CoreComponentControl.openCoreWindows();
-                } else {
-                    //ensure that the DirectoryTreeTopComponent is open so that it's listener can open the core windows including making it visible.
-                    DirectoryTreeTopComponent.findInstance();
-                }
-
-                /*
-                 * Reset the main window title to:
-                 *
-                 * [curent case display name] - [application name].
-                 */
-                mainFrame.setTitle(newCurrentCase.getDisplayName() + " - " + getNameForTitle());
-            });
+            if (hasData) {
+                CoreComponentControl.openCoreWindows();
+            } else {
+                //ensure that the DirectoryTreeTopComponent is open so that it's listener can open the core windows including making it visible.
+                DirectoryTreeTopComponent.findInstance();
+            }
+
+            /*
+             * Reset the main window title to:
+             *
+             * [curent case display name] - [application name].
+             */
+            mainFrame.setTitle(newCurrentCase.getDisplayName() + " - " + getNameForTitle());
+        });
     }
 
     /*
@@ -1716,16 +1690,16 @@
 
     /**
      * Returns true if there is any data in the case.
-     * 
+     *
      * @return True or false.
      */
     public boolean hasData() {
         return hasData;
     }
-    
+
     /**
      * Returns true if there is one or more data sources in the case.
-     * 
+     *
      * @return True or false.
      */
     public boolean hasDataSource() {
@@ -1932,7 +1906,7 @@
             throw new TskCoreException(errorMsg, ex);
         }
         hasData = true;
-        
+
         Report report = this.caseDb.addReport(normalizedLocalPath, srcModuleName, reportName, parent);
         eventPublisher.publish(new ReportAddedEvent(report));
         return report;
@@ -1962,16 +1936,16 @@
         for (Report report : reports) {
             this.caseDb.deleteReport(report);
         }
-        
+
         try {
             hasData = dbHasData();
         } catch (TskCoreException ex) {
             logger.log(Level.SEVERE, "Unable to retrieve the hasData status from the db", ex);
         }
-        
+
         for (Report report : reports) {
             eventPublisher.publish(new AutopsyEvent(Events.REPORT_DELETED.toString(), report, null));
-        } 
+        }
     }
 
     /**
@@ -3504,17 +3478,17 @@
 
         }
     }
-    
-    /**
-     * Initialize the hasData and hasDataSource parameters by checking the 
+
+    /**
+     * Initialize the hasData and hasDataSource parameters by checking the
      * database.
-     * 
+     *
      * hasDataSource will be true if any data Source exists the db.
-     * 
-     * hasData will be true if hasDataSource is true or if there are entries
-     * in the tsk_object or tsk_host tables.
-     * 
-     * @throws TskCoreException 
+     *
+     * hasData will be true if hasDataSource is true or if there are entries in
+     * the tsk_object or tsk_host tables.
+     *
+     * @throws TskCoreException
      */
     private void updateDataParameters() throws TskCoreException {
         hasDataSource = dbHasDataSource();
@@ -3525,13 +3499,13 @@
             hasData = true;
         }
     }
-    
+
     /**
      * Returns true of there are any data sources in the case database.
-     * 
+     *
      * @return True if this case as a data source.
-     * 
-     * @throws TskCoreException 
+     *
+     * @throws TskCoreException
      */
     private boolean dbHasDataSource() throws TskCoreException {
         String query = "SELECT count(*) AS count FROM (SELECT * FROM data_source_info LIMIT 1)t";
@@ -3546,35 +3520,35 @@
             throw new TskCoreException("Error accessing case databse", ex);
         }
     }
-    
+
     /**
      * Returns true if the case has data. A case has data if there is at least
      * one row in either the tsk_objects or tsk_hosts table.
-     * 
+     *
      * @return True if there is data in this case.
-     * 
-     * @throws TskCoreException 
+     *
+     * @throws TskCoreException
      */
     private boolean dbHasData() throws TskCoreException {
         // The LIMIT 1 in the subquery should limit the data returned and 
         // make the overall query more efficent.
         String query = "SELECT SUM(cnt) total FROM "
                 + "(SELECT COUNT(*) AS cnt FROM "
-                + "(SELECT * FROM tsk_objects LIMIT 1)t " 
+                + "(SELECT * FROM tsk_objects LIMIT 1)t "
                 + "UNION ALL "
                 + "SELECT COUNT(*) AS cnt FROM "
                 + "(SELECT * FROM tsk_hosts LIMIT 1)r) s";
         try (SleuthkitCase.CaseDbQuery dbQuery = caseDb.executeQuery(query)) {
             ResultSet resultSet = dbQuery.getResultSet();
             if (resultSet.next()) {
-                return resultSet.getLong("total") > 0; 
+                return resultSet.getLong("total") > 0;
             } else {
                 return false;
             }
-        } catch ( SQLException ex) {
+        } catch (SQLException ex) {
             logger.log(Level.SEVERE, "Error accessing case database", ex); //NON-NLS
             throw new TskCoreException("Error accessing case databse", ex);
-        }  
+        }
     }
 
     /**
