/*
 * Autopsy Forensic Browser
 *
 * Copyright 2011-2017 Basis Technology Corp.
 * Contact: carrier <at> sleuthkit <dot> org
 *
 * Licensed under the Apache License, Version 2.0 (the "License");
 * you may not use this file except in compliance with the License.
 * You may obtain a copy of the License at
 *
 *     http://www.apache.org/licenses/LICENSE-2.0
 *
 * Unless required by applicable law or agreed to in writing, software
 * distributed under the License is distributed on an "AS IS" BASIS,
 * WITHOUT WARRANTIES OR CONDITIONS OF ANY KIND, either express or implied.
 * See the License for the specific language governing permissions and
 * limitations under the License.
 */
package org.sleuthkit.autopsy.casemodule;

import java.awt.Cursor;
import java.awt.Frame;
import java.awt.event.ActionEvent;
import java.awt.event.ActionListener;
import java.beans.PropertyChangeListener;
import java.beans.PropertyChangeSupport;
import java.io.File;
import java.io.IOException;
import java.nio.file.InvalidPathException;
import java.nio.file.Path;
import java.nio.file.Paths;
import java.text.SimpleDateFormat;
import java.util.Collection;
import java.util.Date;
import java.util.HashMap;
import java.util.HashSet;
import java.util.List;
import java.util.Map;
import java.util.MissingResourceException;
import java.util.Set;
import java.util.TimeZone;
import java.util.UUID;
import java.util.concurrent.ExecutionException;
import java.util.concurrent.ExecutorService;
import java.util.concurrent.Executors;
import java.util.concurrent.Future;
import java.util.concurrent.TimeUnit;
import java.util.logging.Level;
import java.util.stream.Collectors;
import java.util.stream.Stream;
import javax.swing.JOptionPane;
import javax.swing.SwingUtilities;
import org.openide.util.Lookup;
import org.openide.util.NbBundle;
import org.openide.util.NbBundle.Messages;
import org.openide.util.actions.CallableSystemAction;
import org.openide.windows.WindowManager;
import org.sleuthkit.autopsy.casemodule.CaseMetadata.CaseMetadataException;
import org.sleuthkit.autopsy.casemodule.events.AddingDataSourceEvent;
import org.sleuthkit.autopsy.casemodule.events.AddingDataSourceFailedEvent;
import org.sleuthkit.autopsy.casemodule.events.BlackBoardArtifactTagAddedEvent;
import org.sleuthkit.autopsy.casemodule.events.BlackBoardArtifactTagDeletedEvent;
import org.sleuthkit.autopsy.casemodule.events.ContentTagAddedEvent;
import org.sleuthkit.autopsy.casemodule.events.ContentTagDeletedEvent;
import org.sleuthkit.autopsy.casemodule.events.DataSourceAddedEvent;
import org.sleuthkit.autopsy.casemodule.events.ReportAddedEvent;
import org.sleuthkit.autopsy.casemodule.services.Services;
import org.sleuthkit.autopsy.coordinationservice.CoordinationService;
import org.sleuthkit.autopsy.coordinationservice.CoordinationService.CoordinationServiceException;
import org.sleuthkit.autopsy.coordinationservice.CoordinationService.Lock;
import org.sleuthkit.autopsy.coordinationservice.CoordinationServiceNamespace;
import org.sleuthkit.autopsy.core.RuntimeProperties;
import org.sleuthkit.autopsy.core.UserPreferences;
import org.sleuthkit.autopsy.core.UserPreferencesException;
import org.sleuthkit.autopsy.corecomponentinterfaces.AutopsyService;
import org.sleuthkit.autopsy.corecomponentinterfaces.AutopsyService.CaseContext;
import org.sleuthkit.autopsy.corecomponentinterfaces.CoreComponentControl;
import org.sleuthkit.autopsy.corecomponentinterfaces.ProgressIndicator;
import org.sleuthkit.autopsy.coreutils.DriveUtils;
import org.sleuthkit.autopsy.coreutils.FileUtil;
import org.sleuthkit.autopsy.coreutils.Logger;
import org.sleuthkit.autopsy.coreutils.MessageNotifyUtil;
import org.sleuthkit.autopsy.coreutils.NetworkUtils;
import org.sleuthkit.autopsy.coreutils.PlatformUtil;
import org.sleuthkit.autopsy.coreutils.TimeZoneUtils;
import org.sleuthkit.autopsy.coreutils.Version;
import org.sleuthkit.autopsy.events.AutopsyEvent;
import org.sleuthkit.autopsy.events.AutopsyEventException;
import org.sleuthkit.autopsy.events.AutopsyEventPublisher;
import org.sleuthkit.autopsy.ingest.IngestJob;
import org.sleuthkit.autopsy.ingest.IngestManager;
import org.sleuthkit.autopsy.timeline.OpenTimelineAction;
import org.sleuthkit.datamodel.BlackboardArtifactTag;
import org.sleuthkit.datamodel.Content;
import org.sleuthkit.datamodel.ContentTag;
import org.sleuthkit.datamodel.Image;
import org.sleuthkit.datamodel.Report;
import org.sleuthkit.datamodel.SleuthkitCase;
import org.sleuthkit.datamodel.TskCoreException;

/**
 * An Autopsy case. Currently, only one case at a time may be open.
 */
public class Case implements SleuthkitCase.ErrorObserver {

    private static final int NAME_LOCK_TIMOUT_HOURS = 12;
    private static final int DIR_LOCK_TIMOUT_HOURS = 12;
    private static final int RESOURCE_LOCK_TIMOUT_HOURS = 12;
    private static final int MAX_SANITIZED_CASE_NAME_LEN = 47;
    private static final String EVENT_CHANNEL_NAME = "%s-Case-Events"; //NON-NLS
    private static final String CACHE_FOLDER = "Cache"; //NON-NLS
    private static final String EXPORT_FOLDER = "Export"; //NON-NLS
    private static final String LOG_FOLDER = "Log"; //NON-NLS
    private static final String REPORTS_FOLDER = "Reports"; //NON-NLS
    private static final String TEMP_FOLDER = "Temp"; //NON-NLS
    private static final int MIN_SECS_BETWEEN_TSK_ERROR_REPORTS = 60;
    static final String MODULE_FOLDER = "ModuleOutput"; //NON-NLS // RJCTODO
    private static final Logger LOGGER = Logger.getLogger(Case.class.getName());
    private static final AutopsyEventPublisher eventPublisher = new AutopsyEventPublisher();
    private static String appName;
    private static Case currentCase;
    private static CoordinationService.Lock currentCaseDirLock;
    private static ExecutorService singleThreadedExecutor;
    private final CaseMetadata caseMetadata;
    private final SleuthkitCase db;
    private final Services services;
    private CollaborationMonitor collaborationMonitor;
    private boolean hasDataSources;
    private volatile IntervalErrorReportData tskErrorReporter;

    /**
     * An enumeration of case types.
     */
    public enum CaseType {

        SINGLE_USER_CASE("Single-user case"), //NON-NLS
        MULTI_USER_CASE("Multi-user case");   //NON-NLS

        private final String typeName;

        /**
         * Gets a case type from a case type name string.
         *
         * @param typeName The case type name string.
         *
         * @return
         */
        public static CaseType fromString(String typeName) {
            if (typeName != null) {
                for (CaseType c : CaseType.values()) {
                    if (typeName.equalsIgnoreCase(c.toString())) {
                        return c;
                    }
                }
            }
            return null;
        }

        /**
         * Gets the string representation of this case type.
         *
         * @return
         */
        @Override
        public String toString() {
            return typeName;
        }

        /**
         * Gets the localized display name for this case type.
         *
         * @return The dis[play name.
         */
        @Messages({"Case_caseType_singleUser=Single-user case", "Case_caseType_multiUser=Multi-user case"})
        String getLocalizedDisplayName() {
            if (fromString(typeName) == SINGLE_USER_CASE) {
                return Bundle.Case_caseType_singleUser();
            } else {
                return Bundle.Case_caseType_multiUser();
            }
        }

        /**
         * Constructs a case type.
         *
         * @param typeName The type name.
         */
        private CaseType(String typeName) {
            this.typeName = typeName;
        }

        /**
         * Tests the equality of the type name of this case type with a case
         * type name.
         *
         * @param otherTypeName A case type name
         *
         * @return True or false
         *
         * @deprecated Do not use.
         */
        @Deprecated
        public boolean equalsName(String otherTypeName) {
            return (otherTypeName == null) ? false : typeName.equals(otherTypeName);
        }

    };

    /**
     * An enumeration of the events (property change events) a case may publish
     * (fire).
     */
    public enum Events {

        /**
         * The name of the current case has changed. The old value of the
         * PropertyChangeEvent is the old case name (type: String), the new
         * value is the new case name (type: String).
         */
        NAME,
        /**
         * The number of the current case has changed. The old value of the
         * PropertyChangeEvent is the old number (type: String), the new value
         * is the new case number (type: String).
         */
        NUMBER,
        /**
         * The examiner associated with the current case has changed. The old
         * value of the PropertyChangeEvent is the old examiner (type: String),
         * the new value is the new examiner (type: String).
         */
        EXAMINER,
        /**
         * An attempt to add a new data source to the current case is being
         * made. The old and new values of the PropertyChangeEvent are null.
         * Cast the PropertyChangeEvent to
         * org.sleuthkit.autopsy.casemodule.events.AddingDataSourceEvent to
         * access event data.
         */
        ADDING_DATA_SOURCE,
        /**
         * A failure to add a new data source to the current case has occurred.
         * The old and new values of the PropertyChangeEvent are null. Cast the
         * PropertyChangeEvent to
         * org.sleuthkit.autopsy.casemodule.events.AddingDataSourceFailedEvent
         * to access event data.
         */
        ADDING_DATA_SOURCE_FAILED,
        /**
         * A new data source has been added to the current case. The old value
         * of the PropertyChangeEvent is null, the new value is the newly-added
         * data source (type: Content). Cast the PropertyChangeEvent to
         * org.sleuthkit.autopsy.casemodule.events.DataSourceAddedEvent to
         * access event data.
         */
        DATA_SOURCE_ADDED,
        /**
         * A data source has been deleted from the current case. The old value
         * of the PropertyChangeEvent is the object id of the data source that
         * was deleted (type: Long), the new value is null.
         */
        DATA_SOURCE_DELETED,
        /**
         * The current case has changed. If a case has been opened, the old
         * value of the PropertyChangeEvent is null, the new value is the new
         * case (type: Case). If a case has been closed, the old value of the
         * PropertyChangeEvent is the closed case (type: Case), the new value is
         * null.
         */
        CURRENT_CASE,
        /**
         * A report has been added to the current case. The old value of the
         * PropertyChangeEvent is null, the new value is the report (type:
         * Report).
         */
        REPORT_ADDED,
        /**
         * A report has been added to the current case. The old value of the
         * PropertyChangeEvent is the report (type: Report), the new value is
         * null.
         */
        REPORT_DELETED,
        /**
         * An artifact associated with the current case has been tagged. The old
         * value of the PropertyChangeEvent is null, the new value is the tag
         * (type: BlackBoardArtifactTag).
         */
        BLACKBOARD_ARTIFACT_TAG_ADDED,
        /**
         * A tag has been removed from an artifact associated with the current
         * case. The old value of the PropertyChangeEvent is is the tag info
         * (type:
         * BlackBoardArtifactTagDeletedEvent.DeletedBlackboardArtifactTagInfo),
         * the new value is null.
         */
        BLACKBOARD_ARTIFACT_TAG_DELETED,
        /**
         * Content associated with the current case has been tagged. The old
         * value of the PropertyChangeEvent is null, the new value is the tag
         * (type: ContentTag).
         */
        CONTENT_TAG_ADDED,
        /**
         * A tag has been removed from content associated with the current case.
         * The old value of the PropertyChangeEvent is is the tag info (type:
         * ContentTagDeletedEvent.DeletedContentTagInfo), the new value is null.
         */
        CONTENT_TAG_DELETED;
    };

    /**
     * Adds a subscriber to all case events. To subscribe to only specific
     * events, use one of the overloads of addEventSubscriber.
     *
     * @param listener The subscriber (PropertyChangeListener) to add.
     */
    public static void addPropertyChangeListener(PropertyChangeListener listener) {
        addEventSubscriber(Stream.of(Events.values())
                .map(Events::toString)
                .collect(Collectors.toSet()), listener);
    }

    /**
     * Removes a subscriber to all case events. To remove a subscription to only
     * specific events, use one of the overloads of removeEventSubscriber.
     *
     * @param listener The subscriber (PropertyChangeListener) to remove.
     */
    public static void removePropertyChangeListener(PropertyChangeListener listener) {
        removeEventSubscriber(Stream.of(Events.values())
                .map(Events::toString)
                .collect(Collectors.toSet()), listener);
    }

    /**
     * Adds a subscriber to specific case events.
     *
     * @param eventNames The events the subscriber is interested in.
     * @param subscriber The subscriber (PropertyChangeListener) to add.
     */
    public static void addEventSubscriber(Set<String> eventNames, PropertyChangeListener subscriber) {
        eventPublisher.addSubscriber(eventNames, subscriber);
    }

    /**
     * Adds a subscriber to specific case events.
     *
     * @param eventName  The event the subscriber is interested in.
     * @param subscriber The subscriber (PropertyChangeListener) to add.
     */
    public static void addEventSubscriber(String eventName, PropertyChangeListener subscriber) {
        eventPublisher.addSubscriber(eventName, subscriber);
    }

    /**
     * Removes a subscriber to specific case events.
     *
     * @param eventName  The event the subscriber is no longer interested in.
     * @param subscriber The subscriber (PropertyChangeListener) to remove.
     */
    public static void removeEventSubscriber(String eventName, PropertyChangeListener subscriber) {
        eventPublisher.removeSubscriber(eventName, subscriber);
    }

    /**
     * Removes a subscriber to specific case events.
     *
     * @param eventNames The event the subscriber is no longer interested in.
     * @param subscriber The subscriber (PropertyChangeListener) to remove.
     */
    public static void removeEventSubscriber(Set<String> eventNames, PropertyChangeListener subscriber) {
        eventPublisher.removeSubscriber(eventNames, subscriber);
    }

    /**
     * Gets the application name.
     *
     * @return The application name.
     */
    // RJCTODO: Comment on funky way this works, deprecate and make it return Autopsy, make a private method that does funkiness
    public static String getAppName() {
        if ((appName == null) || appName.isEmpty()) {
            appName = WindowManager.getDefault().getMainWindow().getTitle();
        }
        return appName;
    }

    /**
     * Checks if a case name is valid, i.e., does not include any characters
     * that cannot be used in file names.
     *
     * @param caseName The case name.
     *
     * @return True or false.
     */
    public static boolean isValidName(String caseName) {
        /*
         * TODO(JIRA-2221): This should incorporate the validity checks of
         * sanitizeCaseName. RJCTODO: This is no longer necessary, kill off this
         * story
         */
        return !(caseName.contains("\\") || caseName.contains("/") || caseName.contains(":")
                || caseName.contains("*") || caseName.contains("?") || caseName.contains("\"")
                || caseName.contains("<") || caseName.contains(">") || caseName.contains("|"));
    }

    /**
     * Creates a new Autopsy case and makes it the current case.
     *
     * @param caseDir         The full path of the case directory. The directory
     *                        will be created if it doesn't already exist; if it
     *                        exists, it is ASSUMED it was created by calling
     *                        createCaseDirectory.
     * @param caseDisplayName The display name of case, which may be changed
     *                        later by the user.
     * @param caseNumber      The case number, can be the empty string.
     * @param examiner        The examiner to associate with the case, can be
     *                        the empty string.
     * @param caseType        The type of case (single-user or multi-user).
     *
     * @throws CaseActionException if there is a problem creating the case. The
     *                             exception will have a user-friendly message
     *                             and may be a wrapper for a lower-level
     *                             exception.
     */
    @Messages({
        "Case.creationException.illegalCaseName=Could not create case: case name contains illegal characters.",
        "# {0} - exception message", "Case.creationException.couldNotCreateCase=Could not create case: {0}",
        "Case.progressIndicatorTitle.creatingCase=Creating Case",
        "Case.progressIndicatorCancelButton.cancelLabel=Cancel",
        "Case.progressMessage.preparingToCreateCase=Preparing to create case...",
        "Case.progressMessage.acquiringLocks=Acquiring locks...",})
    public static void createCurrentCase(String caseDir, String caseDisplayName, String caseNumber, String examiner, CaseType caseType) throws CaseActionException {

        /*
         * Clean up the display name for the case to make a suitable case name.
         */
        String caseName;
        try {
            caseName = sanitizeCaseName(caseDisplayName);
        } catch (IllegalCaseNameException ex) {
            throw new CaseActionException(Bundle.Case_creationException_illegalCaseName(), ex);
        }
        LOGGER.log(Level.INFO, "Attempting to create case {0} (display name = {1}) in directory = {2}", new Object[]{caseName, caseDisplayName, caseDir}); //NON-NLS

        /*
         * Set up either a visual progress indicator or a logging progress
         * indicator, depending on whether a GUI is present.
         */
        CancelButtonListener listener = new CancelButtonListener();
        ProgressIndicator progressIndicator;
        if (RuntimeProperties.runningWithGUI()) {
            progressIndicator = new ModalDialogProgressIndicator(Bundle.Case_progressIndicatorTitle_creatingCase(), new String[]{Bundle.Case_progressIndicatorCancelButton_cancelLabel()}, Bundle.Case_progressIndicatorCancelButton_cancelLabel(), null, listener);
        } else {
            progressIndicator = new LoggingProgressIndicator();
        }
        progressIndicator.start(Bundle.Case_progressMessage_preparingToCreateCase());

        /*
         * Creating a case is always done in the same non-UI thread that will be
         * used later to close the case. If the case is a multi-user case, this
         * ensures that case directory lock that is held as long as the case is
         * open is released in the same thread in which it was acquired, as is
         * required by the coordination service.
         */
        try {
            Future<Void> future = getSingleThreadedExecutor().submit(() -> {
                if (CaseType.SINGLE_USER_CASE == caseType) {
                    createCase(caseDir, caseName, caseDisplayName, caseNumber, examiner, caseType);
                } else {
                    /*
                     * First, acquire an exclusive case name lock to prevent two
                     * nodes from creating the same case at the same time. Next,
                     * acquire a shared case directory lock that will be held as
                     * long as this node has this case open, in order to prevent
                     * deletion of the case by another node. Finally, acquire an
                     * exclusive case resources lock to allow only one node at a
                     * time to create/open/upgrade case resources.
                     */
                    progressIndicator.start(Bundle.Case_progressMessage_acquiringLocks());
                    try (CoordinationService.Lock nameLock = Case.acquireExclusiveCaseNameLock(caseName)) {
                        assert (null != nameLock);
                        acquireSharedCaseDirLock(caseDir);
                        try (CoordinationService.Lock resourcesLock = acquireExclusiveCaseResourcesLock(caseName)) {
                            assert (null != resourcesLock);
                            createCase(caseDir, caseName, caseDisplayName, caseNumber, examiner, caseType);
                        }
                    }
                }
                return null;
            });
            if (RuntimeProperties.runningWithGUI()) {
                listener.setCaseActionFuture(future);
                ((ModalDialogProgressIndicator) progressIndicator).setVisible(true);
            }
            future.get();
        } catch (InterruptedException | ExecutionException ex) {
            if (CaseType.SINGLE_USER_CASE == caseType) {
                releaseSharedCaseDirLock(caseName);
            }
            if (ex instanceof InterruptedException) {
                throw new CaseActionException(Bundle.Case_creationException_couldNotCreateCase("Interrupted during locks acquisition"), ex); //RJCTODO
            } else {
                /*
                 * The methods called within the task MUST throw a
                 * CaseActionException with a user-friendly error message
                 * suitable for substitution in the error message below.
                 *
                 * TODO (JIRA-2206): Update Case API to throw more specific
                 * exceptions so that clients can display error messages based
                 * on exception type rather than having localized log messages.
                 */
                throw new CaseActionException(Bundle.Case_creationException_couldNotCreateCase(ex.getCause().getMessage()), ex);
            }
        } finally {
            progressIndicator.finish("");
            if (RuntimeProperties.runningWithGUI()) {
                ((ModalDialogProgressIndicator) progressIndicator).setVisible(false);
            }
        }
    }

    /**
     * Opens an existing Autopsy case and makes it the current case.
     *
     * @param caseMetadataFilePath The path of the case metadata (.aut) file.
     *
     * @throws CaseActionException if there is a problem opening the case. The
     *                             exception will have a user-friendly message
     *                             and may be a wrapper for a lower-level
     *                             exception.
     */
    @Messages({
        "# {0} - exception message", "Case.openException.couldNotOpenCase=Could not open case: {0}",
        "Case.progressIndicatorTitle.openingCase=Opening Case",
        "Case.progressMessage.preparingToOpenCase=Preparing to open case...",})
    public static void openCurrentCase(String caseMetadataFilePath) throws CaseActionException {
        LOGGER.log(Level.INFO, "Opening case with metadata file path {0}", caseMetadataFilePath); //NON-NLS
        try {
            if (!caseMetadataFilePath.endsWith(CaseMetadata.getFileExtension())) {
                throw new CaseActionException(NbBundle.getMessage(Case.class, "Case.open.exception.checkFile.msg", CaseMetadata.getFileExtension()));
            }
            CaseMetadata metadata = new CaseMetadata(Paths.get(caseMetadataFilePath));

            /*
             * Set up either a visual progress indicator or a logging progress
             * indicator, depending on whether a GUI is present.
             */
            CancelButtonListener listener = new CancelButtonListener();
            ProgressIndicator progressIndicator;
            if (RuntimeProperties.runningWithGUI()) {
                progressIndicator = new ModalDialogProgressIndicator(Bundle.Case_progressIndicatorTitle_openingCase(), new String[]{Bundle.Case_progressIndicatorCancelButton_cancelLabel()}, Bundle.Case_progressIndicatorCancelButton_cancelLabel(), null, listener);
            } else {
                progressIndicator = new LoggingProgressIndicator();
            }
            progressIndicator.start(Bundle.Case_progressMessage_preparingToOpenCase());

            /*
             * Opening a case is always done in the same non-UI thread that will
             * be used later to close the case. If the case is a multi-user
             * case, this ensures that case directory lock that is held as long
             * as the case is open is released in the same thread in which it
             * was acquired, as is required by the coordination service.
             */
            CaseType caseType = metadata.getCaseType();
            String caseName = metadata.getCaseName();
            try {
                Future<Void> future = getSingleThreadedExecutor().submit(() -> {
                    if (CaseType.SINGLE_USER_CASE == caseType) {
                        openCase(metadata);
                    } else {
                        /*
                         * First, acquire a shared case directory lock that will
                         * be held as long as this node has this case open, in
                         * order to prevent deletion of the case by another
                         * node. Next, acquire an exclusive case resources lock
                         * to allow only one node at a time to
                         * create/open/upgrade case resources.
                         */
                        progressIndicator.start(Bundle.Case_progressMessage_acquiringLocks());
                        acquireSharedCaseDirLock(metadata.getCaseDirectory());
                        try (CoordinationService.Lock resourcesLock = acquireExclusiveCaseResourcesLock(metadata.getCaseName())) {
                            assert (null != resourcesLock);
                            openCase(metadata);
                        }
                    }
                    return null;
                });
                if (RuntimeProperties.runningWithGUI()) {
                    listener.setCaseActionFuture(future);
                    ((ModalDialogProgressIndicator) progressIndicator).setVisible(true);
                }
                future.get();
            } catch (InterruptedException | ExecutionException ex) {
                if (CaseType.SINGLE_USER_CASE == caseType) {
                    releaseSharedCaseDirLock(caseName);
                }
                if (ex instanceof ExecutionException) {
                    /*
                     * The methods called within the task MUST throw a
                     * CaseActionException with a user-friendly error message
                     * suitable for substitution in the error message below.
                     *
                     * RJCTODO: Add TODO comment referencing JIRA
                     */
                    throw new CaseActionException(Bundle.Case_openException_couldNotOpenCase(ex.getCause().getMessage()), ex);
                } else {
                    throw new CaseActionException(Bundle.Case_openException_couldNotOpenCase("Interrupted during locks acquisition"), ex);
                }
            } finally {
                progressIndicator.finish("");
                if (RuntimeProperties.runningWithGUI()) {
                    ((ModalDialogProgressIndicator) progressIndicator).setVisible(false);
                }
            }
        } catch (CaseMetadataException ex) {
            throw new CaseActionException(Bundle.Case_openException_couldNotOpenCase("Failed to access case metadata"), ex);
        }
    }

    /**
     * Gets the current case, if there is one.
     *
     * @return The current case.
     *
     * @throws IllegalStateException if there is no current case.
     */
    public static Case getCurrentCase() {
        if (currentCase != null) {
            return currentCase;
        } else {
            throw new IllegalStateException(NbBundle.getMessage(Case.class, "Case.getCurCase.exception.noneOpen"));
        }
    }

    /**
     * Closes the current case if there is a current case.
     *
     * @throws CaseActionException
     */
    @Messages({
        "# {0} - exception message", "Case.closeException.couldNotCloseCase=Error closing case: {0}"
    })
    public static void closeCurrentCase() throws CaseActionException {
        if (null != currentCase) {
            try {
                /*
                 * Closing a case is always done in the same non-UI thread that
                 * opened/created the case. If the case is a multi-user case,
                 * this ensures that case directory lock is released in the same
                 * thread in which it was acquired, as is required by the
                 * coordination service.
                 */
                Future<Void> future = getSingleThreadedExecutor().submit(() -> {
                    if (CaseType.SINGLE_USER_CASE == currentCase.getCaseType()) {
                        closeTheCase();
                    } else {
                        String caseName = currentCase.getCaseMetadata().getCaseName();
                        /*
                         * Only one node at a time is allowed to close a case,
                         * so acquire an exclusive case resources lock.
                         */
                        try (CoordinationService.Lock resourcesLock = acquireExclusiveCaseResourcesLock(caseName)) {
                            assert (null != resourcesLock);
                            closeTheCase();
                        } finally {
                            /*
                             * Always release the case directory lock that was
                             * acquired when the case was opened.
                             */
                            releaseSharedCaseDirLock(caseName);
                        }
                    }
                    return null;
                });
                future.get();
            } catch (InterruptedException | ExecutionException ex) {
                if (ex instanceof ExecutionException) {
                    /*
                     * The methods called within the task MUST throw a
                     * CaseActionException with a user-friendly error message
                     * suitable for substitution in the error message below.
                     *
                     * RJCTODO: Add TODO comment referencing JIRA
                     */
                    throw new CaseActionException(Bundle.Case_openException_couldNotOpenCase(ex.getCause().getMessage()), ex);
                } else {
                    throw new CaseActionException(Bundle.Case_openException_couldNotOpenCase("Interrupted during locks acquisition"), ex);
                }
            }
        }
    }

    /**
     * Gets the case database.
     *
     * @return The case database.
     */
    public SleuthkitCase getSleuthkitCase() {
        return this.db;
    }

    /**
     * Gets the case services manager.
     *
     * @return The case services manager.
     */
    public Services getServices() {
        return services;
    }

    /**
     * Gets the case type.
     *
     * @return The case type.
     */
    public CaseType getCaseType() {
        return getCaseMetadata().getCaseType();
    }

    /**
     * Gets the case create date.
     *
     * @return case The case create date.
     */
    public String getCreatedDate() {
        return getCaseMetadata().getCreatedDate();
    }

    /**
     * Gets the case name.
     *
     * @return The case name.
     */
    public String getName() {
        return getCaseMetadata().getCaseName();
    }

    /**
     * Gets the case number.
     *
     * @return The case number
     */
    public String getNumber() {
        return caseMetadata.getCaseNumber();
    }

    /**
     * Gets the examiner name.
     *
     * @return The examiner name.
     */
    public String getExaminer() {
        return caseMetadata.getExaminer();
    }

    /**
     * Gets the path to the top-level case directory.
     *
     * @return The top-level case directory path.
     */
    public String getCaseDirectory() {
        return caseMetadata.getCaseDirectory();
    }

    /**
     * Gets the root case output directory for this case, creating it if it does
     * not exist. If the case is a single-user case, this is the case directory.
     * If the case is a multi-user case, this is a subdirectory of the case
     * directory specific to the host machine.
     *
     * @return the path to the host output directory.
     */
    public String getOutputDirectory() {
        String caseDirectory = getCaseDirectory();
        Path hostPath;
        if (getCaseMetadata().getCaseType() == CaseType.MULTI_USER_CASE) {
            hostPath = Paths.get(caseDirectory, NetworkUtils.getLocalHostName());
        } else {
            hostPath = Paths.get(caseDirectory);
        }
        if (!hostPath.toFile().exists()) {
            hostPath.toFile().mkdirs();
        }
        return hostPath.toString();
    }

    /**
     * Gets the full path to the temp directory for this case, creating it if it
     * does not exist.
     *
     * @return The temp subdirectory path.
     */
    public String getTempDirectory() {
        return getOrCreateSubdirectory(TEMP_FOLDER);
    }

    /**
     * Gets the full path to the cache directory for this case, creating it if
     * it does not exist.
     *
     * @return The cache directory path.
     */
    public String getCacheDirectory() {
        return getOrCreateSubdirectory(CACHE_FOLDER);
    }

    /**
     * Gets the full path to the export directory for this case, creating it if
     * it does not exist.
     *
     * @return The export directory path.
     */
    public String getExportDirectory() {
        return getOrCreateSubdirectory(EXPORT_FOLDER);
    }

    /**
     * Gets the full path to the log directory for this case, creating it if it
     * does not exist.
     *
     * @return The log directory path.
     */
    public String getLogDirectoryPath() {
        return getOrCreateSubdirectory(LOG_FOLDER);
    }

    /**
     * Gets the full path to the reports directory for this case, creating it if
     * it does not exist.
     *
     * @return The report directory path.
     */
    public String getReportDirectory() {
        return getOrCreateSubdirectory(REPORTS_FOLDER);
    }

    /**
     * Gets the full path to the module output directory for this case, creating
     * it if it does not exist.
     *
     * @return The module output directory path.
     */
    public String getModuleDirectory() {
        return getOrCreateSubdirectory(MODULE_FOLDER);
    }

    /**
     * Gets the path of the module output directory for this case, relative to
     * the case directory, creating it if it does not exist.
     *
     * @return The path to the module output directory, relative to the case
     *         directory.
     */
    public String getModuleOutputDirectoryRelativePath() {
        Path path = Paths.get(getModuleDirectory());
        if (getCaseType() == CaseType.MULTI_USER_CASE) {
            return path.subpath(path.getNameCount() - 2, path.getNameCount()).toString();
        } else {
            return path.subpath(path.getNameCount() - 1, path.getNameCount()).toString();
        }
    }

    /**
     * Gets the data sources for the case.
     *
     * @return A list of data sources.
     *
     * @throws org.sleuthkit.datamodel.TskCoreException if there is a problem
     *                                                  querying the case
     *                                                  database.
     */
    public List<Content> getDataSources() throws TskCoreException {
        List<Content> list = db.getRootObjects();
        hasDataSources = (list.size() > 0);
        return list;
    }

    /**
     * Gets the time zone(s) of the image data source(s) in this case.
     *
     * @return The set of time zones in use.
     */
    public Set<TimeZone> getTimeZones() {
        Set<TimeZone> timezones = new HashSet<>();
        try {
            for (Content c : getDataSources()) {
                final Content dataSource = c.getDataSource();
                if ((dataSource != null) && (dataSource instanceof Image)) {
                    Image image = (Image) dataSource;
                    timezones.add(TimeZone.getTimeZone(image.getTimeZone()));
                }
            }
        } catch (TskCoreException ex) {
            LOGGER.log(Level.SEVERE, "Error getting data source time zones", ex); //NON-NLS
        }
        return timezones;
    }

    /**
     * Gets the name of the keyword search index for the case.
     *
     * @return The index name.
     */
    public String getTextIndexName() {
        return getCaseMetadata().getTextIndexName();
    }
    
    /**
     * Sets the name of the keyword search index for the case.
     *
     * @param indexName The index name.
     *
     * @throws
     * org.sleuthkit.autopsy.casemodule.CaseMetadata.CaseMetadataException
     */
    public void setTextIndexName(String indexName) throws CaseMetadataException {
        caseMetadata.setTextIndexName(indexName);
    }

    /**
     * Queries whether or not the case has data, i.e., whether or not at least
     * one data source has been added to the case.
     *
     * @return True or false.
     */
    public boolean hasData() {
        if (!hasDataSources) {
            try {
                hasDataSources = (getDataSources().size() > 0);
            } catch (TskCoreException ex) {
                LOGGER.log(Level.SEVERE, "Error accessing case database", ex); //NON-NLS
            }
        }
        return hasDataSources;
    }

    /**
     * Notifies case event subscribers that a data source is being added to the
     * case.
     *
     * This should not be called from the event dispatch thread (EDT)
     *
     * @param eventId A unique identifier for the event. This UUID must be used
     *                to call notifyFailedAddingDataSource or
     *                notifyNewDataSource after the data source is added.
     */
    public void notifyAddingDataSource(UUID eventId) {
        eventPublisher.publish(new AddingDataSourceEvent(eventId));
    }

    /**
     * Notifies case event subscribers that a data source failed to be added to
     * the case.
     *
     * This should not be called from the event dispatch thread (EDT)
     *
     * @param addingDataSourceEventId The unique identifier for the
     *                                corresponding adding data source event
     *                                (see notifyAddingDataSource).
     */
    public void notifyFailedAddingDataSource(UUID addingDataSourceEventId) {
        eventPublisher.publish(new AddingDataSourceFailedEvent(addingDataSourceEventId));
    }

    /**
     * Notifies case event subscribers that a data source has been added to the
     * case database.
     *
     * This should not be called from the event dispatch thread (EDT)
     *
     * @param dataSource              The data source.
     * @param addingDataSourceEventId The unique identifier for the
     *                                corresponding adding data source event
     *                                (see notifyAddingDataSource).
     */
    public void notifyDataSourceAdded(Content dataSource, UUID addingDataSourceEventId) {
        eventPublisher.publish(new DataSourceAddedEvent(dataSource, addingDataSourceEventId));
    }

    /**
     * Notifies case event subscribers that a content tag has been added.
     *
     * This should not be called from the event dispatch thread (EDT)
     *
     * @param newTag new ContentTag added
     */
    public void notifyContentTagAdded(ContentTag newTag) {
        eventPublisher.publish(new ContentTagAddedEvent(newTag));
    }

    /**
     * Notifies case event subscribers that a content tag has been deleted.
     *
     * This should not be called from the event dispatch thread (EDT)
     *
     * @param deletedTag ContentTag deleted
     */
    public void notifyContentTagDeleted(ContentTag deletedTag) {
        eventPublisher.publish(new ContentTagDeletedEvent(deletedTag));
    }

    /**
     * Notifies case event subscribers that an artifact tag has been added.
     *
     * This should not be called from the event dispatch thread (EDT)
     *
     * @param newTag new BlackboardArtifactTag added
     */
    public void notifyBlackBoardArtifactTagAdded(BlackboardArtifactTag newTag) {
        eventPublisher.publish(new BlackBoardArtifactTagAddedEvent(newTag));
    }

    /**
     * Notifies case event subscribers that an artifact tag has been deleted.
     *
     * This should not be called from the event dispatch thread (EDT)
     *
     * @param deletedTag BlackboardArtifactTag deleted
     */
    public void notifyBlackBoardArtifactTagDeleted(BlackboardArtifactTag deletedTag) {
        eventPublisher.publish(new BlackBoardArtifactTagDeletedEvent(deletedTag));
    }

    /**
     * Adds a report to the case.
     *
     * @param localPath     The path of the report file, must be in the case
     *                      directory or one of its subdirectories.
     * @param srcModuleName The name of the module that created the report.
     * @param reportName    The report name, may be empty.
     *
     * @throws TskCoreException if there is a problem adding the report to the
     *                          case database.
     */
    public void addReport(String localPath, String srcModuleName, String reportName) throws TskCoreException {
        String normalizedLocalPath;
        try {
            normalizedLocalPath = Paths.get(localPath).normalize().toString();
        } catch (InvalidPathException ex) {
            String errorMsg = "Invalid local path provided: " + localPath; // NON-NLS
            throw new TskCoreException(errorMsg, ex);
        }
        Report report = this.db.addReport(normalizedLocalPath, srcModuleName, reportName);
        eventPublisher.publish(new ReportAddedEvent(report));
    }

    /**
     * Gets the reports that have been added to the case.
     *
     * @return A collection of report objects.
     *
     * @throws TskCoreException if there is a problem querying the case
     *                          database.
     */
    public List<Report> getAllReports() throws TskCoreException {
        return this.db.getAllReports();
    }

    /**
     * Deletes one or more reports from the case database. Does not delete the
     * report files.
     *
     * @param reports The report(s) to be deleted from the case.
     *
     * @throws TskCoreException if there is an error deleting the report(s).
     */
    public void deleteReports(Collection<? extends Report> reports) throws TskCoreException {
        for (Report report : reports) {
            this.db.deleteReport(report);
            eventPublisher.publish(new AutopsyEvent(Events.REPORT_DELETED.toString(), report, null));
        }
    }

    /**
     * Allows the case database to report internal error conditions in
     * situations where throwing an exception is not appropriate.
     *
     * @param context      The context of the error condition.
     * @param errorMessage An error message.
     */
    @Override
    public void receiveError(String context, String errorMessage) {
        /*
         * NOTE: We are accessing tskErrorReporter from two different threads.
         * This is ok as long as we only read the value of tskErrorReporter
         * because tskErrorReporter is declared as volatile.
         */
        if (null != tskErrorReporter) {
            tskErrorReporter.addProblems(context, errorMessage);
        }
    }

    /**
     * Gets the case metadata.
     *
     * @return A CaseMetaData object.
     */
    CaseMetadata getCaseMetadata() {
        return caseMetadata;
    }

    /**
     * Updates the case name.
     *
     * This should not be called from the EDT.
     *
     * @param oldCaseName The old case name.
     * @param oldPath     The old path name.
     * @param newCaseName The new case name.
     * @param newPath     The new case path.
     */
    void updateCaseName(String oldCaseName, String oldPath, String newCaseName, String newPath) throws CaseActionException {
        try {
            caseMetadata.setCaseName(newCaseName);
            eventPublisher.publish(new AutopsyEvent(Events.NAME.toString(), oldCaseName, newCaseName));
            SwingUtilities.invokeLater(() -> {
                try {
                    RecentCases.getInstance().updateRecentCase(oldCaseName, oldPath, newCaseName, newPath); // update the recent case 
                    addCaseNameToMainWindowTitle(newCaseName);
                } catch (Exception ex) {
                    Logger.getLogger(Case.class.getName()).log(Level.SEVERE, "Error updating case name in UI", ex); //NON-NLS
                }
            });
        } catch (CaseMetadataException ex) {
            throw new CaseActionException(NbBundle.getMessage(this.getClass(), "Case.updateCaseName.exception.msg"), ex);
        }
    }

    /**
     * Deletes the case folder for this Autopsy case and sets the current case
     * to null. It does not not delete the case database for a multi-user case.
     *
     * @param caseDir The case directory to delete.
     *
     * @throws CaseActionException exception throw if case could not be deleted
     */
    void deleteCase(File caseDir) throws CaseActionException {
        LOGGER.log(Level.INFO, "Deleting case.\ncaseDir: {0}", caseDir); //NON-NLS

        try {
            boolean result = deleteCaseDirectory(caseDir);

            RecentCases.getInstance().removeRecentCase(this.caseMetadata.getCaseName(), this.caseMetadata.getFilePath().toString()); // remove it from the recent case
            Case.changeCurrentCase(null);
            if (result == false) {
                throw new CaseActionException(
                        NbBundle.getMessage(this.getClass(), "Case.deleteCase.exception.msg", caseDir));
            }

        } catch (MissingResourceException | CaseActionException ex) {
            LOGGER.log(Level.SEVERE, "Error deleting the current case dir: " + caseDir, ex); //NON-NLS
            throw new CaseActionException(
                    NbBundle.getMessage(this.getClass(), "Case.deleteCase.exception.msg2", caseDir), ex);
        }
    }

    /**
<<<<<<< HEAD
=======
     * Gets the application name.
     *
     * @return The application name.
     */
    public static String getAppName() {
        if ((appName == null) || appName.equals("")) {
            appName = WindowManager.getDefault().getMainWindow().getTitle();
        }
        return appName;
    }

    /**
     * Checks if a string is a valid case name.
     *
     * TODO( AUT-2221): This should incorporate the vlaidity checks of
     * sanitizeCaseName.
     *
     * @param caseName The candidate string.
     *
     * @return True or false.
     */
    public static boolean isValidName(String caseName) {
        return !(caseName.contains("\\") || caseName.contains("/") || caseName.contains(":")
                || caseName.contains("*") || caseName.contains("?") || caseName.contains("\"")
                || caseName.contains("<") || caseName.contains(">") || caseName.contains("|"));
    }

    /**
     * Creates a new single-user Autopsy case.
     *
     * @param caseDir    The full path of the case directory. It will be created
     *                   if it doesn't already exist; if it exists, it should
     *                   have been created using Case.createCaseDirectory to
     *                   ensure that the required sub-directories were created.
     * @param caseName   The name of case.
     * @param caseNumber The case number, can be the empty string.
     * @param examiner   The examiner to associate with the case, can be the
     *                   empty string.
     *
     * @throws CaseActionException if there is a problem creating the case. The
     *                             exception will have a user-friendly message
     *                             and may be a wrapper for a lower-level
     *                             exception.
     */
    public static void create(String caseDir, String caseName, String caseNumber, String examiner) throws CaseActionException {
        create(caseDir, caseName, caseNumber, examiner, CaseType.SINGLE_USER_CASE);
    }

    /**
     * Creates a new Autopsy case.
     *
     * @param caseDir    The full path of the case directory. It will be created
     *                   if it doesn't already exist; if it exists, it should
     *                   have been created using Case.createCaseDirectory() to
     *                   ensure that the required sub-directories were created.
     * @param caseName   The name of case.
     * @param caseNumber The case number, can be the empty string.
     * @param examiner   The examiner to associate with the case, can be the
     *                   empty string.
     * @param caseType   The type of case (single-user or multi-user).
     *
     * @throws CaseActionException if there is a problem creating the case. The
     *                             exception will have a user-friendly message
     *                             and may be a wrapper for a lower-level
     *                             exception.
     */
    @Messages({"Case.creationException=Could not create case: failed to create case metadata file."})
    public static void create(String caseDir, String caseName, String caseNumber, String examiner, CaseType caseType) throws CaseActionException {
        logger.log(Level.INFO, "Attempting to create case {0} in directory = {1}", new Object[]{caseName, caseDir}); //NON-NLS

        CoordinationService.Lock exclusiveResourceLock = null;
        boolean caseCreatedSuccessfully = false;
        
        /*
         * Create case directory if it doesn't already exist.
         */
        if (new File(caseDir).exists() == false) {
            Case.createCaseDirectory(caseDir, caseType);
        }

        /*
         * Sanitize the case name, and create a standard (single-user) or 
         * unique (multi-user) case database name.
         */
        String santizedCaseName = sanitizeCaseName(caseName);
        SimpleDateFormat dateFormat = new SimpleDateFormat("yyyyMMdd_HHmmss");
        Date date = new Date();
        String dbName = null;
        if (caseType == CaseType.SINGLE_USER_CASE) {
            dbName = caseDir + File.separator + "autopsy.db"; //NON-NLS
        } else if (caseType == CaseType.MULTI_USER_CASE) {
            dbName = santizedCaseName + "_" + dateFormat.format(date);
        }
        
        try{
            /* If this is a multi-user case, acquire two locks:
             * - a shared lock on the case to prevent it from being deleted while open
             * - an exclusive lock to prevent multiple clients from executing openCase simultaneously 
            */
            if(caseType == CaseType.MULTI_USER_CASE){
                try{

                    // The shared lock uses case directory
                    // The shared lock needs to be created on a special thread so it can be released
                    // from the same thread.
                    Future<Void> future = getCurrentCaseExecutor().submit(() -> {
                        currentCaseLock = CoordinationService.getServiceForNamespace(CoordinationServiceNamespace.getRoot()).tryGetSharedLock(CoordinationService.CategoryNode.CASES, caseDir);
                        if (null == currentCaseLock) {
                            throw new CaseActionException(NbBundle.getMessage(Case.class, "Case.exception.errorLocking", CaseMetadata.getFileExtension()));
                        }
                        return null;
                    });
                    future.get();

                    // The exclusive lock uses the unique case name.
                    // This lock does not need to be on a special thread since it will be released before
                    // leaving this method
                    exclusiveResourceLock = CoordinationService.getServiceForNamespace(CoordinationServiceNamespace.getRoot()).tryGetExclusiveLock(CoordinationService.CategoryNode.RESOURCE, 
                            dbName, 12, TimeUnit.HOURS);
                    if (null == exclusiveResourceLock) {
                        throw new CaseActionException(NbBundle.getMessage(Case.class, "Case.exception.errorLocking", CaseMetadata.getFileExtension()));
                    }
                } catch (Exception ex){
                    throw new CaseActionException(NbBundle.getMessage(Case.class, "Case.exception.errorLocking", CaseMetadata.getFileExtension()));
                }
            }

            /*
             * Create the case metadata (.aut) file.
             */
            CaseMetadata metadata;
            try {
                metadata = new CaseMetadata(caseDir, caseType, caseName, caseNumber, examiner, dbName);
            } catch (CaseMetadataException ex) {
                throw new CaseActionException(Bundle.Case_creationException(), ex);
            }

            /*
             * Create the case database.
             */
            SleuthkitCase db = null;
            try {
                if (caseType == CaseType.SINGLE_USER_CASE) {
                    db = SleuthkitCase.newCase(dbName);
                } else if (caseType == CaseType.MULTI_USER_CASE) {
                    db = SleuthkitCase.newCase(dbName, UserPreferences.getDatabaseConnectionInfo(), caseDir);
                }
            } catch (TskCoreException ex) {
                logger.log(Level.SEVERE, String.format("Error creating a case %s in %s ", caseName, caseDir), ex); //NON-NLS
                SwingUtilities.invokeLater(() -> {
                    WindowManager.getDefault().getMainWindow().setCursor(Cursor.getPredefinedCursor(Cursor.DEFAULT_CURSOR));
                });
                /*
                 * SleuthkitCase.newCase throws TskCoreExceptions with user-friendly
                 * messages, so propagate the exception message.
                 */
                throw new CaseActionException(ex.getMessage(), ex); //NON-NLS
            } catch (UserPreferencesException ex) {
                logger.log(Level.SEVERE, "Error accessing case database connection info", ex); //NON-NLS
                SwingUtilities.invokeLater(() -> {
                    WindowManager.getDefault().getMainWindow().setCursor(Cursor.getPredefinedCursor(Cursor.DEFAULT_CURSOR));
                });
                throw new CaseActionException(NbBundle.getMessage(Case.class, "Case.databaseConnectionInfo.error.msg"), ex);
            }

            Case newCase = new Case(metadata, db);
            changeCurrentCase(newCase);
            caseCreatedSuccessfully = true;

            logger.log(Level.INFO, "Created case {0} in directory = {1}", new Object[]{caseName, caseDir}); //NON-NLS
        } finally {
            // Release the exclusive resource lock
            try {
                if (exclusiveResourceLock != null) {
                    exclusiveResourceLock.release();
                }
            } catch (CoordinationService.CoordinationServiceException exx) {
                logger.log(Level.SEVERE, String.format("Error releasing resource lock for case {0}", caseName), exx);
            }

            // If an error occurred while opening the case, release the shared case lock as well
            if(! caseCreatedSuccessfully){
                Future<Void> future = getCurrentCaseExecutor().submit(() -> {
                    try {
                        if (currentCaseLock != null) {
                            currentCaseLock.release();
                            currentCaseLock = null;
                        }
                    } catch (CoordinationService.CoordinationServiceException exx) {
                        logger.log(Level.SEVERE, String.format("Error releasing shared lock for case {0}", caseName), exx);
                    }   
                    return null;
                });
                try{
                     future.get();
                } catch (InterruptedException | ExecutionException ex){
                      logger.log(Level.SEVERE, String.format("Interrupted while releasing shared lock"), ex);
                }                     
            }            
        }
    }

    /**
>>>>>>> b372f10c
     * Sanitizes the case name for PostgreSQL database, Solr cores, and ActiveMQ
     * topics. Makes it plain-vanilla enough that each item should be able to
     * use it.
     *
     * Solr:
     * http://stackoverflow.com/questions/29977519/what-makes-an-invalid-core-name
     * may not be / \ :
     *
     * ActiveMQ:
     * http://activemq.2283324.n4.nabble.com/What-are-limitations-restrictions-on-destination-name-td4664141.html
     * may not be ?
     *
     * PostgreSQL:
     * http://www.postgresql.org/docs/9.4/static/sql-syntax-lexical.html 63
     * chars max, must start with a-z or _ following chars can be letters _ or
     * digits
     *
     * SQLite: Uses autopsy.db for the database name and follows the Windows
     * naming convention
     *
     * @param caseName A candidate case name.
     *
     * @return The sanitized case name.
     *
     * @throws org.sleuthkit.autopsy.casemodule.Case.IllegalCaseNameException
     */
    // RJCTODO: Get Eugene to Update and also reference story
    static String sanitizeCaseName(String caseName) throws IllegalCaseNameException {

        String result;

        // Remove all non-ASCII characters
        result = caseName.replaceAll("[^\\p{ASCII}]", "_"); //NON-NLS

        // Remove all control characters
        result = result.replaceAll("[\\p{Cntrl}]", "_"); //NON-NLS

        // Remove / \ : ? space ' "
        result = result.replaceAll("[ /?:'\"\\\\]", "_"); //NON-NLS

        // Make it all lowercase
        result = result.toLowerCase();

        // Must start with letter or underscore for PostgreSQL. If not, prepend an underscore.
        if (result.length() > 0 && !(Character.isLetter(result.codePointAt(0))) && !(result.codePointAt(0) == '_')) {
            result = "_" + result;
        }

        // Chop to 63-16=47 left (63 max for PostgreSQL, taking 16 for the date _20151225_123456)
        if (result.length() > MAX_SANITIZED_CASE_NAME_LEN) {
            result = result.substring(0, MAX_SANITIZED_CASE_NAME_LEN);
        }

        if (result.isEmpty()) {
            throw new IllegalCaseNameException(String.format("Failed to sanitize case name '%s'", caseName));
        }

        return result;
    }

    /**
     * Creates a case directory and its subdirectories.
     *
     * @param caseDir  Path to the case directory (typically base + case name).
     * @param caseType The type of case, single-user or multi-user.
     *
     * @throws CaseActionException throw if could not create the case dir
     */
    static void createCaseDirectory(String caseDir, CaseType caseType) throws CaseActionException {

        File caseDirF = new File(caseDir);

        if (caseDirF.exists()) {
            if (caseDirF.isFile()) {
                throw new CaseActionException(
                        NbBundle.getMessage(Case.class, "Case.createCaseDir.exception.existNotDir", caseDir));

            } else if (!caseDirF.canRead() || !caseDirF.canWrite()) {
                throw new CaseActionException(
                        NbBundle.getMessage(Case.class, "Case.createCaseDir.exception.existCantRW", caseDir));
            }
        }

        try {
            boolean result = (caseDirF).mkdirs(); // create root case Directory

            if (result == false) {
                throw new CaseActionException(
                        NbBundle.getMessage(Case.class, "Case.createCaseDir.exception.cantCreate", caseDir));
            }

            // create the folders inside the case directory
            String hostClause = "";

            if (caseType == CaseType.MULTI_USER_CASE) {
                hostClause = File.separator + NetworkUtils.getLocalHostName();
            }
            result = result && (new File(caseDir + hostClause + File.separator + EXPORT_FOLDER)).mkdirs()
                    && (new File(caseDir + hostClause + File.separator + LOG_FOLDER)).mkdirs()
                    && (new File(caseDir + hostClause + File.separator + TEMP_FOLDER)).mkdirs()
                    && (new File(caseDir + hostClause + File.separator + CACHE_FOLDER)).mkdirs();

            if (result == false) {
                throw new CaseActionException(
                        NbBundle.getMessage(Case.class, "Case.createCaseDir.exception.cantCreateCaseDir", caseDir));
            }

            final String modulesOutDir = caseDir + hostClause + File.separator + MODULE_FOLDER;
            result = new File(modulesOutDir).mkdir();

            if (result == false) {
                throw new CaseActionException(
                        NbBundle.getMessage(Case.class, "Case.createCaseDir.exception.cantCreateModDir",
                                modulesOutDir));
            }

            final String reportsOutDir = caseDir + hostClause + File.separator + REPORTS_FOLDER;
            result = new File(reportsOutDir).mkdir();

            if (result == false) {
                throw new CaseActionException(
                        NbBundle.getMessage(Case.class, "Case.createCaseDir.exception.cantCreateReportsDir",
                                modulesOutDir));

            }

        } catch (MissingResourceException | CaseActionException e) {
            throw new CaseActionException(
                    NbBundle.getMessage(Case.class, "Case.createCaseDir.exception.gen", caseDir), e);
        }
    }

    /**
     * Deletes a case directory.
     *
     * @param casePath A case directory path.
     *
     * @return True if the deletion succeeded, false otherwise.
     */
    static boolean deleteCaseDirectory(File casePath) {
        LOGGER.log(Level.INFO, "Deleting case directory: {0}", casePath.getAbsolutePath()); //NON-NLS
        return FileUtil.deleteDir(casePath);
    }

    /**
     * Gets the paths of data sources that are images.
     *
     * @param db A case database.
     *
     * @return A mapping of object ids to image paths.
     */
    static Map<Long, String> getImagePaths(SleuthkitCase db) {
        Map<Long, String> imgPaths = new HashMap<>();
        try {
            Map<Long, List<String>> imgPathsList = db.getImagePaths();
            for (Map.Entry<Long, List<String>> entry : imgPathsList.entrySet()) {
                if (entry.getValue().size() > 0) {
                    imgPaths.put(entry.getKey(), entry.getValue().get(0));
                }
            }
        } catch (TskCoreException ex) {
            LOGGER.log(Level.SEVERE, "Error getting image paths", ex); //NON-NLS
        }
        return imgPaths;
    }

    /**
     * Creates a new Autopsy case.
     *
     * @param caseDir         The full path of the case directory.
     * @param caseName        The name of case.
     * @param caseDisplayName The name of case.
     * @param caseNumber      The case number, can be the empty string.
     * @param examiner        The examiner to associate with the case, can be
     *                        the empty string.
     * @param caseType        The type of case (single-user or multi-user).
     *
     * @throws CaseActionException if there is a problem creating the case. The
     *                             exception will have a user-friendly message
     *                             and may be a wrapper for a lower-level
     *                             exception.
     */
    @Messages({"Case.creationException.couldNotCreateMetadataFile=Could not create case: failed to create case metadata file."})
    private static void createCase(String caseDir, String caseName, String caseDisplayName, String caseNumber, String examiner, CaseType caseType) throws CaseActionException {
        /*
         * Create the case directory, if it does not already exist.
         *
         * CAUTION: The reason for the check for the existence of the case
         * directory is not at all obvious. It reflects the assumption that if
         * the case directory already exists, it is because the case is being
         * created using the the "New Case" wizard, which separates the creation
         * of the case directory from the creation of the case, with the idea
         * that if the case directory cannot be created, the user can be asked
         * to supply a different case directory path. This of course creates
         * subtle and undetectable coupling between this code and the wizard
         * code. The desired effect could be accomplished more simply and safely
         * by having this method throw a specific exception to indicate that the
         * case directory could not be created. A FEW specific exception types
         * would in turn allow us to put localized, user-friendly messages in
         * the GUI instead of putting user-friendly, localized messages in the
         * exceptions, which cause them to appear in the logs, where it would be
         * better to have English for readability by the broadest group of
         * developers.
         *
         * TODO (JIRA-2180): Fix the problem described above.
         */
        if (new File(caseDir).exists() == false) {
            Case.createCaseDirectory(caseDir, caseType);
        }

        /*
         * Create a unique keyword search index name, and create a standard
         * (single-user) or unique (multi-user) case database name.
         *
         * TODO (JIRA-2207): The Case class should not be responsible for
         * creating and storing (in the case metadata) unique text index names
         * for Autopsy services. The SolrSearchService, for example, should
         * handle this internally and deletion of Solr cores when a case is
         * deleted should be refactored out of the AutoIngestManager.
         */
        SimpleDateFormat dateFormat = new SimpleDateFormat("yyyyMMdd_HHmmss");
        Date date = new Date();
        String indexName = caseName + "_" + dateFormat.format(date);
        String dbName = null;
        if (caseType == CaseType.SINGLE_USER_CASE) {
            dbName = caseDir + File.separator + "autopsy.db"; //NON-NLS
        } else if (caseType == CaseType.MULTI_USER_CASE) {
            dbName = indexName;
        }

        /*
         * Create the case metadata (.aut) file.
         *
         * TODO (JIRA-2207): See above.
         */
        CaseMetadata metadata;
        try {
            metadata = new CaseMetadata(caseDir, caseType, caseName, caseDisplayName, caseNumber, examiner, dbName, indexName);
        } catch (CaseMetadataException ex) {
            throw new CaseActionException(Bundle.Case_creationException_couldNotCreateMetadataFile(), ex);
        }

        /*
         * Create the case database.
         */
        SleuthkitCase db = null;
        try {
            if (caseType == CaseType.SINGLE_USER_CASE) {
                db = SleuthkitCase.newCase(dbName);
            } else if (caseType == CaseType.MULTI_USER_CASE) {
                db = SleuthkitCase.newCase(dbName, UserPreferences.getDatabaseConnectionInfo(), caseDir);
            }
        } catch (TskCoreException ex) {
            SwingUtilities.invokeLater(() -> {
                WindowManager.getDefault().getMainWindow().setCursor(Cursor.getPredefinedCursor(Cursor.DEFAULT_CURSOR));
            });
            /*
             * SleuthkitCase.newCase throws TskCoreExceptions with user-friendly
             * messages, so propagate the exception message.
             */
            throw new CaseActionException(String.format("Error creating the case database %s for %s ", dbName, caseName), ex); //NON-NLS RJCTODO

        } catch (UserPreferencesException ex) {
            SwingUtilities.invokeLater(() -> {
                WindowManager.getDefault().getMainWindow().setCursor(Cursor.getPredefinedCursor(Cursor.DEFAULT_CURSOR));
            });
            throw new CaseActionException(NbBundle.getMessage(Case.class, "Case.databaseConnectionInfo.error.msg"), ex); // RJCTODO
        }

        /*
         * Create the case and make it the current case.
         */
        Case newCase = new Case(metadata, db);
        changeCurrentCase(newCase);

        LOGGER.log(Level.INFO, "Created case {0} in directory = {1}", new Object[]{caseName, caseDir}); //NON-NLS
    }

    /**
     * Opens an existing Autopsy case.
     *
     * @param caseMetadataFilePath The path of the case metadata (.aut) file.
     *
     * @throws CaseActionException if there is a problem opening the case. The
     *                             exception will have a user-friendly message
     *                             and may be a wrapper for a lower-level
     *                             exception.
     */
    private static void openCase(CaseMetadata metadata) throws CaseActionException {
        /*
         * Open the case database.
         */
        SleuthkitCase db = null;
        try {
            if (CaseType.SINGLE_USER_CASE == metadata.getCaseType()) {
                db = SleuthkitCase.openCase(metadata.getCaseDatabasePath());
            } else if (UserPreferences.getIsMultiUserModeEnabled()) {
                try {
                    db = SleuthkitCase.openCase(metadata.getCaseDatabaseName(), UserPreferences.getDatabaseConnectionInfo(), metadata.getCaseDirectory());

                } catch (UserPreferencesException ex) {
                    throw new CaseActionException(NbBundle.getMessage(Case.class, "Case.databaseConnectionInfo.error.msg"), ex); // RJCTODO: What does this say?

                }
            } else {
                throw new CaseActionException(NbBundle.getMessage(Case.class, "Case.open.exception.multiUserCaseNotEnabled"));

            }
        } catch (TskCoreException ex) {
            // RJCTODO: Need proper exception message
            throw new CaseActionException(NbBundle.getMessage(Case.class, "Case.databaseConnectionInfo.error.msg"), ex);
        }

        /*
         * Check for the presence of the UI and do things that can only be done
         * with user interaction.
         */
        if (RuntimeProperties.runningWithGUI()) {
            /*
             * If the case database was upgraded for a new schema, notify the
             * user.
             */
            final String backupDbPath = db.getBackupDatabasePath();

            if (null != backupDbPath) {
                SwingUtilities.invokeLater(() -> {
                    JOptionPane.showMessageDialog(
                            WindowManager.getDefault().getMainWindow(),
                            NbBundle.getMessage(Case.class, "Case.open.msgDlg.updated.msg", backupDbPath),
                            NbBundle.getMessage(Case.class, "Case.open.msgDlg.updated.title"),
                            JOptionPane.INFORMATION_MESSAGE);
                });
            }

            /*
             * Look for the files for the data sources listed in the case
             * database and give the user the opportunity to locate any that are
             * missing.
             */
            Map<Long, String> imgPaths = getImagePaths(db);
            for (Map.Entry<Long, String> entry : imgPaths.entrySet()) {
                long obj_id = entry.getKey();
                String path = entry.getValue();
                boolean fileExists = (new File(path).isFile() || DriveUtils.driveExists(path));

                if (!fileExists) {
                    int ret = JOptionPane.showConfirmDialog(
                            WindowManager.getDefault().getMainWindow(),
                            NbBundle.getMessage(Case.class, "Case.checkImgExist.confDlg.doesntExist.msg", getAppName(), path),
                            NbBundle.getMessage(Case.class, "Case.checkImgExist.confDlg.doesntExist.title"),
                            JOptionPane.YES_NO_OPTION);
                    if (ret == JOptionPane.YES_OPTION) {
                        MissingImageDialog.makeDialog(obj_id, db);
                    } else {
                        LOGGER.log(Level.WARNING, "Selected image files don't match old files!"); //NON-NLS
                    }
                }
            }
        }
        Case openedCase = new Case(metadata, db);
        changeCurrentCase(openedCase);
        LOGGER.log(Level.INFO, "Opened case {0} in directory = {1}", new Object[]{metadata.getCaseName(), metadata.getCaseDirectory()}); //NON-NLS RJCTODO
    }

    /**
     * Closes the current case.
     *
     * @throws CaseActionException
     */
    private static void closeTheCase() throws CaseActionException {
        if (null != currentCase) {
            Case caseToClose = currentCase;
            changeCurrentCase(null); // RJCTODO: Refactor
            try {
                caseToClose.getServices().close();
                caseToClose.db.close();
            } catch (IOException ex) {
                throw new CaseActionException(Bundle.Case_closeException_couldNotCloseCase(ex.getMessage()), ex);
            }
        }
    }

    /**
     * Acquires an exclusive case name lock.
     *
     * @param caseName The case name (not the case display name, which can be
     *                 changed by a user).
     *
     * @return The lock.
     *
     * @throws CaseActionException with a user-friendly message if the lock
     *                             cannot be acquired.
     */
    @Messages({"Case.creationException.couldNotAcquireNameLock=Failed to get lock on case name."})
    private static CoordinationService.Lock acquireExclusiveCaseNameLock(String caseName) throws CaseActionException {
        try {
            Lock lock = CoordinationService.getServiceForNamespace(CoordinationServiceNamespace.getRoot()).tryGetExclusiveLock(CoordinationService.CategoryNode.CASES, caseName, NAME_LOCK_TIMOUT_HOURS, TimeUnit.HOURS);
            if (null == lock) {
                throw new CaseActionException(Bundle.Case_creationException_couldNotAcquireNameLock());
            }
            return lock;

        } catch (InterruptedException | CoordinationServiceException ex) {
            throw new CaseActionException(Bundle.Case_creationException_couldNotAcquireNameLock(), ex);
        }
    }

    /**
     * Acquires a shared case directory lock for the current case.
     *
     * @param caseDir The full path of the case directory.
     *
     * @throws CaseActionException with a user-friendly message if the lock
     *                             cannot be acquired.
     */
    @Messages({"Case.creationException.couldNotAcquireDirLock=Failed to get lock on case directory."})
    private static void acquireSharedCaseDirLock(String caseDir) throws CaseActionException {
        try {
            currentCaseDirLock = CoordinationService.getServiceForNamespace(CoordinationServiceNamespace.getRoot()).tryGetSharedLock(CoordinationService.CategoryNode.CASES, caseDir, DIR_LOCK_TIMOUT_HOURS, TimeUnit.HOURS);
            if (null == currentCaseDirLock) {
                throw new CaseActionException(Bundle.Case_creationException_couldNotAcquireDirLock());
            }
        } catch (InterruptedException | CoordinationServiceException ex) {
            throw new CaseActionException(Bundle.Case_creationException_couldNotAcquireNameLock(), ex);
        }
    }

    /**
     * Releases a shared case directory lock for the current case.
     *
     * @param caseDir The full path of the case directory.
     */
    private static void releaseSharedCaseDirLock(String caseDir) {
        // RJCTODO: Guard currentCaseLock?
        if (currentCaseDirLock != null) {
            try {
                currentCaseDirLock.release();
                currentCaseDirLock = null;
            } catch (CoordinationService.CoordinationServiceException ex) {
                LOGGER.log(Level.SEVERE, String.format("Failed to release shared case directory lock for %s", caseDir), ex);
            }
        }
    }

    /**
     * Acquires an exclusive case resources lock.
     *
     * @param caseName The case name (not the case display name, which can be
     *                 changed by a user).
     *
     * @return The lock.
     *
     * @throws CaseActionException with a user-friendly message if the lock
     *                             cannot be acquired.
     */
    @Messages({"Case.creationException.couldNotAcquireResourcesLock=Failed to get lock on case resources."})
    private static CoordinationService.Lock acquireExclusiveCaseResourcesLock(String caseName) throws CaseActionException {
        try {
            String resourcesNodeName = caseName + "_resources";
            Lock lock = CoordinationService.getServiceForNamespace(CoordinationServiceNamespace.getRoot()).tryGetExclusiveLock(CoordinationService.CategoryNode.CASES, resourcesNodeName, RESOURCE_LOCK_TIMOUT_HOURS, TimeUnit.HOURS);
            if (null == lock) {
                throw new CaseActionException(Bundle.Case_creationException_couldNotAcquireResourcesLock());
            }
            return lock;

        } catch (InterruptedException | CoordinationServiceException ex) {
            throw new CaseActionException(Bundle.Case_creationException_couldNotAcquireResourcesLock(), ex);
        }
    }

    /**
     * Updates the current case to the given case, firing property change events
     * and updating the UI.
     *
     * @param newCase The new current case or null if there is no new current
     *                case.
     */
    private static void changeCurrentCase(Case newCase) {
        // close the existing case
        Case oldCase = Case.currentCase;
        Case.currentCase = null;
        if (oldCase != null) {
            SwingUtilities.invokeLater(() -> {
                WindowManager.getDefault().getMainWindow().setCursor(Cursor.getPredefinedCursor(Cursor.WAIT_CURSOR));
            });
            IngestManager.getInstance().cancelAllIngestJobs(IngestJob.CancellationReason.CASE_CLOSED);
            completeCaseChange(null); //closes windows, etc   
            if (null != oldCase.tskErrorReporter) {
                oldCase.tskErrorReporter.shutdown(); // stop listening for TSK errors for the old case
                oldCase.tskErrorReporter = null;
            }
            eventPublisher.publishLocally(new AutopsyEvent(Events.CURRENT_CASE.toString(), oldCase, null));

            AutopsyService.CaseContext context = new AutopsyService.CaseContext(oldCase, new LoggingProgressIndicator());
            String serviceName = "";
            for (AutopsyService service : Lookup.getDefault().lookupAll(AutopsyService.class)) {
                try {
                    serviceName = service.getServiceName();
                    if (!serviceName.equals("Solr Keyword Search Service")) {
                        service.closeCaseResources(context);
                    }
                } catch (AutopsyService.AutopsyServiceException ex) {
                    Case.LOGGER.log(Level.SEVERE, String.format("%s service failed to close case resources", serviceName), ex);
                }
            }

            if (CaseType.MULTI_USER_CASE == oldCase.getCaseType()) {
                if (null != oldCase.collaborationMonitor) {
                    oldCase.collaborationMonitor.shutdown();
                }
                eventPublisher.closeRemoteEventChannel();
            }
        }

        if (newCase != null) {
            currentCase = newCase;
            Logger.setLogDirectory(currentCase.getLogDirectoryPath());
            // sanity check
            if (null != currentCase.tskErrorReporter) {
                currentCase.tskErrorReporter.shutdown();

            }
            // start listening for TSK errors for the new case
            currentCase.tskErrorReporter = new IntervalErrorReportData(currentCase, MIN_SECS_BETWEEN_TSK_ERROR_REPORTS,
                    NbBundle.getMessage(Case.class, "IntervalErrorReport.ErrorText"));
            completeCaseChange(currentCase);
            SwingUtilities.invokeLater(() -> {
                RecentCases.getInstance().addRecentCase(currentCase.getName(), currentCase.getCaseMetadata().getFilePath().toString()); // update the recent cases
            });
            if (CaseType.MULTI_USER_CASE == newCase.getCaseType()) {
                try {
                    /**
                     * Use the text index name as the remote event channel name
                     * prefix since it is unique, the same as the case database
                     * name for a multiuser case, and is readily available
                     * through the Case.getTextIndexName() API.
                     */
                    eventPublisher.openRemoteEventChannel(String.format(EVENT_CHANNEL_NAME, newCase.getTextIndexName()));
                    currentCase.collaborationMonitor = new CollaborationMonitor();
                } catch (AutopsyEventException | CollaborationMonitor.CollaborationMonitorException ex) {
                    LOGGER.log(Level.SEVERE, "Failed to setup for collaboration", ex); //NON-NLS
                    MessageNotifyUtil.Notify.error(NbBundle.getMessage(Case.class, "Case.CollaborationSetup.FailNotify.Title"), NbBundle.getMessage(Case.class, "Case.CollaborationSetup.FailNotify.ErrMsg"));
                }
            }

            // RJCTODO: Remove, mention to Eugene.
            AutopsyService.CaseContext context = new AutopsyService.CaseContext(Case.currentCase, new LoggingProgressIndicator());
            String serviceName = "";
            for (AutopsyService service : Lookup.getDefault().lookupAll(AutopsyService.class
            )) {
                try {
                    serviceName = service.getServiceName();
                    service.openCaseResources(context);
                } catch (AutopsyService.AutopsyServiceException ex) {
                    Case.LOGGER.log(Level.SEVERE, String.format("%s service failed to open case resources", serviceName), ex);
                }
            }

            eventPublisher.publishLocally(new AutopsyEvent(Events.CURRENT_CASE.toString(), null, currentCase));

        } else {
            Logger.setLogDirectory(PlatformUtil.getLogDirectory());
        }
        SwingUtilities.invokeLater(() -> {
            WindowManager.getDefault().getMainWindow().setCursor(Cursor.getPredefinedCursor(Cursor.DEFAULT_CURSOR));
        });
    }

    /**
     * Updates the UI and does miscellaneous other things to complete changing
     * the current case.
     *
     * @param newCase The new current case or null if there is no new current
     *                case.
     */
    private static void completeCaseChange(Case newCase) {
        LOGGER.log(Level.INFO, "Changing Case to: {0}", newCase); //NON-NLS
        if (newCase != null) { // new case is open

            // clear the temp folder when the case is created / opened
            Case.clearTempFolder();

            if (RuntimeProperties.runningWithGUI()) {
                // enable these menus
                SwingUtilities.invokeLater(() -> {
                    CallableSystemAction.get(AddImageAction.class
                    ).setEnabled(true);
                    CallableSystemAction
                            .get(CaseCloseAction.class
                            ).setEnabled(true);
                    CallableSystemAction
                            .get(CasePropertiesAction.class
                            ).setEnabled(true);
                    CallableSystemAction
                            .get(CaseDeleteAction.class
                            ).setEnabled(true); // Delete Case menu
                    CallableSystemAction
                            .get(OpenTimelineAction.class
                            ).setEnabled(true);

                    if (newCase.hasData()) {
                        // open all top components
                        CoreComponentControl.openCoreWindows();
                    } else {
                        // close all top components
                        CoreComponentControl.closeCoreWindows();
                    }
                    addCaseNameToMainWindowTitle(currentCase.getName());
                });
            } else {
                SwingUtilities.invokeLater(() -> {
                    Frame f = WindowManager.getDefault().getMainWindow();
                    f.setTitle(getAppName()); // set the window name to just application name           
                });
            }

        } else { // case is closed
            SwingUtilities.invokeLater(() -> {
                if (RuntimeProperties.runningWithGUI()) {

                    // close all top components first
                    CoreComponentControl.closeCoreWindows();

                    // disable these menus
                    CallableSystemAction
                            .get(AddImageAction.class
                            ).setEnabled(false); // Add Image menu
                    CallableSystemAction
                            .get(CaseCloseAction.class
                            ).setEnabled(false); // Case Close menu
                    CallableSystemAction
                            .get(CasePropertiesAction.class
                            ).setEnabled(false); // Case Properties menu
                    CallableSystemAction
                            .get(CaseDeleteAction.class
                            ).setEnabled(false); // Delete Case menu
                    CallableSystemAction
                            .get(OpenTimelineAction.class
                            ).setEnabled(false);
                }

                //clear pending notifications
                MessageNotifyUtil.Notify.clear();
                Frame f = WindowManager.getDefault().getMainWindow();
                f.setTitle(getAppName()); // set the window name to just application name
            });

            //try to force gc to happen
            System.gc();
            System.gc();
        }

        //log memory usage after case changed
        LOGGER.log(Level.INFO, PlatformUtil.getAllMemUsageInfo());

    }

    /**
     * Empties the temp subdirectory for the current case.
     */
    private static void clearTempFolder() {
        File tempFolder = new File(currentCase.getTempDirectory());
        if (tempFolder.isDirectory()) {
            File[] files = tempFolder.listFiles();
            if (files.length > 0) {
                for (File file : files) {
                    if (file.isDirectory()) {
                        deleteCaseDirectory(file);
                    } else {
                        file.delete();
                    }
                }
            }
        }
    }

    /**
     * Changes the title of the main window to include the case name.
     *
     * @param newCaseName The name of the case.
     */
    private static void addCaseNameToMainWindowTitle(String newCaseName) {
        if (!newCaseName.isEmpty()) {
            Frame f = WindowManager.getDefault().getMainWindow();
            f.setTitle(newCaseName + " - " + getAppName());
        }
    }

    /**
     * Get the single thread executor for the current case, creating it if
     * necessary.
     *
     * @return The executor
     */
    private static ExecutorService getSingleThreadedExecutor() { // RJCTODO: Does this need synch?
        if (null == singleThreadedExecutor) {
            singleThreadedExecutor = Executors.newSingleThreadExecutor();
        }
        return singleThreadedExecutor;

    }

    /**
     * Constructs an Autopsy case.
     */
    private Case(CaseMetadata caseMetadata, SleuthkitCase db) {
        this.caseMetadata = caseMetadata;
        this.db = db;
        this.services = new Services(db);
    }

    /**
     * Gets the path to the specified subdirectory of the case directory,
     * creating it if it does not already exist.
     *
     * @return The absolute path to the specified subdirectory.
     */
    private String getOrCreateSubdirectory(String subDirectoryName) {
        File subDirectory = Paths.get(getOutputDirectory(), subDirectoryName).toFile();
        if (!subDirectory.exists()) {
            subDirectory.mkdirs();
        }
        return subDirectory.toString();
    }

    private final static class IllegalCaseNameException extends Exception {

        private static final long serialVersionUID = 1L;

        private IllegalCaseNameException(String message) {
            super(message);
        }

        private IllegalCaseNameException(String message, Throwable cause) {
            super(message, cause);
        }
    }

    private final static class CancelButtonListener implements ActionListener {

        private Future<Void> caseActionFuture;
        private CaseContext caseContext;

        private void setCaseActionFuture(Future<Void> caseActionFuture) {
            this.caseActionFuture = caseActionFuture;
        }

        private void setCaseContext(CaseContext caseContext) {
            this.caseContext = caseContext;
        }

        @Override
        public void actionPerformed(ActionEvent e) {
            if (null != this.caseContext) {
                this.caseContext.requestCancel();
            }
            if (null != this.caseActionFuture) {
                this.caseActionFuture.cancel(true);
            }
        }

    }

    /**
     * Creates a new, single-user Autopsy case.
     *
     * @param caseDir         The full path of the case directory. The directory
     *                        will be created if it doesn't already exist; if it
     *                        exists, it is ASSUMED it was created by calling
     *                        createCaseDirectory.
     * @param caseDisplayName The display name of case, which may be changed
     *                        later by the user.
     * @param caseNumber      The case number, can be the empty string.
     * @param examiner        The examiner to associate with the case, can be
     *                        the empty string.
     *
     * @throws CaseActionException if there is a problem creating the case. The
     *                             exception will have a user-friendly message
     *                             and may be a wrapper for a lower-level
     *                             exception.
     * @deprecated
     */
    @Deprecated
    public static void create(String caseDir, String caseDisplayName, String caseNumber, String examiner) throws CaseActionException {
        createCurrentCase(caseDir, caseDisplayName, caseNumber, examiner, CaseType.SINGLE_USER_CASE);
    }

    /**
     * Creates a new Autopsy case and makes it the current case.
     *
     * @param caseDir         The full path of the case directory. The directory
     *                        will be created if it doesn't already exist; if it
     *                        exists, it is ASSUMED it was created by calling
     *                        createCaseDirectory.
     * @param caseDisplayName The display name of case, which may be changed
     *                        later by the user.
     * @param caseNumber      The case number, can be the empty string.
     * @param examiner        The examiner to associate with the case, can be
     *                        the empty string.
     * @param caseType        The type of case (single-user or multi-user).
     *
     * @throws CaseActionException if there is a problem creating the case. The
     *                             exception will have a user-friendly message
     *                             and may be a wrapper for a lower-level
     *                             exception.
     * @deprecated
     */
    @Deprecated
    public static void create(String caseDir, String caseDisplayName, String caseNumber, String examiner, CaseType caseType) throws CaseActionException {
        createCurrentCase(caseDir, caseDisplayName, caseNumber, examiner, caseType);
    }

    /**
     * Opens an existing Autopsy case and makes it the current case.
     *
     * @param caseMetadataFilePath The path of the case metadata (.aut) file.
     *
     * @throws CaseActionException if there is a problem opening the case. The
     *                             exception will have a user-friendly message
     *                             and may be a wrapper for a lower-level
     *                             exception.
     * @deprecated
     */
    @Deprecated
    public static void open(String caseMetadataFilePath) throws CaseActionException {
        openCurrentCase(caseMetadataFilePath);
    }

    /**
     * Checks if case is currently open.
     *
     * @return True or false.
     * @deprecated Do not use, this method is not relaible.
     */
    @Deprecated
    public static boolean isCaseOpen() {
        return currentCase != null;
    }
    
    /**
     * Invokes the startup dialog window.
     *
     * @deprecated Use StartupWindowProvider.getInstance().open() instead.
     */
    @Deprecated
    public static void invokeStartupDialog() {
        StartupWindowProvider.getInstance().open();
    }

    /**
     * Converts a Java timezone id to a coded string with only alphanumeric
     * characters. Example: "America/New_York" is converted to "EST5EDT" by this
     * method.
     *
     * @param timeZoneId The time zone id.
     *
     * @return The converted time zone string.
     *
     * @deprecated Use
     * org.sleuthkit.autopsy.coreutils.TimeZoneUtils.convertToAlphaNumericFormat
     * instead.
     */
    @Deprecated
    public static String convertTimeZone(String timeZoneId) {
        return TimeZoneUtils.convertToAlphaNumericFormat(timeZoneId);
    }

    /**
     * Check if file exists and is a normal file.
     *
     * @param filePath The file path.
     *
     * @return True or false.
     *
     * @deprecated Use java.io.File.exists or java.io.File.isFile instead
     */
    @Deprecated
    public static boolean pathExists(String filePath) {
        return new File(filePath).isFile();
    }

    /**
     * Gets the Autopsy version.
     *
     * @return The Autopsy version.
     *
     * @deprecated Use org.sleuthkit.autopsy.coreutils.Version.getVersion
     * instead
     */
    @Deprecated
    public static String getAutopsyVersion() {
        return Version.getVersion();
    }

    /**
     * Check if case is currently open.
     *
     * @return True if a case is open.
     *
     * @deprecated Use isCaseOpen instead.
     */
    @Deprecated
    public static boolean existsCurrentCase() {
        return currentCase != null;
    }

    /**
     * Get relative (with respect to case dir) module output directory path
     * where modules should save their permanent data. The directory is a
     * subdirectory of this case dir.
     *
     * @return relative path to the module output dir
     *
     * @deprecated Use getModuleOutputDirectoryRelativePath() instead
     */
    @Deprecated
    public static String getModulesOutputDirRelPath() {
        return "ModuleOutput"; //NON-NLS
    }

    /**
     * Gets a PropertyChangeSupport object. The PropertyChangeSupport object
     * returned is not used by instances of this class and does not have any
     * PropertyChangeListeners.
     *
     * @return A new PropertyChangeSupport object.
     *
     * @deprecated Do not use.
     */
    @Deprecated
    public static PropertyChangeSupport
            getPropertyChangeSupport() {
        return new PropertyChangeSupport(Case.class
        );
    }

    /**
     * Get module output directory path where modules should save their
     * permanent data.
     *
     * @return absolute path to the module output directory
     *
     * @deprecated Use getModuleDirectory() instead.
     */
    @Deprecated
    public String getModulesOutputDirAbsPath() {
        return getModuleDirectory();
    }

    /**
     * Adds an image to the current case after it has been added to the DB.
     * Sends out event and reopens windows if needed.
     *
     * @param imgPath  The path of the image file.
     * @param imgId    The ID of the image.
     * @param timeZone The time zone of the image.
     *
     * @deprecated As of release 4.0
     */
    @Deprecated
    public Image addImage(String imgPath, long imgId, String timeZone) throws CaseActionException {
        try {
            Image newDataSource = db.getImageById(imgId);
            notifyDataSourceAdded(newDataSource, UUID.randomUUID());
            return newDataSource;
        } catch (Exception ex) {
            throw new CaseActionException(NbBundle.getMessage(this.getClass(), "Case.addImg.exception.msg"), ex);
        }
    }

    /**
     * Gets the time zone(s) of the image data source(s) in this case.
     *
     * @return The set of time zones in use.
     *
     * @deprecated Use getTimeZones instead.
     */
    @Deprecated
    public Set<TimeZone> getTimeZone() {
        return getTimeZones();
    }

    /**
     * Deletes reports from the case.
     *
     * @param reports        Collection of Report to be deleted from the case.
     * @param deleteFromDisk No longer supported - ignored.
     *
     * @throws TskCoreException
     * @deprecated Use deleteReports(Collection<? extends Report> reports)
     * instead.
     */
    @Deprecated
    public void deleteReports(Collection<? extends Report> reports, boolean deleteFromDisk) throws TskCoreException {
        deleteReports(reports);
    }

    /**
     * Closes this Autopsy case.
     *
     * @throws CaseActionException if there is a problem closing the case. The
     *                             exception will have a user-friendly message
     *                             and may be a wrapper for a lower-level
     *                             exception.
     * @deprecated Use Case.closeCurrentCase instead. instead.
     */
    @Deprecated
    public void closeCase() throws CaseActionException {
        Case.closeCurrentCase();
    }

    @Deprecated
    public static final String propStartup = "LBL_StartupDialog"; //NON-NLS

}<|MERGE_RESOLUTION|>--- conflicted
+++ resolved
@@ -905,18 +905,6 @@
     public String getTextIndexName() {
         return getCaseMetadata().getTextIndexName();
     }
-    
-    /**
-     * Sets the name of the keyword search index for the case.
-     *
-     * @param indexName The index name.
-     *
-     * @throws
-     * org.sleuthkit.autopsy.casemodule.CaseMetadata.CaseMetadataException
-     */
-    public void setTextIndexName(String indexName) throws CaseMetadataException {
-        caseMetadata.setTextIndexName(indexName);
-    }
 
     /**
      * Queries whether or not the case has data, i.e., whether or not at least
@@ -1156,212 +1144,6 @@
     }
 
     /**
-<<<<<<< HEAD
-=======
-     * Gets the application name.
-     *
-     * @return The application name.
-     */
-    public static String getAppName() {
-        if ((appName == null) || appName.equals("")) {
-            appName = WindowManager.getDefault().getMainWindow().getTitle();
-        }
-        return appName;
-    }
-
-    /**
-     * Checks if a string is a valid case name.
-     *
-     * TODO( AUT-2221): This should incorporate the vlaidity checks of
-     * sanitizeCaseName.
-     *
-     * @param caseName The candidate string.
-     *
-     * @return True or false.
-     */
-    public static boolean isValidName(String caseName) {
-        return !(caseName.contains("\\") || caseName.contains("/") || caseName.contains(":")
-                || caseName.contains("*") || caseName.contains("?") || caseName.contains("\"")
-                || caseName.contains("<") || caseName.contains(">") || caseName.contains("|"));
-    }
-
-    /**
-     * Creates a new single-user Autopsy case.
-     *
-     * @param caseDir    The full path of the case directory. It will be created
-     *                   if it doesn't already exist; if it exists, it should
-     *                   have been created using Case.createCaseDirectory to
-     *                   ensure that the required sub-directories were created.
-     * @param caseName   The name of case.
-     * @param caseNumber The case number, can be the empty string.
-     * @param examiner   The examiner to associate with the case, can be the
-     *                   empty string.
-     *
-     * @throws CaseActionException if there is a problem creating the case. The
-     *                             exception will have a user-friendly message
-     *                             and may be a wrapper for a lower-level
-     *                             exception.
-     */
-    public static void create(String caseDir, String caseName, String caseNumber, String examiner) throws CaseActionException {
-        create(caseDir, caseName, caseNumber, examiner, CaseType.SINGLE_USER_CASE);
-    }
-
-    /**
-     * Creates a new Autopsy case.
-     *
-     * @param caseDir    The full path of the case directory. It will be created
-     *                   if it doesn't already exist; if it exists, it should
-     *                   have been created using Case.createCaseDirectory() to
-     *                   ensure that the required sub-directories were created.
-     * @param caseName   The name of case.
-     * @param caseNumber The case number, can be the empty string.
-     * @param examiner   The examiner to associate with the case, can be the
-     *                   empty string.
-     * @param caseType   The type of case (single-user or multi-user).
-     *
-     * @throws CaseActionException if there is a problem creating the case. The
-     *                             exception will have a user-friendly message
-     *                             and may be a wrapper for a lower-level
-     *                             exception.
-     */
-    @Messages({"Case.creationException=Could not create case: failed to create case metadata file."})
-    public static void create(String caseDir, String caseName, String caseNumber, String examiner, CaseType caseType) throws CaseActionException {
-        logger.log(Level.INFO, "Attempting to create case {0} in directory = {1}", new Object[]{caseName, caseDir}); //NON-NLS
-
-        CoordinationService.Lock exclusiveResourceLock = null;
-        boolean caseCreatedSuccessfully = false;
-        
-        /*
-         * Create case directory if it doesn't already exist.
-         */
-        if (new File(caseDir).exists() == false) {
-            Case.createCaseDirectory(caseDir, caseType);
-        }
-
-        /*
-         * Sanitize the case name, and create a standard (single-user) or 
-         * unique (multi-user) case database name.
-         */
-        String santizedCaseName = sanitizeCaseName(caseName);
-        SimpleDateFormat dateFormat = new SimpleDateFormat("yyyyMMdd_HHmmss");
-        Date date = new Date();
-        String dbName = null;
-        if (caseType == CaseType.SINGLE_USER_CASE) {
-            dbName = caseDir + File.separator + "autopsy.db"; //NON-NLS
-        } else if (caseType == CaseType.MULTI_USER_CASE) {
-            dbName = santizedCaseName + "_" + dateFormat.format(date);
-        }
-        
-        try{
-            /* If this is a multi-user case, acquire two locks:
-             * - a shared lock on the case to prevent it from being deleted while open
-             * - an exclusive lock to prevent multiple clients from executing openCase simultaneously 
-            */
-            if(caseType == CaseType.MULTI_USER_CASE){
-                try{
-
-                    // The shared lock uses case directory
-                    // The shared lock needs to be created on a special thread so it can be released
-                    // from the same thread.
-                    Future<Void> future = getCurrentCaseExecutor().submit(() -> {
-                        currentCaseLock = CoordinationService.getServiceForNamespace(CoordinationServiceNamespace.getRoot()).tryGetSharedLock(CoordinationService.CategoryNode.CASES, caseDir);
-                        if (null == currentCaseLock) {
-                            throw new CaseActionException(NbBundle.getMessage(Case.class, "Case.exception.errorLocking", CaseMetadata.getFileExtension()));
-                        }
-                        return null;
-                    });
-                    future.get();
-
-                    // The exclusive lock uses the unique case name.
-                    // This lock does not need to be on a special thread since it will be released before
-                    // leaving this method
-                    exclusiveResourceLock = CoordinationService.getServiceForNamespace(CoordinationServiceNamespace.getRoot()).tryGetExclusiveLock(CoordinationService.CategoryNode.RESOURCE, 
-                            dbName, 12, TimeUnit.HOURS);
-                    if (null == exclusiveResourceLock) {
-                        throw new CaseActionException(NbBundle.getMessage(Case.class, "Case.exception.errorLocking", CaseMetadata.getFileExtension()));
-                    }
-                } catch (Exception ex){
-                    throw new CaseActionException(NbBundle.getMessage(Case.class, "Case.exception.errorLocking", CaseMetadata.getFileExtension()));
-                }
-            }
-
-            /*
-             * Create the case metadata (.aut) file.
-             */
-            CaseMetadata metadata;
-            try {
-                metadata = new CaseMetadata(caseDir, caseType, caseName, caseNumber, examiner, dbName);
-            } catch (CaseMetadataException ex) {
-                throw new CaseActionException(Bundle.Case_creationException(), ex);
-            }
-
-            /*
-             * Create the case database.
-             */
-            SleuthkitCase db = null;
-            try {
-                if (caseType == CaseType.SINGLE_USER_CASE) {
-                    db = SleuthkitCase.newCase(dbName);
-                } else if (caseType == CaseType.MULTI_USER_CASE) {
-                    db = SleuthkitCase.newCase(dbName, UserPreferences.getDatabaseConnectionInfo(), caseDir);
-                }
-            } catch (TskCoreException ex) {
-                logger.log(Level.SEVERE, String.format("Error creating a case %s in %s ", caseName, caseDir), ex); //NON-NLS
-                SwingUtilities.invokeLater(() -> {
-                    WindowManager.getDefault().getMainWindow().setCursor(Cursor.getPredefinedCursor(Cursor.DEFAULT_CURSOR));
-                });
-                /*
-                 * SleuthkitCase.newCase throws TskCoreExceptions with user-friendly
-                 * messages, so propagate the exception message.
-                 */
-                throw new CaseActionException(ex.getMessage(), ex); //NON-NLS
-            } catch (UserPreferencesException ex) {
-                logger.log(Level.SEVERE, "Error accessing case database connection info", ex); //NON-NLS
-                SwingUtilities.invokeLater(() -> {
-                    WindowManager.getDefault().getMainWindow().setCursor(Cursor.getPredefinedCursor(Cursor.DEFAULT_CURSOR));
-                });
-                throw new CaseActionException(NbBundle.getMessage(Case.class, "Case.databaseConnectionInfo.error.msg"), ex);
-            }
-
-            Case newCase = new Case(metadata, db);
-            changeCurrentCase(newCase);
-            caseCreatedSuccessfully = true;
-
-            logger.log(Level.INFO, "Created case {0} in directory = {1}", new Object[]{caseName, caseDir}); //NON-NLS
-        } finally {
-            // Release the exclusive resource lock
-            try {
-                if (exclusiveResourceLock != null) {
-                    exclusiveResourceLock.release();
-                }
-            } catch (CoordinationService.CoordinationServiceException exx) {
-                logger.log(Level.SEVERE, String.format("Error releasing resource lock for case {0}", caseName), exx);
-            }
-
-            // If an error occurred while opening the case, release the shared case lock as well
-            if(! caseCreatedSuccessfully){
-                Future<Void> future = getCurrentCaseExecutor().submit(() -> {
-                    try {
-                        if (currentCaseLock != null) {
-                            currentCaseLock.release();
-                            currentCaseLock = null;
-                        }
-                    } catch (CoordinationService.CoordinationServiceException exx) {
-                        logger.log(Level.SEVERE, String.format("Error releasing shared lock for case {0}", caseName), exx);
-                    }   
-                    return null;
-                });
-                try{
-                     future.get();
-                } catch (InterruptedException | ExecutionException ex){
-                      logger.log(Level.SEVERE, String.format("Interrupted while releasing shared lock"), ex);
-                }                     
-            }            
-        }
-    }
-
-    /**
->>>>>>> b372f10c
      * Sanitizes the case name for PostgreSQL database, Solr cores, and ActiveMQ
      * topics. Makes it plain-vanilla enough that each item should be able to
      * use it.
@@ -1573,40 +1355,16 @@
         }
 
         /*
-         * Create a unique keyword search index name, and create a standard
-         * (single-user) or unique (multi-user) case database name.
-         *
-         * TODO (JIRA-2207): The Case class should not be responsible for
-         * creating and storing (in the case metadata) unique text index names
-         * for Autopsy services. The SolrSearchService, for example, should
-         * handle this internally and deletion of Solr cores when a case is
-         * deleted should be refactored out of the AutoIngestManager.
+         * Create the case database.
          */
         SimpleDateFormat dateFormat = new SimpleDateFormat("yyyyMMdd_HHmmss");
         Date date = new Date();
-        String indexName = caseName + "_" + dateFormat.format(date);
         String dbName = null;
         if (caseType == CaseType.SINGLE_USER_CASE) {
             dbName = caseDir + File.separator + "autopsy.db"; //NON-NLS
         } else if (caseType == CaseType.MULTI_USER_CASE) {
-            dbName = indexName;
-        }
-
-        /*
-         * Create the case metadata (.aut) file.
-         *
-         * TODO (JIRA-2207): See above.
-         */
-        CaseMetadata metadata;
-        try {
-            metadata = new CaseMetadata(caseDir, caseType, caseName, caseDisplayName, caseNumber, examiner, dbName, indexName);
-        } catch (CaseMetadataException ex) {
-            throw new CaseActionException(Bundle.Case_creationException_couldNotCreateMetadataFile(), ex);
-        }
-
-        /*
-         * Create the case database.
-         */
+            dbName = caseName + "_" + dateFormat.format(date);
+        }
         SleuthkitCase db = null;
         try {
             if (caseType == CaseType.SINGLE_USER_CASE) {
@@ -1631,6 +1389,16 @@
             throw new CaseActionException(NbBundle.getMessage(Case.class, "Case.databaseConnectionInfo.error.msg"), ex); // RJCTODO
         }
 
+        /*
+         * Create the case metadata (.aut) file.
+         */
+        CaseMetadata metadata;
+        try {
+            metadata = new CaseMetadata(caseDir, caseType, caseName, caseDisplayName, caseNumber, examiner, dbName);
+        } catch (CaseMetadataException ex) {
+            throw new CaseActionException(Bundle.Case_creationException_couldNotCreateMetadataFile(), ex);
+        }
+        
         /*
          * Create the case and make it the current case.
          */
