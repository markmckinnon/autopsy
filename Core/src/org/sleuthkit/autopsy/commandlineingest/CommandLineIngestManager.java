/*
 * Autopsy Forensic Browser
 *
 * Copyright 2019-2019 Basis Technology Corp.
 * Contact: carrier <at> sleuthkit <dot> org
 *
 * Licensed under the Apache License, Version 2.0 (the "License");
 * you may not use this file except in compliance with the License.
 * You may obtain a copy of the License at
 *
 *     http://www.apache.org/licenses/LICENSE-2.0
 *
 * Unless required by applicable law or agreed to in writing, software
 * distributed under the License is distributed on an "AS IS" BASIS,
 * WITHOUT WARRANTIES OR CONDITIONS OF ANY KIND, either express or implied.
 * See the License for the specific language governing permissions and
 * limitations under the License.
 */
package org.sleuthkit.autopsy.commandlineingest;

import java.beans.PropertyChangeEvent;
import java.beans.PropertyChangeListener;
import java.io.File;
import java.io.FilenameFilter;
import java.nio.file.Path;
import java.nio.file.Paths;
import java.util.ArrayList;
import java.util.Arrays;
import java.util.List;
import java.util.UUID;
import java.util.Collection;
import java.util.EnumSet;
import java.util.Iterator;
<<<<<<< HEAD
import java.util.Set;
=======
import java.util.Map;
>>>>>>> 7a2e78e2
import java.util.logging.Level;
import org.netbeans.spi.sendopts.OptionProcessor;
import org.openide.LifecycleManager;
import org.openide.util.Lookup;
import org.sleuthkit.autopsy.casemodule.Case;
import org.sleuthkit.autopsy.casemodule.CaseActionException;
import org.sleuthkit.autopsy.casemodule.CaseDetails;
import org.sleuthkit.autopsy.casemodule.CaseMetadata;
import static org.sleuthkit.autopsy.casemodule.CaseMetadata.getFileExtension;
import org.sleuthkit.autopsy.core.RuntimeProperties;
import org.sleuthkit.autopsy.corecomponentinterfaces.DataSourceProcessorCallback;
import static org.sleuthkit.autopsy.corecomponentinterfaces.DataSourceProcessorCallback.DataSourceProcessorResult.CRITICAL_ERRORS;
import static org.sleuthkit.autopsy.corecomponentinterfaces.DataSourceProcessorCallback.DataSourceProcessorResult.NO_ERRORS;
import org.sleuthkit.autopsy.corecomponentinterfaces.DataSourceProcessorProgressMonitor;
import org.sleuthkit.autopsy.coreutils.Logger;
import org.sleuthkit.autopsy.coreutils.TimeStampUtils;
import org.sleuthkit.autopsy.datasourceprocessors.AutoIngestDataSourceProcessor;
import org.sleuthkit.autopsy.datasourceprocessors.AutoIngestDataSource;
import org.sleuthkit.autopsy.datasourceprocessors.AddDataSourceCallback;
import org.sleuthkit.autopsy.datasourceprocessors.DataSourceProcessorUtility;
import org.sleuthkit.autopsy.events.AutopsyEvent;
import org.sleuthkit.autopsy.ingest.IngestJob;
import org.sleuthkit.autopsy.ingest.IngestJobSettings;
import org.sleuthkit.autopsy.ingest.IngestJobStartResult;
import org.sleuthkit.autopsy.ingest.IngestManager;
import org.sleuthkit.autopsy.ingest.IngestModuleError;
import org.sleuthkit.autopsy.ingest.IngestProfiles;
import org.sleuthkit.autopsy.modules.interestingitems.FilesSet;
import org.sleuthkit.autopsy.modules.interestingitems.FilesSetsManager;
import org.sleuthkit.datamodel.Content;
import org.sleuthkit.datamodel.TskCoreException;

/**
 * Allows Autopsy to be invoked with a command line arguments. Causes Autopsy to
 * create a case, add a specified data source, run ingest on that data source,
 * produce a CASE/UCO report and exit.
 */
public class CommandLineIngestManager {

    private static final Logger LOGGER = Logger.getLogger(CommandLineIngestManager.class.getName());
<<<<<<< HEAD
    private static final Set<IngestManager.IngestJobEvent> INGEST_JOB_EVENTS_OF_INTEREST = EnumSet.of(IngestManager.IngestJobEvent.CANCELLED, IngestManager.IngestJobEvent.COMPLETED);
    private Path rootOutputDirectory;
=======
    private Case caseForJob = null;
    private AutoIngestDataSource dataSource = null;
    private static final String LOG_DIR_NAME = "Command Output";
>>>>>>> 7a2e78e2

    public CommandLineIngestManager() {
    }

    public void start() {
        new Thread(new JobProcessingTask()).start();
    }

    public void stop() {
        try {
            // close current case if there is one open
            Case.closeCurrentCase();
        } catch (CaseActionException ex) {
            LOGGER.log(Level.WARNING, "Unable to close the case while shutting down command line ingest manager", ex); //NON-NLS
        }

        // shut down Autopsy
        LifecycleManager.getDefault().exit();
    }

    private final class JobProcessingTask implements Runnable {

        private final Object ingestLock;

        private JobProcessingTask() {
            ingestLock = new Object();
            try {
                RuntimeProperties.setRunningWithGUI(false);
                LOGGER.log(Level.INFO, "Set running with desktop GUI runtime property to false");
            } catch (RuntimeProperties.RuntimePropertiesException ex) {
                LOGGER.log(Level.SEVERE, "Failed to set running with desktop GUI runtime property to false", ex);
            }
        }

<<<<<<< HEAD
        @Override
=======
        /**
         * Requests the list of command line commands from command line options
         * processor and executes the commands one by one.
         */
>>>>>>> 7a2e78e2
        public void run() {
            LOGGER.log(Level.INFO, "Job processing task started");

            try {
                // read command line inputs
                LOGGER.log(Level.INFO, "Autopsy is running from command line"); //NON-NLS
                List<CommandLineCommand> commands = null;

                // first look up all OptionProcessors and get input data from CommandLineOptionProcessor
                Collection<? extends OptionProcessor> optionProcessors = Lookup.getDefault().lookupAll(OptionProcessor.class);
                Iterator<? extends OptionProcessor> optionsIterator = optionProcessors.iterator();
                while (optionsIterator.hasNext()) {
                    // find CommandLineOptionProcessor
                    OptionProcessor processor = optionsIterator.next();
                    if (processor instanceof CommandLineOptionProcessor) {
                        // check if we are running from command line                       
                        commands = ((CommandLineOptionProcessor) processor).getCommands();
                    }
                }

                if (commands == null || commands.isEmpty()) {
                    LOGGER.log(Level.SEVERE, "No command line commands specified");
                    System.err.println("No command line commands specified");
                    return;
                }

                try {
                    // Commands are already stored in order in which they should be executed                
                    for (CommandLineCommand command : commands) {
                        CommandLineCommand.CommandType type = command.getType();
                        switch (type) {
                            case CREATE_CASE:
                                try {
                                    LOGGER.log(Level.INFO, "Processing 'Create Case' command");
                                    System.out.println("Processing 'Create Case' command");
                                    Map<String, String> inputs = command.getInputs();
                                    String baseCaseName = inputs.get(CommandLineCommand.InputType.CASE_NAME.name());
                                    String rootOutputDirectory = inputs.get(CommandLineCommand.InputType.CASES_BASE_DIR_PATH.name());
                                    openCase(baseCaseName, rootOutputDirectory);

                                    String outputDirPath = getOutputDirPath(caseForJob);
                                    OutputGenerator.saveCreateCaseOutput(caseForJob, outputDirPath, baseCaseName);
                                } catch (CaseActionException ex) {
                                    String baseCaseName = command.getInputs().get(CommandLineCommand.InputType.CASE_NAME.name());
                                    LOGGER.log(Level.SEVERE, "Error creating or opening case " + baseCaseName, ex);
                                    System.err.println("Error creating or opening case " + baseCaseName);
                                    // Do not process any other commands
                                    return;
                                }
                                break;
                            case ADD_DATA_SOURCE:
                                try {
                                    LOGGER.log(Level.INFO, "Processing 'Add Data Source' command");
                                    System.out.println("Processing 'Add Data Source' command");
                                    Map<String, String> inputs = command.getInputs();

                                    // open the case, if it hasn't been already opened by CREATE_CASE command
                                    if (caseForJob == null) {
                                        String caseDirPath = inputs.get(CommandLineCommand.InputType.CASE_FOLDER_PATH.name());
                                        openCase(caseDirPath);
                                    }

                                    String dataSourcePath = inputs.get(CommandLineCommand.InputType.DATA_SOURCE_PATH.name());
                                    dataSource = new AutoIngestDataSource("", Paths.get(dataSourcePath));
                                    runDataSourceProcessor(caseForJob, dataSource);

                                    String outputDirPath = getOutputDirPath(caseForJob);
                                    OutputGenerator.saveAddDataSourceOutput(caseForJob, dataSource, outputDirPath);
                                } catch (InterruptedException | AutoIngestDataSourceProcessor.AutoIngestDataSourceProcessorException | CaseActionException ex) {
                                    String dataSourcePath = command.getInputs().get(CommandLineCommand.InputType.DATA_SOURCE_PATH.name());
                                    LOGGER.log(Level.SEVERE, "Error adding data source " + dataSourcePath, ex);
                                    System.err.println("Error adding data source " + dataSourcePath);
                                    // Do not process any other commands
                                    return;
                                }
                                break;
                            case RUN_INGEST:
                                try {
                                    LOGGER.log(Level.INFO, "Processing 'Run Ingest' command");
                                    System.out.println("Processing 'Run Ingest' command");
                                    Map<String, String> inputs = command.getInputs();

                                    // open the case, if it hasn't been already opened by CREATE_CASE or ADD_DATA_SOURCE commands
                                    if (caseForJob == null) {
                                        String caseDirPath = inputs.get(CommandLineCommand.InputType.CASE_FOLDER_PATH.name());
                                        openCase(caseDirPath);
                                    }

                                    // populate the AutoIngestDataSource structure, if that hasn't been done by ADD_DATA_SOURCE command
                                    if (dataSource == null) {

                                        String dataSourceId = inputs.get(CommandLineCommand.InputType.DATA_SOURCE_ID.name());
                                        Long dataSourceObjId = Long.valueOf(dataSourceId);

                                        // get Content object for the data source
                                        Content content = null;
                                        try {
                                            content = Case.getCurrentCaseThrows().getSleuthkitCase().getContentById(dataSourceObjId);
                                        } catch (TskCoreException ex) {
                                            LOGGER.log(Level.SEVERE, "Exception while trying to find data source with object ID " + dataSourceId, ex);
                                            System.err.println("Exception while trying to find data source with object ID " + dataSourceId);
                                            // Do not process any other commands
                                            return;
                                        }

                                        if (content == null) {
                                            LOGGER.log(Level.SEVERE, "Unable to find data source with object ID {0}", dataSourceId);
                                            System.out.println("Unable to find data source with object ID " + dataSourceId);
                                            // Do not process any other commands
                                            return;
                                        }

                                        // populate the AutoIngestDataSource structure
                                        dataSource = new AutoIngestDataSource("", Paths.get(content.getName()));
                                        List<Content> contentList = Arrays.asList(new Content[]{content});
                                        List<String> errorList = new ArrayList<>();
                                        dataSource.setDataSourceProcessorOutput(NO_ERRORS, errorList, contentList);
                                    }

                                    // run ingest
                                    String ingestProfile = inputs.get(CommandLineCommand.InputType.INGEST_PROFILE_NAME.name());
                                    analyze(dataSource, ingestProfile);
                                } catch (InterruptedException | CaseActionException ex) {
                                    String dataSourcePath = command.getInputs().get(CommandLineCommand.InputType.DATA_SOURCE_PATH.name());
                                    LOGGER.log(Level.SEVERE, "Error running ingest on data source " + dataSourcePath, ex);
                                    System.err.println("Error running ingest on data source " + dataSourcePath);
                                    // Do not process any other commands
                                    return;
                                }
                                break;

                            case LIST_ALL_DATA_SOURCES:
                                try {
                                    LOGGER.log(Level.INFO, "Processing 'List All Data Sources' command");
                                    System.out.println("Processing 'List All Data Sources' command");
                                    Map<String, String> inputs = command.getInputs();

                                    // open the case, if it hasn't been already opened by previous command
                                    if (caseForJob == null) {
                                        String caseDirPath = inputs.get(CommandLineCommand.InputType.CASE_FOLDER_PATH.name());
                                        openCase(caseDirPath);
                                    }

                                    String outputDirPath = getOutputDirPath(caseForJob);
                                    OutputGenerator.listAllDataSources(caseForJob, outputDirPath);
                                } catch (CaseActionException ex) {
                                    String caseDirPath = command.getInputs().get(CommandLineCommand.InputType.CASE_FOLDER_PATH.name());
                                    LOGGER.log(Level.SEVERE, "Error opening case in case directory: " + caseDirPath, ex);
                                    System.err.println("Error opening case in case directory: " + caseDirPath);
                                    // Do not process any other commands
                                    return;
                                }
                                break;
                            default:
                                break;
                        }
                    }
                } catch (Throwable ex) {
                    /*
                     * Unexpected runtime exceptions firewall. This task is
                     * designed to be able to be run in an executor service
                     * thread pool without calling get() on the task's
                     * Future<Void>, so this ensures that such errors get
                     * logged.
                     */
                    LOGGER.log(Level.SEVERE, "Unexpected error", ex);
                    System.err.println("Unexpected error. Exiting...");

                } finally {
                    try {
                        Case.closeCurrentCase();
                    } catch (CaseActionException ex) {
                        LOGGER.log(Level.WARNING, "Exception while closing case", ex);
                        System.err.println("Exception while closing case");
                    }
                }

            } finally {
                LOGGER.log(Level.INFO, "Job processing task finished");
                System.out.println("Job processing task finished");

                // shut down Autopsy
                stop();
            }
        }

        /**
         * Creates a new case using arguments passed in from command line
         * CREATE_CASE command.
         *
<<<<<<< HEAD
         * @param dataSource DataSource object
         *
         * @return object ID
=======
         * @param baseCaseName Case name
         * @param rootOutputDirectory Full path to directory in which case
         * output folder will be created
         * @throws CaseActionException
>>>>>>> 7a2e78e2
         */
        private void openCase(String baseCaseName, String rootOutputDirectory) throws CaseActionException {

            LOGGER.log(Level.INFO, "Opening case {0} in directory {1}", new Object[]{baseCaseName, rootOutputDirectory});
            Path caseDirectoryPath = findCaseDirectory(Paths.get(rootOutputDirectory), baseCaseName);
            if (null != caseDirectoryPath) {
                // found an existing case directory for same case name. the input case name must be unique. Exit.
                LOGGER.log(Level.SEVERE, "Case {0} already exists. Case name must be unique. Exiting", baseCaseName);
                throw new CaseActionException("Case " + baseCaseName + " already exists. Case name must be unique. Exiting");
            } else {
                caseDirectoryPath = createCaseFolderPath(Paths.get(rootOutputDirectory), baseCaseName);

                // Create the case directory
                Case.createCaseDirectory(caseDirectoryPath.toString(), Case.CaseType.SINGLE_USER_CASE);

                CaseDetails caseDetails = new CaseDetails(baseCaseName);
                Case.createAsCurrentCase(Case.CaseType.SINGLE_USER_CASE, caseDirectoryPath.toString(), caseDetails);
            }

            caseForJob = Case.getCurrentCase();
            LOGGER.log(Level.INFO, "Opened case {0}", caseForJob.getName());
        }

        /**
         * Opens existing case.
         *
         * @param caseFolderPath full path to case directory
         * @throws CaseActionException
         */
        private void openCase(String caseFolderPath) throws CaseActionException {

            LOGGER.log(Level.INFO, "Opening case in directory {0}", caseFolderPath);

            String metadataFilePath = findAutFile(caseFolderPath);
            Case.openAsCurrentCase(metadataFilePath);

            caseForJob = Case.getCurrentCase();
            LOGGER.log(Level.INFO, "Opened case {0}", caseForJob.getName());
        }

        /**
         * Finds the path to the .aut file for the specified case directory.
         *
         * @param caseDirectory the directory to check for a .aut file
         *
         * @return the path to the first .aut file found in the directory
         *
         * @throws CaseActionException if there was an issue finding a .aut file
         */
        private String findAutFile(String caseDirectory) throws CaseActionException {
            File caseFolder = Paths.get(caseDirectory).toFile();
            if (caseFolder.exists()) {
                /*
                 * Search for '*.aut' files.
                 */
                File[] fileArray = caseFolder.listFiles();
                if (fileArray == null) {
                    throw new CaseActionException("No files found in case directory");
                }
                String autFilePath = null;
                for (File file : fileArray) {
                    String name = file.getName().toLowerCase();
                    if (autFilePath == null && name.endsWith(getFileExtension())) {
                        return file.getAbsolutePath();
                    }
                }
                throw new CaseActionException("No .aut files found in case directory");
            }
            throw new CaseActionException("Case directory was not found");
        }

        /**
         * Passes the data source for the current job through a data source
         * processor that adds it to the case database.
         *
         * @param caseForJob The case
         * @param dataSource The data source.
         *
         * @throws
         * AutoIngestDataSourceProcessor.AutoIngestDataSourceProcessorException if
         * there was a DSP processing error
         *
         * @throws InterruptedException  if the thread running the job processing 
         * task is interrupted while blocked, i.e., if auto ingest is shutting down.
         */
        private void runDataSourceProcessor(Case caseForJob, AutoIngestDataSource dataSource) throws InterruptedException, AutoIngestDataSourceProcessor.AutoIngestDataSourceProcessorException {

            LOGGER.log(Level.INFO, "Adding data source {0} ", dataSource.getPath().toString());

            // Get an ordered list of data source processors to try
            List<AutoIngestDataSourceProcessor> validDataSourceProcessors;
            try {
                validDataSourceProcessors = DataSourceProcessorUtility.getOrderedListOfDataSourceProcessors(dataSource.getPath());
            } catch (AutoIngestDataSourceProcessor.AutoIngestDataSourceProcessorException ex) {
                LOGGER.log(Level.SEVERE, "Exception while determining best data source processor for {0}", dataSource.getPath());
                // rethrow the exception. 
                throw ex;
            }

            // did we find a data source processor that can process the data source
            if (validDataSourceProcessors.isEmpty()) {
                // This should never happen. We should add all unsupported data sources as logical files.
                LOGGER.log(Level.SEVERE, "Unsupported data source {0}", dataSource.getPath());  // NON-NLS
                return;
            }

            DataSourceProcessorProgressMonitor progressMonitor = new DoNothingDSPProgressMonitor();
            synchronized (ingestLock) {
                // Try each DSP in decreasing order of confidence
                for (AutoIngestDataSourceProcessor selectedProcessor : validDataSourceProcessors) {
                    UUID taskId = UUID.randomUUID();
                    caseForJob.notifyAddingDataSource(taskId);
                    DataSourceProcessorCallback callBack = new AddDataSourceCallback(caseForJob, dataSource, taskId, ingestLock);
                    caseForJob.notifyAddingDataSource(taskId);
                    LOGGER.log(Level.INFO, "Identified data source type for {0} as {1}", new Object[]{dataSource.getPath(), selectedProcessor.getDataSourceType()});
                    selectedProcessor.process(dataSource.getDeviceId(), dataSource.getPath(), progressMonitor, callBack);
                    ingestLock.wait();

                    // at this point we got the content object(s) from the current DSP.
                    // check whether the data source was processed successfully
                    if ((dataSource.getResultDataSourceProcessorResultCode() == CRITICAL_ERRORS)
                            || dataSource.getContent().isEmpty()) {
                        // move onto the the next DSP that can process this data source
                        logDataSourceProcessorResult(dataSource);
                        continue;
                    }

                    logDataSourceProcessorResult(dataSource);
                    return;
                }
                // If we get to this point, none of the processors were successful
                LOGGER.log(Level.SEVERE, "All data source processors failed to process {0}", dataSource.getPath());
                // Throw an exception. It will get caught & handled upstream and will result in AIM auto-pause.
                throw new AutoIngestDataSourceProcessor.AutoIngestDataSourceProcessorException("Failed to process " + dataSource.getPath() + " with all data source processors");
            }
        }

        /**
         * Logs the results of running a data source processor on the data
         * source for the current job.
         *
         * @param dataSource The data source.
         */
        private void logDataSourceProcessorResult(AutoIngestDataSource dataSource) {

            DataSourceProcessorCallback.DataSourceProcessorResult resultCode = dataSource.getResultDataSourceProcessorResultCode();
            if (null != resultCode) {
                switch (resultCode) {
                    case NO_ERRORS:
                        LOGGER.log(Level.INFO, "Added data source to case");
                        if (dataSource.getContent().isEmpty()) {
                            LOGGER.log(Level.SEVERE, "Data source failed to produce content");
                        }
                        break;

                    case NONCRITICAL_ERRORS:
                        for (String errorMessage : dataSource.getDataSourceProcessorErrorMessages()) {
                            LOGGER.log(Level.WARNING, "Non-critical error running data source processor for {0}: {1}", new Object[]{dataSource.getPath(), errorMessage});
                        }
                        LOGGER.log(Level.INFO, "Added data source to case");
                        if (dataSource.getContent().isEmpty()) {
                            LOGGER.log(Level.SEVERE, "Data source failed to produce content");
                        }
                        break;

                    case CRITICAL_ERRORS:
                        for (String errorMessage : dataSource.getDataSourceProcessorErrorMessages()) {
                            LOGGER.log(Level.SEVERE, "Critical error running data source processor for {0}: {1}", new Object[]{dataSource.getPath(), errorMessage});
                        }
                        LOGGER.log(Level.SEVERE, "Failed to add data source to case");
                        break;
                }
            } else {
                LOGGER.log(Level.WARNING, "No result code for data source processor for {0}", dataSource.getPath());
            }
        }

        /**
         * Analyzes the data source content returned by the data source
         * processor using the configured set of data source level and file
         * level analysis modules. If an ingest profile is specified, load that
         * profile (profile = ingest context + ingest filter) for ingest.
         * Otherwise use baseline configuration.
         *
         * @param dataSource The data source to analyze.
         * @param ingestProfileName Name of ingest profile to use (optional)
         *
         * @throws AnalysisStartupException if there is an error analyzing the
         * data source.
         * @throws InterruptedException if the thread running the job processing
         * task is interrupted while blocked, i.e., if auto ingest is shutting
         * down.
         */
        private void analyze(AutoIngestDataSource dataSource, String ingestProfileName) throws AnalysisStartupException, InterruptedException {

            LOGGER.log(Level.INFO, "Starting ingest modules analysis for {0} ", dataSource.getPath());

            // configure ingest profile and file filter
            IngestProfiles.IngestProfile selectedProfile = null;
            FilesSet selectedFileSet = null;
            if (!ingestProfileName.isEmpty()) {
                selectedProfile = getSelectedProfile(ingestProfileName);
                if (selectedProfile == null) {
                    // unable to find the user specified profile
                    LOGGER.log(Level.SEVERE, "Unable to find ingest profile: {0}. Ingest cancelled!", ingestProfileName);
                    System.err.println("Unable to find ingest profile: " + ingestProfileName + ". Ingest cancelled!");
                    return;
                }

                // get FileSet filter associated with this profile
                selectedFileSet = getSelectedFilter(selectedProfile.getFileIngestFilter());
                if (selectedFileSet == null) {
                    // unable to find the user specified profile
                    LOGGER.log(Level.SEVERE, "Unable to find file filter {0} for ingest profile: {1}. Ingest cancelled!", new Object[]{selectedProfile.getFileIngestFilter(), ingestProfileName});
                    System.err.println("Unable to find file filter " + selectedProfile.getFileIngestFilter() + " for ingest profile: " + ingestProfileName + ". Ingest cancelled!");
                    return;
                }
            }

            IngestJobEventListener ingestJobEventListener = new IngestJobEventListener();
            IngestManager.getInstance().addIngestJobEventListener(INGEST_JOB_EVENTS_OF_INTEREST, ingestJobEventListener);
            try {
                synchronized (ingestLock) {
                    IngestJobSettings ingestJobSettings;
                    if (selectedProfile == null || selectedFileSet == null) {
                        // use baseline configuration
                        ingestJobSettings = new IngestJobSettings(UserPreferences.getCommandLineModeIngestModuleContextString());
                    } else {
                        // load the custom ingest 
                        ingestJobSettings = new IngestJobSettings(selectedProfile.toString());
                        ingestJobSettings.setFileFilter(selectedFileSet);
                    }

                    List<String> settingsWarnings = ingestJobSettings.getWarnings();
                    if (settingsWarnings.isEmpty()) {
                        IngestJobStartResult ingestJobStartResult = IngestManager.getInstance().beginIngestJob(dataSource.getContent(), ingestJobSettings);
                        IngestJob ingestJob = ingestJobStartResult.getJob();
                        if (null != ingestJob) {
                            /*
                             * Block until notified by the ingest job event
                             * listener or until interrupted because auto ingest
                             * is shutting down.
                             */
                            ingestLock.wait();
                            LOGGER.log(Level.INFO, "Finished ingest modules analysis for {0} ", dataSource.getPath());
                            IngestJob.ProgressSnapshot jobSnapshot = ingestJob.getSnapshot();
                            for (IngestJob.ProgressSnapshot.DataSourceProcessingSnapshot snapshot : jobSnapshot.getDataSourceSnapshots()) {
                                if (!snapshot.isCancelled()) {
                                    List<String> cancelledModules = snapshot.getCancelledDataSourceIngestModules();
                                    if (!cancelledModules.isEmpty()) {
                                        LOGGER.log(Level.WARNING, String.format("Ingest module(s) cancelled for %s", dataSource.getPath()));
                                        for (String module : snapshot.getCancelledDataSourceIngestModules()) {
                                            LOGGER.log(Level.WARNING, String.format("%s ingest module cancelled for %s", module, dataSource.getPath()));
                                        }
                                    }
                                    LOGGER.log(Level.INFO, "Analysis of data source completed");
                                } else {
                                    LOGGER.log(Level.WARNING, "Analysis of data source cancelled");
                                    IngestJob.CancellationReason cancellationReason = snapshot.getCancellationReason();
                                    if (IngestJob.CancellationReason.NOT_CANCELLED != cancellationReason && IngestJob.CancellationReason.USER_CANCELLED != cancellationReason) {
                                        throw new AnalysisStartupException(String.format("Analysis cancelled due to %s for %s", cancellationReason.getDisplayName(), dataSource.getPath()));
                                    }
                                }
                            }
                        } else if (!ingestJobStartResult.getModuleErrors().isEmpty()) {
                            for (IngestModuleError error : ingestJobStartResult.getModuleErrors()) {
                                LOGGER.log(Level.SEVERE, String.format("%s ingest module startup error for %s", error.getModuleDisplayName(), dataSource.getPath()), error.getThrowable());
                            }
                            LOGGER.log(Level.SEVERE, "Failed to analyze data source due to ingest job startup error");
                            throw new AnalysisStartupException(String.format("Error(s) during ingest module startup for %s", dataSource.getPath()));
                        } else {
                            LOGGER.log(Level.SEVERE, String.format("Ingest manager ingest job start error for %s", dataSource.getPath()), ingestJobStartResult.getStartupException());
                            throw new AnalysisStartupException("Ingest manager error starting job", ingestJobStartResult.getStartupException());
                        }
                    } else {
                        for (String warning : settingsWarnings) {
                            LOGGER.log(Level.SEVERE, "Ingest job settings error for {0}: {1}", new Object[]{dataSource.getPath(), warning});
                        }
                        LOGGER.log(Level.SEVERE, "Failed to analyze data source due to settings errors");
                        throw new AnalysisStartupException("Error(s) in ingest job settings");
                    }
                }
            } finally {
                IngestManager.getInstance().removeIngestJobEventListener(ingestJobEventListener);
            }
        }

        /**
         * Gets the specified ingest profile from the list of all existing
         * ingest profiles.
         *
         * @param ingestProfileName Ingest profile name
         * @return IngestProfile object, or NULL if the profile doesn't exist
         */
        private IngestProfiles.IngestProfile getSelectedProfile(String ingestProfileName) {

            IngestProfiles.IngestProfile selectedProfile = null;
            // lookup the profile by name
            for (IngestProfiles.IngestProfile profile : IngestProfiles.getIngestProfiles()) {
                if (profile.toString().equalsIgnoreCase(ingestProfileName)) {
                    // found the profile
                    selectedProfile = profile;
                    break;
                }
            }
            return selectedProfile;
        }

        /**
         * Gets the specified file filter from the list of all existing file
         * filters (custom and standard).
         *
         * @param filterName Name of the file filter
         * @return FilesSet object, or NULL if the filter doesn't exist
         */
        private FilesSet getSelectedFilter(String filterName) {
            try {
                Map<String, FilesSet> fileIngestFilters = FilesSetsManager.getInstance()
                        .getCustomFileIngestFilters();
                for (FilesSet fSet : FilesSetsManager.getStandardFileIngestFilters()) {
                    fileIngestFilters.put(fSet.getName(), fSet);
                }
                return fileIngestFilters.get(filterName);
            } catch (FilesSetsManager.FilesSetsManagerException ex) {
                LOGGER.log(Level.SEVERE, "Failed to get file ingest filter: " + filterName, ex); //NON-NLS
                return null;
            }
        }

        /**
         * Creates a case folder path. Does not create the folder described by
         * the path.
         *
         * @param caseFoldersPath The root case folders path.
         * @param caseName        The name of the case.
         *
         * @return A case folder path with a time stamp suffix.
         */
        private Path createCaseFolderPath(Path caseFoldersPath, String caseName) {
            String folderName = caseName + "_" + TimeStampUtils.createTimeStamp();
            return Paths.get(caseFoldersPath.toString(), folderName);
        }

        /**
         * Searches a given folder for the most recently modified case folder
         * for a case.
         *
         * @param folderToSearch The folder to be searched.
         * @param caseName       The name of the case for which a case folder is
         *                       to be found.
         *
         * @return The path of the case folder, or null if it is not found.
         */
        private Path findCaseDirectory(Path folderToSearch, String caseName) {
            File searchFolder = new File(folderToSearch.toString());
            if (!searchFolder.isDirectory()) {
                return null;
            }
            Path caseFolderPath = null;
            String[] candidateFolders = searchFolder.list(new CaseFolderFilter(caseName));
            long mostRecentModified = 0;
            for (String candidateFolder : candidateFolders) {
                File file = new File(candidateFolder);
                if (file.lastModified() >= mostRecentModified) {
                    mostRecentModified = file.lastModified();
                    caseFolderPath = Paths.get(folderToSearch.toString(), file.getPath());
                }
            }
            return caseFolderPath;
        }

        /**
         * Returns full path to directory where command outputs should be saved.
         *
         * @param caseForJob Case object
         * @return Full path to directory where command outputs should be saved
         */
        private String getOutputDirPath(Case caseForJob) {
            return caseForJob.getCaseDirectory() + File.separator + LOG_DIR_NAME;
        }

        /**
         * An ingest job event listener that allows the job processing task to
         * block until the analysis of a data source by the data source level
         * and file level ingest modules is completed.
         * <p>
         * Note that the ingest job can spawn "child" ingest jobs (e.g., if an
         * embedded virtual machine is found), so the job processing task must
         * remain blocked until ingest is no longer running.
         */
        private class IngestJobEventListener implements PropertyChangeListener {

            /**
             * Listens for local ingest job completed or cancelled events and
             * notifies the job processing thread when such an event occurs and
             * there are no "child" ingest jobs running.
             *
             * @param event
             */
            @Override
            public void propertyChange(PropertyChangeEvent event) {
                if (AutopsyEvent.SourceType.LOCAL == ((AutopsyEvent) event).getSourceType()) {
                    String eventType = event.getPropertyName();
                    if (eventType.equals(IngestManager.IngestJobEvent.COMPLETED.toString()) || eventType.equals(IngestManager.IngestJobEvent.CANCELLED.toString())) {
                        synchronized (ingestLock) {
                            ingestLock.notify();
                        }
                    }
                }
            }
        };

        /**
         * A data source processor progress monitor does nothing. There is
         * currently no mechanism for showing or recording data source processor
         * progress during an ingest job.
         */
        private class DoNothingDSPProgressMonitor implements DataSourceProcessorProgressMonitor {

            /**
             * Does nothing.
             *
             * @param indeterminate
             */
            @Override
            public void setIndeterminate(final boolean indeterminate) {
            }

            /**
             * Does nothing.
             *
             * @param progress
             */
            @Override
            public void setProgress(final int progress) {
            }

            /**
             * Does nothing.
             *
             * @param text
             */
            @Override
            public void setProgressText(final String text) {
            }
        }

        /**
         * Exception type thrown when there is a problem analyzing a data source
         * with data source level and file level ingest modules for an ingest
         * job.
         */
        private final class AnalysisStartupException extends Exception {

            private static final long serialVersionUID = 1L;

            private AnalysisStartupException(String message) {
                super(message);
            }

            private AnalysisStartupException(String message, Throwable cause) {
                super(message, cause);
            }
        }
    }

    private static class CaseFolderFilter implements FilenameFilter {

        private final String caseName;
        private final static String CASE_METADATA_EXT = CaseMetadata.getFileExtension();

        CaseFolderFilter(String caseName) {
            this.caseName = caseName;
        }

        @Override
        public boolean accept(File folder, String fileName) {
            File file = new File(folder, fileName);
            if (fileName.length() > TimeStampUtils.getTimeStampLength() && file.isDirectory()) {
                if (TimeStampUtils.endsWithTimeStamp(fileName)) {
                    if (null != caseName) {
                        String fileNamePrefix = fileName.substring(0, fileName.length() - TimeStampUtils.getTimeStampLength());
                        if (fileNamePrefix.equals(caseName)) {
                            return hasCaseMetadataFile(file);
                        }
                    } else {
                        return hasCaseMetadataFile(file);
                    }
                }
            }
            return false;
        }

        /**
         * Determines whether or not there is a case metadata file in a given
         * folder.
         *
         * @param folder The file object representing the folder to search.
         *
         * @return True or false.
         */
        private static boolean hasCaseMetadataFile(File folder) {
            for (File file : folder.listFiles()) {
                if (file.getName().toLowerCase().endsWith(CASE_METADATA_EXT) && file.isFile()) {
                    return true;
                }
            }
            return false;
        }
    }

}<|MERGE_RESOLUTION|>--- conflicted
+++ resolved
@@ -31,11 +31,7 @@
 import java.util.Collection;
 import java.util.EnumSet;
 import java.util.Iterator;
-<<<<<<< HEAD
-import java.util.Set;
-=======
 import java.util.Map;
->>>>>>> 7a2e78e2
 import java.util.logging.Level;
 import org.netbeans.spi.sendopts.OptionProcessor;
 import org.openide.LifecycleManager;
@@ -76,14 +72,9 @@
 public class CommandLineIngestManager {
 
     private static final Logger LOGGER = Logger.getLogger(CommandLineIngestManager.class.getName());
-<<<<<<< HEAD
-    private static final Set<IngestManager.IngestJobEvent> INGEST_JOB_EVENTS_OF_INTEREST = EnumSet.of(IngestManager.IngestJobEvent.CANCELLED, IngestManager.IngestJobEvent.COMPLETED);
-    private Path rootOutputDirectory;
-=======
     private Case caseForJob = null;
     private AutoIngestDataSource dataSource = null;
     private static final String LOG_DIR_NAME = "Command Output";
->>>>>>> 7a2e78e2
 
     public CommandLineIngestManager() {
     }
@@ -118,14 +109,11 @@
             }
         }
 
-<<<<<<< HEAD
-        @Override
-=======
         /**
          * Requests the list of command line commands from command line options
          * processor and executes the commands one by one.
          */
->>>>>>> 7a2e78e2
+        @Override
         public void run() {
             LOGGER.log(Level.INFO, "Job processing task started");
 
@@ -316,16 +304,10 @@
          * Creates a new case using arguments passed in from command line
          * CREATE_CASE command.
          *
-<<<<<<< HEAD
-         * @param dataSource DataSource object
-         *
-         * @return object ID
-=======
          * @param baseCaseName Case name
          * @param rootOutputDirectory Full path to directory in which case
          * output folder will be created
          * @throws CaseActionException
->>>>>>> 7a2e78e2
          */
         private void openCase(String baseCaseName, String rootOutputDirectory) throws CaseActionException {
 
