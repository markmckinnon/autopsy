/*
 * Central Repository
 *
 * Copyright 2015-2017 Basis Technology Corp.
 * Contact: carrier <at> sleuthkit <dot> org
 *
 * Licensed under the Apache License, Version 2.0 (the "License");
 * you may not use this file except in compliance with the License.
 * You may obtain a copy of the License at
 *
 *     http://www.apache.org/licenses/LICENSE-2.0
 *
 * Unless required by applicable law or agreed to in writing, software
 * distributed under the License is distributed on an "AS IS" BASIS,
 * WITHOUT WARRANTIES OR CONDITIONS OF ANY KIND, either express or implied.
 * See the License for the specific language governing permissions and
 * limitations under the License.
 */
package org.sleuthkit.autopsy.centralrepository.datamodel;

import java.sql.Connection;
import java.sql.DriverManager;
import java.sql.PreparedStatement;
import java.sql.ResultSet;
import java.sql.SQLException;
import java.sql.Statement;
import java.util.List;
import java.util.Properties;
import java.util.logging.Level;
import java.util.regex.Pattern;
import org.sleuthkit.autopsy.coreutils.Logger;
import org.sleuthkit.autopsy.coreutils.ModuleSettings;
import org.sleuthkit.autopsy.coreutils.TextConverter;
import org.sleuthkit.autopsy.coreutils.TextConverterException;

/**
 * Settings for the Postgres implementation of the Central Repository database
 *
 * NOTE: This is public scope because the options panel calls it directly to
 * set/get
 */
public final class PostgresEamDbSettings {

    private final static Logger LOGGER = Logger.getLogger(PostgresEamDbSettings.class.getName());
    private final String DEFAULT_HOST = ""; // NON-NLS
    private final int DEFAULT_PORT = 5432;
    private final String DEFAULT_DBNAME = "central_repository"; // NON-NLS
    private final String DEFAULT_USERNAME = "";
    private final String DEFAULT_PASSWORD = "";
    private final String VALIDATION_QUERY = "SELECT version()"; // NON-NLS
    private final String JDBC_BASE_URI = "jdbc:postgresql://"; // NON-NLS
    private final String JDBC_DRIVER = "org.postgresql.Driver"; // NON-NLS
    private final String DB_NAMES_REGEX = "[a-z][a-z0-9_]*"; // only lower case
    private final String DB_USER_NAMES_REGEX = "[a-zA-Z]\\w*";
    private String host;
    private int port;
    private String dbName;
    private int bulkThreshold;
    private String userName;
    private String password;

    public PostgresEamDbSettings() {
        loadSettings();
    }

    public void loadSettings() {
        host = ModuleSettings.getConfigSetting("CentralRepository", "db.postgresql.host"); // NON-NLS
        if (host == null || host.isEmpty()) {
            host = DEFAULT_HOST;
        }

        try {
            String portString = ModuleSettings.getConfigSetting("CentralRepository", "db.postgresql.port"); // NON-NLS
            if (portString == null || portString.isEmpty()) {
                port = DEFAULT_PORT;
            } else {
                port = Integer.parseInt(portString);
                if (port < 0 || port > 65535) {
                    port = DEFAULT_PORT;
                }
            }
        } catch (NumberFormatException ex) {
            port = DEFAULT_PORT;
        }

        dbName = ModuleSettings.getConfigSetting("CentralRepository", "db.postgresql.dbName"); // NON-NLS
        if (dbName == null || dbName.isEmpty()) {
            dbName = DEFAULT_DBNAME;
        }

        try {
            String bulkThresholdString = ModuleSettings.getConfigSetting("CentralRepository", "db.postgresql.bulkThreshold"); // NON-NLS
            if (bulkThresholdString == null || bulkThresholdString.isEmpty()) {
                this.bulkThreshold = AbstractSqlEamDb.DEFAULT_BULK_THRESHHOLD;
            } else {
                this.bulkThreshold = Integer.parseInt(bulkThresholdString);
                if (getBulkThreshold() <= 0) {
                    this.bulkThreshold = AbstractSqlEamDb.DEFAULT_BULK_THRESHHOLD;
                }
            }
        } catch (NumberFormatException ex) {
            this.bulkThreshold = AbstractSqlEamDb.DEFAULT_BULK_THRESHHOLD;
        }

        userName = ModuleSettings.getConfigSetting("CentralRepository", "db.postgresql.user"); // NON-NLS
        if (userName == null || userName.isEmpty()) {
            userName = DEFAULT_USERNAME;
        }

        password = ModuleSettings.getConfigSetting("CentralRepository", "db.postgresql.password"); // NON-NLS
        if (password == null || password.isEmpty()) {
            password = DEFAULT_PASSWORD;
        } else {
            try {
                password = TextConverter.convertHexTextToText(password);
            } catch (TextConverterException ex) {
                LOGGER.log(Level.WARNING, "Failed to convert password from hex text to text.", ex);
                password = DEFAULT_PASSWORD;
            }
        }
    }

    public void saveSettings() {
        ModuleSettings.setConfigSetting("CentralRepository", "db.postgresql.host", getHost()); // NON-NLS
        ModuleSettings.setConfigSetting("CentralRepository", "db.postgresql.port", Integer.toString(port)); // NON-NLS
        ModuleSettings.setConfigSetting("CentralRepository", "db.postgresql.dbName", getDbName()); // NON-NLS
        ModuleSettings.setConfigSetting("CentralRepository", "db.postgresql.bulkThreshold", Integer.toString(getBulkThreshold())); // NON-NLS
        ModuleSettings.setConfigSetting("CentralRepository", "db.postgresql.user", getUserName()); // NON-NLS
        try {
            ModuleSettings.setConfigSetting("CentralRepository", "db.postgresql.password", TextConverter.convertTextToHexText(getPassword())); // NON-NLS
        } catch (TextConverterException ex) {
            LOGGER.log(Level.SEVERE, "Failed to convert password from text to hex text.", ex);
        }
    }

    /**
     * Get the full connection URL as a String
     *
     * @param usePostgresDb Connect to the 'postgres' database when testing
     *                      connectivity and creating the main database.
     *
     * @return
     */
    String getConnectionURL(boolean usePostgresDb) {
        StringBuilder url = new StringBuilder();
        url.append(getJDBCBaseURI());
        url.append(getHost());
        url.append("/"); // NON-NLS
        if (usePostgresDb) {
            url.append("postgres"); // NON-NLS
        } else {
            url.append(getDbName());
        }

        return url.toString();
    }

    /**
     * Use the current settings to get an ephemeral client connection for
     * testing.
     *
     * @return Connection or null.
     */
    private Connection getEphemeralConnection(boolean usePostgresDb) {
        Connection conn;
        try {
            String url = getConnectionURL(usePostgresDb);
            Properties props = new Properties();
            props.setProperty("user", getUserName());
            props.setProperty("password", getPassword());

            Class.forName(getDriver());
            conn = DriverManager.getConnection(url, props);
        } catch (ClassNotFoundException | SQLException ex) {
            // TODO: Determine why a connection failure (ConnectionException) re-throws
            // the SQLException and does not print this log message?
            LOGGER.log(Level.SEVERE, "Failed to acquire ephemeral connection to postgresql."); // NON-NLS
            conn = null;
        }
        return conn;
    }

    /**
     * Use the current settings and the validation query to test the connection
     * to the database.
     *
     * @return true if successfull connection, else false.
     */
    public boolean verifyConnection() {
        Connection conn = getEphemeralConnection(true);
        if (null == conn) {
            return false;
        }

        boolean result = EamDbUtil.executeValidationQuery(conn, VALIDATION_QUERY);
        EamDbUtil.closeConnection(conn);
        return result;
    }

    /**
     * Check to see if the database exists.
     *
     * @return true if exists, else false
     */
    public boolean verifyDatabaseExists() {
        Connection conn = getEphemeralConnection(true);
        if (null == conn) {
            return false;
        }

        String sql = "SELECT datname FROM pg_catalog.pg_database WHERE lower(datname) = lower(?) LIMIT 1"; // NON-NLS
        PreparedStatement ps = null;
        ResultSet rs = null;
        try {
            ps = conn.prepareStatement(sql);
            ps.setString(1, getDbName());
            rs = ps.executeQuery();
            if (rs.next()) {
                return true;
            }
        } catch (SQLException ex) {
            LOGGER.log(Level.SEVERE, "Failed to execute database existance query.", ex); // NON-NLS
            return false;
        } finally {
            EamDbUtil.closeStatement(ps);
            EamDbUtil.closeResultSet(rs);
            EamDbUtil.closeConnection(conn);
        }
        return false;
    }

    /**
     * Use the current settings and the schema version query to test the
     * database schema.
     *
     * @return true if successful connection, else false.
     */
    public boolean verifyDatabaseSchema() {
        Connection conn = getEphemeralConnection(false);
        if (null == conn) {
            return false;
        }

        boolean result = EamDbUtil.schemaVersionIsSet(conn);

        EamDbUtil.closeConnection(conn);
        return result;
    }

    public boolean createDatabase() {
        Connection conn = getEphemeralConnection(true);
        if (null == conn) {
            return false;
        }

        String sql = "CREATE DATABASE %s OWNER %s"; // NON-NLS
        try {
            Statement stmt;
            stmt = conn.createStatement();
            stmt.execute(String.format(sql, getDbName(), getUserName()));
        } catch (SQLException ex) {
            LOGGER.log(Level.SEVERE, "Failed to execute create database statement.", ex); // NON-NLS
            return false;
        } finally {
            EamDbUtil.closeConnection(conn);
        }
        return true;

    }

    public boolean deleteDatabase() {
        Connection conn = getEphemeralConnection(true);
        if (null == conn) {
            return false;
        }

        String sql = "DROP DATABASE %s"; // NON-NLS
        try {
            Statement stmt;
            stmt = conn.createStatement();
            stmt.execute(String.format(sql, getDbName()));
        } catch (SQLException ex) {
            LOGGER.log(Level.SEVERE, "Failed to execute drop database statement.", ex); // NON-NLS
            return false;
        } finally {
            EamDbUtil.closeConnection(conn);
        }
        return true;

    }

    /**
     * Initialize the database schema.
     *
     * Requires valid connectionPool.
     *
     * This method is called from within connect(), so we cannot call connect()
     * to get a connection. This method is called after setupConnectionPool(),
     * so it is safe to assume that a valid connectionPool exists. The
     * implementation of connect() is synchronized, so we can safely use the
     * connectionPool object directly.
     */
    public boolean initializeDatabaseSchema() {
        // The "id" column is an alias for the built-in 64-bit int "rowid" column.
        // It is autoincrementing by default and must be of type "integer primary key".
        // We've omitted the autoincrement argument because we are not currently
        // using the id value to search for specific rows, so we do not care
        // if a rowid is re-used after an existing rows was previously deleted.
        StringBuilder createOrganizationsTable = new StringBuilder();
        createOrganizationsTable.append("CREATE TABLE IF NOT EXISTS organizations (");
        createOrganizationsTable.append("id SERIAL PRIMARY KEY,");
        createOrganizationsTable.append("org_name text NOT NULL,");
        createOrganizationsTable.append("poc_name text NOT NULL,");
        createOrganizationsTable.append("poc_email text NOT NULL,");
        createOrganizationsTable.append("poc_phone text NOT NULL,");
        createOrganizationsTable.append("CONSTRAINT org_name_unique UNIQUE (org_name)");
        createOrganizationsTable.append(")");

        // NOTE: The organizations will only have a small number of rows, so
        // an index is probably not worthwhile.
        StringBuilder createCasesTable = new StringBuilder();
        createCasesTable.append("CREATE TABLE IF NOT EXISTS cases (");
        createCasesTable.append("id SERIAL PRIMARY KEY,");
        createCasesTable.append("case_uid text NOT NULL,");
        createCasesTable.append("org_id integer,");
        createCasesTable.append("case_name text NOT NULL,");
        createCasesTable.append("creation_date text NOT NULL,");
        createCasesTable.append("case_number text,");
        createCasesTable.append("examiner_name text,");
        createCasesTable.append("examiner_email text,");
        createCasesTable.append("examiner_phone text,");
        createCasesTable.append("notes text,");
        createCasesTable.append("foreign key (org_id) references organizations(id) ON UPDATE SET NULL ON DELETE SET NULL,");
        createCasesTable.append("CONSTRAINT case_uid_unique UNIQUE (case_uid)");
        createCasesTable.append(")");

        // NOTE: when there are few cases in the cases table, these indices may not be worthwhile
        String casesIdx1 = "CREATE INDEX IF NOT EXISTS cases_org_id ON cases (org_id)";
        String casesIdx2 = "CREATE INDEX IF NOT EXISTS cases_case_uid ON cases (case_uid)";

        StringBuilder createDataSourcesTable = new StringBuilder();
        createDataSourcesTable.append("CREATE TABLE IF NOT EXISTS data_sources (");
        createDataSourcesTable.append("id SERIAL PRIMARY KEY,");
        createDataSourcesTable.append("case_id integer NOT NULL,");
        createDataSourcesTable.append("device_id text NOT NULL,");
        createDataSourcesTable.append("name text NOT NULL,");
        createDataSourcesTable.append("foreign key (case_id) references cases(id) ON UPDATE SET NULL ON DELETE SET NULL,");
        createDataSourcesTable.append("CONSTRAINT datasource_unique UNIQUE (case_id, device_id, name)");
        createDataSourcesTable.append(")");

        String dataSourceIdx1 = "CREATE INDEX IF NOT EXISTS data_sources_name ON data_sources (name)";

        StringBuilder createReferenceSetsTable = new StringBuilder();
        createReferenceSetsTable.append("CREATE TABLE IF NOT EXISTS reference_sets (");
        createReferenceSetsTable.append("id SERIAL PRIMARY KEY,");
        createReferenceSetsTable.append("org_id integer NOT NULL,");
        createReferenceSetsTable.append("set_name text NOT NULL,");
        createReferenceSetsTable.append("version text NOT NULL,");
        createReferenceSetsTable.append("known_status integer NOT NULL,");
        createReferenceSetsTable.append("read_only boolean NOT NULL,");
        createReferenceSetsTable.append("type integer NOT NULL,");
        createReferenceSetsTable.append("import_date text NOT NULL,");
        createReferenceSetsTable.append("foreign key (org_id) references organizations(id) ON UPDATE SET NULL ON DELETE SET NULL,");
        createReferenceSetsTable.append("CONSTRAINT hash_set_unique UNIQUE (set_name, version)");
        createReferenceSetsTable.append(")");

        String referenceSetsIdx1 = "CREATE INDEX IF NOT EXISTS reference_sets_org_id ON reference_sets (org_id)";

        // Each "%s" will be replaced with the relevant reference_TYPE table name.
        StringBuilder createReferenceTypesTableTemplate = new StringBuilder();
        createReferenceTypesTableTemplate.append("CREATE TABLE IF NOT EXISTS %s (");
        createReferenceTypesTableTemplate.append("id SERIAL PRIMARY KEY,");
        createReferenceTypesTableTemplate.append("reference_set_id integer,");
        createReferenceTypesTableTemplate.append("value text NOT NULL,");
        createReferenceTypesTableTemplate.append("known_status integer NOT NULL,");
        createReferenceTypesTableTemplate.append("comment text,");
        createReferenceTypesTableTemplate.append("CONSTRAINT %s_multi_unique UNIQUE (reference_set_id, value),");
        createReferenceTypesTableTemplate.append("foreign key (reference_set_id) references reference_sets(id) ON UPDATE SET NULL ON DELETE SET NULL");
        createReferenceTypesTableTemplate.append(")");

        // Each "%s" will be replaced with the relevant reference_TYPE table name.
        String referenceTypesIdx1 = "CREATE INDEX IF NOT EXISTS %s_value ON %s (value)";
        String referenceTypesIdx2 = "CREATE INDEX IF NOT EXISTS %s_value_known_status ON %s (value, known_status)";

        StringBuilder createCorrelationTypesTable = new StringBuilder();
        createCorrelationTypesTable.append("CREATE TABLE IF NOT EXISTS correlation_types (");
        createCorrelationTypesTable.append("id SERIAL PRIMARY KEY,");
        createCorrelationTypesTable.append("display_name text NOT NULL,");
        createCorrelationTypesTable.append("db_table_name text NOT NULL,");
        createCorrelationTypesTable.append("supported integer NOT NULL,");
        createCorrelationTypesTable.append("enabled integer NOT NULL,");
        createCorrelationTypesTable.append("CONSTRAINT correlation_types_names UNIQUE (display_name, db_table_name)");
        createCorrelationTypesTable.append(")");

        String createArtifactInstancesTableTemplate = getCreateArtifactInstancesTableTemplate();

<<<<<<< HEAD
        String instancesIdx1 = getAddCaseIdIndexTemplate();
        String instancesIdx2 = getAddDataSourceIdIndexTemplate();

        String instancesIdx3 = getAddValueIndexTemplate();
        String instancesIdx4 = getAddKnownStatusIndexTemplate();
=======
        String instancesCaseIdIdx = getAddCaseIdIndexTemplate();
        String instancesDatasourceIdIdx = getAddDataSourceIdIndexTemplate();
        String instancesValueIdx = getAddValueIndexTemplate();
        String instancesKnownStatusIdx = getAddKnownStatusIndexTemplate();
        String instancesObjectIdIdx = getAddObjectIdIndexTemplate();
>>>>>>> 599b1f50

        StringBuilder createDbInfoTable = new StringBuilder();
        createDbInfoTable.append("CREATE TABLE IF NOT EXISTS db_info (");
        createDbInfoTable.append("id SERIAL PRIMARY KEY NOT NULL,");
        createDbInfoTable.append("name text NOT NULL,");
        createDbInfoTable.append("value text NOT NULL");
        createDbInfoTable.append(")");

        // NOTE: the db_info table currenly only has 1 row, so having an index
        // provides no benefit.
        Connection conn = null;
        try {
            conn = getEphemeralConnection(false);
            if (null == conn) {
                return false;
            }
            Statement stmt = conn.createStatement();

            stmt.execute(createOrganizationsTable.toString());

            stmt.execute(createCasesTable.toString());
            stmt.execute(casesIdx1);
            stmt.execute(casesIdx2);

            stmt.execute(createDataSourcesTable.toString());
            stmt.execute(dataSourceIdx1);

            stmt.execute(createReferenceSetsTable.toString());
            stmt.execute(referenceSetsIdx1);

            stmt.execute(createCorrelationTypesTable.toString());

            stmt.execute(createDbInfoTable.toString());

            // Create a separate instance and reference table for each correlation type
            List<CorrelationAttributeInstance.Type> DEFAULT_CORRELATION_TYPES = CorrelationAttributeInstance.getDefaultCorrelationTypes();

            String reference_type_dbname;
            String instance_type_dbname;
            for (CorrelationAttributeInstance.Type type : DEFAULT_CORRELATION_TYPES) {
                reference_type_dbname = EamDbUtil.correlationTypeToReferenceTableName(type);
                instance_type_dbname = EamDbUtil.correlationTypeToInstanceTableName(type);

                stmt.execute(String.format(createArtifactInstancesTableTemplate, instance_type_dbname, instance_type_dbname));
<<<<<<< HEAD
                stmt.execute(String.format(instancesIdx1, instance_type_dbname, instance_type_dbname));
                stmt.execute(String.format(instancesIdx2, instance_type_dbname, instance_type_dbname));
                stmt.execute(String.format(instancesIdx3, instance_type_dbname, instance_type_dbname));
                stmt.execute(String.format(instancesIdx4, instance_type_dbname, instance_type_dbname));
=======
                stmt.execute(String.format(instancesCaseIdIdx, instance_type_dbname, instance_type_dbname));
                stmt.execute(String.format(instancesDatasourceIdIdx, instance_type_dbname, instance_type_dbname));
                stmt.execute(String.format(instancesValueIdx, instance_type_dbname, instance_type_dbname));
                stmt.execute(String.format(instancesKnownStatusIdx, instance_type_dbname, instance_type_dbname));
                stmt.execute(String.format(instancesObjectIdIdx, instance_type_dbname, instance_type_dbname));
>>>>>>> 599b1f50

                // FUTURE: allow more than the FILES type
                if (type.getId() == CorrelationAttributeInstance.FILES_TYPE_ID) {
                    stmt.execute(String.format(createReferenceTypesTableTemplate.toString(), reference_type_dbname, reference_type_dbname));
                    stmt.execute(String.format(referenceTypesIdx1, reference_type_dbname, reference_type_dbname));
                    stmt.execute(String.format(referenceTypesIdx2, reference_type_dbname, reference_type_dbname));
                }
            }

        } catch (SQLException ex) {
            LOGGER.log(Level.SEVERE, "Error initializing db schema.", ex); // NON-NLS
            return false;
        } catch (EamDbException ex) {
            LOGGER.log(Level.SEVERE, "Error getting default correlation types. Likely due to one or more Type's with an invalid db table name."); // NON-NLS
            return false;
        } finally {
            EamDbUtil.closeConnection(conn);
        }
        return true;
    }

    /**
     * Get the template String for creating a new _instances table in a Postgres
     * central repository. %s will exist in the template where the name of the
     * new table will be addedd.
     *
     * @return a String which is a template for cretating a new _instances table
     */
    static String getCreateArtifactInstancesTableTemplate() {
        // Each "%s" will be replaced with the relevant TYPE_instances table name.
        StringBuilder createArtifactInstancesTableTemplate = new StringBuilder();
        createArtifactInstancesTableTemplate.append("CREATE TABLE IF NOT EXISTS %s (");
        createArtifactInstancesTableTemplate.append("id SERIAL PRIMARY KEY,");
        createArtifactInstancesTableTemplate.append("case_id integer NOT NULL,");
        createArtifactInstancesTableTemplate.append("data_source_id integer NOT NULL,");
        createArtifactInstancesTableTemplate.append("value text NOT NULL,");
        createArtifactInstancesTableTemplate.append("file_path text NOT NULL,");
        createArtifactInstancesTableTemplate.append("known_status integer NOT NULL,");
        createArtifactInstancesTableTemplate.append("comment text,");
<<<<<<< HEAD
=======
        createArtifactInstancesTableTemplate.append("file_obj_id integer,");
>>>>>>> 599b1f50
        createArtifactInstancesTableTemplate.append("CONSTRAINT %s_multi_unique_ UNIQUE (data_source_id, value, file_path),");
        createArtifactInstancesTableTemplate.append("foreign key (case_id) references cases(id) ON UPDATE SET NULL ON DELETE SET NULL,");
        createArtifactInstancesTableTemplate.append("foreign key (data_source_id) references data_sources(id) ON UPDATE SET NULL ON DELETE SET NULL");
        createArtifactInstancesTableTemplate.append(")");
        return createArtifactInstancesTableTemplate.toString();
    }

    /**
     * Get the template for creating an index on the case_id column of an
     * instance table. %s will exist in the template where the name of the new
     * table will be addedd.
     *
     * @return a String which is a template for adding an index to the case_id
     *         column of a _instances table
     */
    static String getAddCaseIdIndexTemplate() {
        // Each "%s" will be replaced with the relevant TYPE_instances table name.
        return "CREATE INDEX IF NOT EXISTS %s_case_id ON %s (case_id)";
    }

    /**
     * Get the template for creating an index on the data_source_id column of an
     * instance table. %s will exist in the template where the name of the new
     * table will be addedd.
     *
     * @return a String which is a template for adding an index to the
     *         data_source_id column of a _instances table
     */
    static String getAddDataSourceIdIndexTemplate() {
        // Each "%s" will be replaced with the relevant TYPE_instances table name.
        return "CREATE INDEX IF NOT EXISTS %s_data_source_id ON %s (data_source_id)";
    }

    /**
     * Get the template for creating an index on the value column of an instance
     * table. %s will exist in the template where the name of the new table will
     * be addedd.
     *
     * @return a String which is a template for adding an index to the value
     *         column of a _instances table
     */
    static String getAddValueIndexTemplate() {
        // Each "%s" will be replaced with the relevant TYPE_instances table name.
        return "CREATE INDEX IF NOT EXISTS %s_value ON %s (value)";
    }

    /**
     * Get the template for creating an index on the known_status column of an
     * instance table. %s will exist in the template where the name of the new
     * table will be addedd.
     *
     * @return a String which is a template for adding an index to the
     *         known_status column of a _instances table
     */
    static String getAddKnownStatusIndexTemplate() {
        // Each "%s" will be replaced with the relevant TYPE_instances table name.
        return "CREATE INDEX IF NOT EXISTS %s_value_known_status ON %s (value, known_status)";
    }

<<<<<<< HEAD
=======
    /**
     * Get the template for creating an index on the file_obj_id column of an
     * instance table. %s will exist in the template where the name of the new
     * table will be addedd.
     *
     * @return a String which is a template for adding an index to the file_obj_id
     *         column of a _instances table
     */
    static String getAddObjectIdIndexTemplate() {
        // Each "%s" will be replaced with the relevant TYPE_instances table name.
        return "CREATE INDEX IF NOT EXISTS %s_file_obj_id ON %s (file_obj_id)";
    }

>>>>>>> 599b1f50
    public boolean insertDefaultDatabaseContent() {
        Connection conn = getEphemeralConnection(false);
        if (null == conn) {
            return false;
        }

        boolean result = EamDbUtil.insertDefaultCorrelationTypes(conn)
                && EamDbUtil.updateSchemaVersion(conn)
                && EamDbUtil.insertDefaultOrganization(conn);
        EamDbUtil.closeConnection(conn);

        return result;
    }

    boolean isChanged() {
        String hostString = ModuleSettings.getConfigSetting("CentralRepository", "db.postgresql.host"); // NON-NLS
        String portString = ModuleSettings.getConfigSetting("CentralRepository", "db.postgresql.port"); // NON-NLS
        String dbNameString = ModuleSettings.getConfigSetting("CentralRepository", "db.postgresql.dbName"); // NON-NLS
        String bulkThresholdString = ModuleSettings.getConfigSetting("CentralRepository", "db.postgresql.bulkThreshold"); // NON-NLS
        String userNameString = ModuleSettings.getConfigSetting("CentralRepository", "db.postgresql.user"); // NON-NLS
        String userPasswordString = ModuleSettings.getConfigSetting("CentralRepository", "db.postgresql.password"); // NON-NLS

        return !host.equals(hostString) || !Integer.toString(port).equals(portString)
                || !dbName.equals(dbNameString) || !Integer.toString(bulkThreshold).equals(bulkThresholdString)
                || !userName.equals(userNameString) || !password.equals(userPasswordString);
    }

    /**
     * @return the host
     */
    public String getHost() {
        return host;
    }

    /**
     * @param host the host to set
     */
    public void setHost(String host) throws EamDbException {
        if (null != host && !host.isEmpty()) {
            this.host = host;
        } else {
            throw new EamDbException("Invalid host name. Cannot be empty."); // NON-NLS
        }
    }

    /**
     * @return the port
     */
    public int getPort() {
        return port;
    }

    /**
     * @param port the port to set
     */
    public void setPort(int port) throws EamDbException {
        if (port > 0 && port < 65535) {
            this.port = port;
        } else {
            throw new EamDbException("Invalid port. Must be a number greater than 0."); // NON-NLS
        }
    }

    /**
     * To prevent issues where one command can honor case and another cannot, we
     * will force the dbname to lower case.
     *
     * @return the dbName
     */
    public String getDbName() {
        return dbName.toLowerCase();
    }

    /**
     * @param dbName the dbName to set
     */
    public void setDbName(String dbName) throws EamDbException {
        if (dbName == null || dbName.isEmpty()) {
            throw new EamDbException("Invalid database name. Cannot be empty."); // NON-NLS
        } else if (!Pattern.matches(DB_NAMES_REGEX, dbName)) {
            throw new EamDbException("Invalid database name. Name must start with a lowercase letter and can only contain lowercase letters, numbers, and '_'."); // NON-NLS
        }

        this.dbName = dbName.toLowerCase();
    }

    /**
     * @return the bulkThreshold
     */
    int getBulkThreshold() {
        return bulkThreshold;
    }

    /**
     * @param bulkThreshold the bulkThreshold to set
     */
    public void setBulkThreshold(int bulkThreshold) throws EamDbException {
        if (bulkThreshold > 0) {
            this.bulkThreshold = bulkThreshold;
        } else {
            throw new EamDbException("Invalid bulk threshold."); // NON-NLS
        }
    }

    /**
     * @return the userName
     */
    public String getUserName() {
        return userName;
    }

    /**
     * @param userName the userName to set
     */
    public void setUserName(String userName) throws EamDbException {
        if (userName == null || userName.isEmpty()) {
            throw new EamDbException("Invalid user name. Cannot be empty."); // NON-NLS
        } else if (!Pattern.matches(DB_USER_NAMES_REGEX, userName)) {
            throw new EamDbException("Invalid user name. Name must start with a letter and can only contain letters, numbers, and '_'."); // NON-NLS
        }
        this.userName = userName;
    }

    /**
     * @return the password
     */
    public String getPassword() {
        return password;
    }

    /**
     * @param password the password to set
     */
    public void setPassword(String password) throws EamDbException {
        if (password == null || password.isEmpty()) {
            throw new EamDbException("Invalid user password. Cannot be empty."); // NON-NLS
        }
        this.password = password;
    }

    /**
     * @return the VALIDATION_QUERY
     */
    String getValidationQuery() {
        return VALIDATION_QUERY;
    }

    /**
     * @return the POSTGRES_DRIVER
     */
    String getDriver() {
        return JDBC_DRIVER;
    }

    /**
     * @return the JDBC_BASE_URI
     */
    String getJDBCBaseURI() {
        return JDBC_BASE_URI;
    }

}<|MERGE_RESOLUTION|>--- conflicted
+++ resolved
@@ -394,19 +394,11 @@
 
         String createArtifactInstancesTableTemplate = getCreateArtifactInstancesTableTemplate();
 
-<<<<<<< HEAD
-        String instancesIdx1 = getAddCaseIdIndexTemplate();
-        String instancesIdx2 = getAddDataSourceIdIndexTemplate();
-
-        String instancesIdx3 = getAddValueIndexTemplate();
-        String instancesIdx4 = getAddKnownStatusIndexTemplate();
-=======
         String instancesCaseIdIdx = getAddCaseIdIndexTemplate();
         String instancesDatasourceIdIdx = getAddDataSourceIdIndexTemplate();
         String instancesValueIdx = getAddValueIndexTemplate();
         String instancesKnownStatusIdx = getAddKnownStatusIndexTemplate();
         String instancesObjectIdIdx = getAddObjectIdIndexTemplate();
->>>>>>> 599b1f50
 
         StringBuilder createDbInfoTable = new StringBuilder();
         createDbInfoTable.append("CREATE TABLE IF NOT EXISTS db_info (");
@@ -451,18 +443,11 @@
                 instance_type_dbname = EamDbUtil.correlationTypeToInstanceTableName(type);
 
                 stmt.execute(String.format(createArtifactInstancesTableTemplate, instance_type_dbname, instance_type_dbname));
-<<<<<<< HEAD
-                stmt.execute(String.format(instancesIdx1, instance_type_dbname, instance_type_dbname));
-                stmt.execute(String.format(instancesIdx2, instance_type_dbname, instance_type_dbname));
-                stmt.execute(String.format(instancesIdx3, instance_type_dbname, instance_type_dbname));
-                stmt.execute(String.format(instancesIdx4, instance_type_dbname, instance_type_dbname));
-=======
                 stmt.execute(String.format(instancesCaseIdIdx, instance_type_dbname, instance_type_dbname));
                 stmt.execute(String.format(instancesDatasourceIdIdx, instance_type_dbname, instance_type_dbname));
                 stmt.execute(String.format(instancesValueIdx, instance_type_dbname, instance_type_dbname));
                 stmt.execute(String.format(instancesKnownStatusIdx, instance_type_dbname, instance_type_dbname));
                 stmt.execute(String.format(instancesObjectIdIdx, instance_type_dbname, instance_type_dbname));
->>>>>>> 599b1f50
 
                 // FUTURE: allow more than the FILES type
                 if (type.getId() == CorrelationAttributeInstance.FILES_TYPE_ID) {
@@ -502,10 +487,7 @@
         createArtifactInstancesTableTemplate.append("file_path text NOT NULL,");
         createArtifactInstancesTableTemplate.append("known_status integer NOT NULL,");
         createArtifactInstancesTableTemplate.append("comment text,");
-<<<<<<< HEAD
-=======
         createArtifactInstancesTableTemplate.append("file_obj_id integer,");
->>>>>>> 599b1f50
         createArtifactInstancesTableTemplate.append("CONSTRAINT %s_multi_unique_ UNIQUE (data_source_id, value, file_path),");
         createArtifactInstancesTableTemplate.append("foreign key (case_id) references cases(id) ON UPDATE SET NULL ON DELETE SET NULL,");
         createArtifactInstancesTableTemplate.append("foreign key (data_source_id) references data_sources(id) ON UPDATE SET NULL ON DELETE SET NULL");
@@ -565,8 +547,6 @@
         return "CREATE INDEX IF NOT EXISTS %s_value_known_status ON %s (value, known_status)";
     }
 
-<<<<<<< HEAD
-=======
     /**
      * Get the template for creating an index on the file_obj_id column of an
      * instance table. %s will exist in the template where the name of the new
@@ -580,7 +560,6 @@
         return "CREATE INDEX IF NOT EXISTS %s_file_obj_id ON %s (file_obj_id)";
     }
 
->>>>>>> 599b1f50
     public boolean insertDefaultDatabaseContent() {
         Connection conn = getEphemeralConnection(false);
         if (null == conn) {
