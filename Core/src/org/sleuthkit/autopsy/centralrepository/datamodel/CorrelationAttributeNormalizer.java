--- conflicted
+++ resolved
@@ -66,9 +66,6 @@
             case CorrelationAttributeInstance.USBID_TYPE_ID:
                 return normalizeUsbId(trimmedData);
             case CorrelationAttributeInstance.SSID_TYPE_ID:
-<<<<<<< HEAD
-                return trimmedData;
-=======
                 return data;
             case CorrelationAttributeInstance.MAC_TYPE_ID:
                 return data;
@@ -78,7 +75,6 @@
                 return data;
             case CorrelationAttributeInstance.ICCID_TYPE_ID:
                 return data;
->>>>>>> 6d09205d
             default:
                 final String errorMessage = String.format(
                         "Validator function not found for attribute type: %s", 
