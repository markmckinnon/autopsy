/*
 * Autopsy Forensic Browser
 *
 * Copyright 2018 Basis Technology Corp.
 * Contact: carrier <at> sleuthkit <dot> org
 *
 * Licensed under the Apache License, Version 2.0 (the "License");
 * you may not use this file except in compliance with the License.
 * You may obtain a copy of the License at
 *
 *     http://www.apache.org/licenses/LICENSE-2.0
 *
 * Unless required by applicable law or agreed to in writing, software
 * distributed under the License is distributed on an "AS IS" BASIS,
 * WITHOUT WARRANTIES OR CONDITIONS OF ANY KIND, either express or implied.
 * See the License for the specific language governing permissions and
 * limitations under the License.
 */
package org.sleuthkit.autopsy.centralrepository.contentviewer;

<<<<<<< HEAD
import org.sleuthkit.autopsy.casemodule.Case;
import org.sleuthkit.autopsy.centralrepository.datamodel.CentralRepoValidationException;
import org.sleuthkit.autopsy.centralrepository.datamodel.CorrelationAttribute;
import org.sleuthkit.autopsy.centralrepository.datamodel.CorrelationAttributeInstance;
import org.sleuthkit.autopsy.centralrepository.datamodel.EamDbException;
import org.sleuthkit.datamodel.AbstractFile;
import org.sleuthkit.datamodel.DataSource;
import org.sleuthkit.datamodel.TskCoreException;
import org.sleuthkit.datamodel.TskData;
import org.sleuthkit.datamodel.TskDataException;

=======
>>>>>>> b3e82c7e
/**
 * Marker interface for Other Occurrences nodes.
 */
<<<<<<< HEAD
class OtherOccurrenceNodeData {
    
    // For now hard code the string for the central repo files type, since 
    // getting it dynamically can fail.
    private static final String FILE_TYPE_STR = "Files";
    
    private final String caseName;
    private String deviceID;
    private String dataSourceName;
    private final String filePath;
    private final String typeStr;
    private final CorrelationAttribute.Type type;
    private final String value;
    private TskData.FileKnown known;
    private String comment;
    
    private AbstractFile originalAbstractFile = null;
    private CorrelationAttributeInstance originalCorrelationInstance = null;
    
    /**
     * Create a node from a central repo instance.
     * @param instance The central repo instance
     * @param type     The type of the instance
     * @param value    The value of the instance
     */
    OtherOccurrenceNodeData(CorrelationAttributeInstance instance, CorrelationAttribute.Type type, String value) {
        caseName = instance.getCorrelationCase().getDisplayName();
        deviceID = instance.getCorrelationDataSource().getDeviceID();
        dataSourceName = instance.getCorrelationDataSource().getName();
        filePath = instance.getFilePath();
        this.typeStr = type.getDisplayName();
        this.type = type;
        this.value = value;
        known = instance.getKnownStatus();
        comment = instance.getComment();
        
        originalCorrelationInstance = instance;
    }
    
    /**
     * Create a node from an abstract file.
     * @param newFile     The abstract file
     * @param autopsyCase The current case
     * @throws EamDbException 
     */
    OtherOccurrenceNodeData(AbstractFile newFile, Case autopsyCase) throws EamDbException {
        caseName = autopsyCase.getDisplayName();
        try {
            DataSource dataSource = autopsyCase.getSleuthkitCase().getDataSource(newFile.getDataSource().getId());
            deviceID = dataSource.getDeviceId();
            dataSourceName = dataSource.getName();
        } catch (TskDataException | TskCoreException ex) {
            throw new EamDbException("Error loading data source for abstract file ID " + newFile.getId(), ex);
        }
        
        filePath = newFile.getParentPath() + newFile.getName();
        typeStr = FILE_TYPE_STR;
        this.type = null;
        value = newFile.getMd5Hash();
        known = newFile.getKnown();
        comment = "";
        
        originalAbstractFile = newFile;
    }
    
    /**
     * Check if this node is a "file" type
     * @return true if it is a file type
     */
    boolean isFileType() {
        return FILE_TYPE_STR.equals(typeStr);
    }
    
    /**
     * Update the known status for this node
     * @param newKnownStatus The new known status
     */
    void updateKnown(TskData.FileKnown newKnownStatus) {
        known = newKnownStatus;
    }
    
    /**
     * Update the comment for this node
     * @param newComment The new comment
     */
    void updateComment(String newComment) {
        comment = newComment;
    }
    
    /**
     * Check if this is a central repo node.
     * @return true if this node was created from a central repo instance, false otherwise
     */
    boolean isCentralRepoNode() {
        return (originalCorrelationInstance != null);
    }
    
    /**
     * Uses the saved instance plus type and value to make a new CorrelationAttribute.
     * Should only be called if isCentralRepoNode() is true.
     * @return the newly created CorrelationAttribute
     */
    CorrelationAttribute createCorrelationAttribute() throws CentralRepoValidationException {
        if (! isCentralRepoNode() ) { 
            throw new CentralRepoValidationException("Can not create CorrelationAttribute for non central repo node");	//NON-NLS
        }
        CorrelationAttribute attr = new CorrelationAttribute(type, value);
        attr.addInstance(originalCorrelationInstance);
        return attr;
    }
    
    /**
     * Get the case name
     * @return the case name
     */
    String getCaseName() {
        return caseName;
    }
    
    /**
     * Get the device ID
     * @return the device ID
     */
    String getDeviceID() {
        return deviceID;
    }
    
    /**
     * Get the data source name
     * @return the data source name
     */
    String getDataSourceName() {
        return dataSourceName;
    }
    
    /**
     * Get the file path
     * @return the file path
     */
    String getFilePath() {
        return filePath;
    }
    
    /**
     * Get the type (as a string)
     * @return the type
     */
    String getType() {
        return typeStr;
    }
    
    /**
     * Get the value (MD5 hash for files)
     * @return the value
     */
    String getValue() {
        return value;
    }
    
    /**
     * Get the known status
     * @return the known status
     */
    TskData.FileKnown getKnown() {
        return known;
    }
    
    /**
     * Get the comment
     * @return the comment
     */
    String getComment() {
        return comment;
    }
    
    /**
     * Get the backing abstract file.
     * Should only be called if isCentralRepoNode() is false
     * @return the original abstract file
     */
    AbstractFile getAbstractFile() throws EamDbException {
        if (originalCorrelationInstance == null) {
            throw new EamDbException("AbstractFile is null");
        }
        return originalAbstractFile;
    }
=======
interface OtherOccurrenceNodeData {
>>>>>>> b3e82c7e
    
}<|MERGE_RESOLUTION|>--- conflicted
+++ resolved
@@ -18,212 +18,9 @@
  */
 package org.sleuthkit.autopsy.centralrepository.contentviewer;
 
-<<<<<<< HEAD
-import org.sleuthkit.autopsy.casemodule.Case;
-import org.sleuthkit.autopsy.centralrepository.datamodel.CentralRepoValidationException;
-import org.sleuthkit.autopsy.centralrepository.datamodel.CorrelationAttribute;
-import org.sleuthkit.autopsy.centralrepository.datamodel.CorrelationAttributeInstance;
-import org.sleuthkit.autopsy.centralrepository.datamodel.EamDbException;
-import org.sleuthkit.datamodel.AbstractFile;
-import org.sleuthkit.datamodel.DataSource;
-import org.sleuthkit.datamodel.TskCoreException;
-import org.sleuthkit.datamodel.TskData;
-import org.sleuthkit.datamodel.TskDataException;
-
-=======
->>>>>>> b3e82c7e
 /**
  * Marker interface for Other Occurrences nodes.
  */
-<<<<<<< HEAD
-class OtherOccurrenceNodeData {
-    
-    // For now hard code the string for the central repo files type, since 
-    // getting it dynamically can fail.
-    private static final String FILE_TYPE_STR = "Files";
-    
-    private final String caseName;
-    private String deviceID;
-    private String dataSourceName;
-    private final String filePath;
-    private final String typeStr;
-    private final CorrelationAttribute.Type type;
-    private final String value;
-    private TskData.FileKnown known;
-    private String comment;
-    
-    private AbstractFile originalAbstractFile = null;
-    private CorrelationAttributeInstance originalCorrelationInstance = null;
-    
-    /**
-     * Create a node from a central repo instance.
-     * @param instance The central repo instance
-     * @param type     The type of the instance
-     * @param value    The value of the instance
-     */
-    OtherOccurrenceNodeData(CorrelationAttributeInstance instance, CorrelationAttribute.Type type, String value) {
-        caseName = instance.getCorrelationCase().getDisplayName();
-        deviceID = instance.getCorrelationDataSource().getDeviceID();
-        dataSourceName = instance.getCorrelationDataSource().getName();
-        filePath = instance.getFilePath();
-        this.typeStr = type.getDisplayName();
-        this.type = type;
-        this.value = value;
-        known = instance.getKnownStatus();
-        comment = instance.getComment();
-        
-        originalCorrelationInstance = instance;
-    }
-    
-    /**
-     * Create a node from an abstract file.
-     * @param newFile     The abstract file
-     * @param autopsyCase The current case
-     * @throws EamDbException 
-     */
-    OtherOccurrenceNodeData(AbstractFile newFile, Case autopsyCase) throws EamDbException {
-        caseName = autopsyCase.getDisplayName();
-        try {
-            DataSource dataSource = autopsyCase.getSleuthkitCase().getDataSource(newFile.getDataSource().getId());
-            deviceID = dataSource.getDeviceId();
-            dataSourceName = dataSource.getName();
-        } catch (TskDataException | TskCoreException ex) {
-            throw new EamDbException("Error loading data source for abstract file ID " + newFile.getId(), ex);
-        }
-        
-        filePath = newFile.getParentPath() + newFile.getName();
-        typeStr = FILE_TYPE_STR;
-        this.type = null;
-        value = newFile.getMd5Hash();
-        known = newFile.getKnown();
-        comment = "";
-        
-        originalAbstractFile = newFile;
-    }
-    
-    /**
-     * Check if this node is a "file" type
-     * @return true if it is a file type
-     */
-    boolean isFileType() {
-        return FILE_TYPE_STR.equals(typeStr);
-    }
-    
-    /**
-     * Update the known status for this node
-     * @param newKnownStatus The new known status
-     */
-    void updateKnown(TskData.FileKnown newKnownStatus) {
-        known = newKnownStatus;
-    }
-    
-    /**
-     * Update the comment for this node
-     * @param newComment The new comment
-     */
-    void updateComment(String newComment) {
-        comment = newComment;
-    }
-    
-    /**
-     * Check if this is a central repo node.
-     * @return true if this node was created from a central repo instance, false otherwise
-     */
-    boolean isCentralRepoNode() {
-        return (originalCorrelationInstance != null);
-    }
-    
-    /**
-     * Uses the saved instance plus type and value to make a new CorrelationAttribute.
-     * Should only be called if isCentralRepoNode() is true.
-     * @return the newly created CorrelationAttribute
-     */
-    CorrelationAttribute createCorrelationAttribute() throws CentralRepoValidationException {
-        if (! isCentralRepoNode() ) { 
-            throw new CentralRepoValidationException("Can not create CorrelationAttribute for non central repo node");	//NON-NLS
-        }
-        CorrelationAttribute attr = new CorrelationAttribute(type, value);
-        attr.addInstance(originalCorrelationInstance);
-        return attr;
-    }
-    
-    /**
-     * Get the case name
-     * @return the case name
-     */
-    String getCaseName() {
-        return caseName;
-    }
-    
-    /**
-     * Get the device ID
-     * @return the device ID
-     */
-    String getDeviceID() {
-        return deviceID;
-    }
-    
-    /**
-     * Get the data source name
-     * @return the data source name
-     */
-    String getDataSourceName() {
-        return dataSourceName;
-    }
-    
-    /**
-     * Get the file path
-     * @return the file path
-     */
-    String getFilePath() {
-        return filePath;
-    }
-    
-    /**
-     * Get the type (as a string)
-     * @return the type
-     */
-    String getType() {
-        return typeStr;
-    }
-    
-    /**
-     * Get the value (MD5 hash for files)
-     * @return the value
-     */
-    String getValue() {
-        return value;
-    }
-    
-    /**
-     * Get the known status
-     * @return the known status
-     */
-    TskData.FileKnown getKnown() {
-        return known;
-    }
-    
-    /**
-     * Get the comment
-     * @return the comment
-     */
-    String getComment() {
-        return comment;
-    }
-    
-    /**
-     * Get the backing abstract file.
-     * Should only be called if isCentralRepoNode() is false
-     * @return the original abstract file
-     */
-    AbstractFile getAbstractFile() throws EamDbException {
-        if (originalCorrelationInstance == null) {
-            throw new EamDbException("AbstractFile is null");
-        }
-        return originalAbstractFile;
-    }
-=======
 interface OtherOccurrenceNodeData {
->>>>>>> b3e82c7e
     
 }