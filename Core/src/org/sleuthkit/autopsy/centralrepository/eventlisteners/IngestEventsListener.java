--- conflicted
+++ resolved
@@ -126,12 +126,9 @@
                         if (!EamDb.isEnabled()) {
                             return;
                         }
-
-<<<<<<< HEAD
                         final ModuleDataEvent mde = (ModuleDataEvent) evt.getOldValue();
                         Collection<BlackboardArtifact> bbArtifacts = mde.getArtifacts();
-                        if (null == bbArtifacts) {
-                            LOGGER.log(Level.WARNING, "Error getting artifacts from Module Data Event. getArtifacts() returned null.");
+                        if (null == bbArtifacts) { //the ModuleDataEvents don't always have a collection of artifacts set
                             return;
                         }
                         List<EamArtifact> eamArtifacts = new ArrayList<>();
@@ -153,30 +150,6 @@
                                                         caseDisplayNames);
                                             }
                                             eamArtifacts.add(eamArtifact);
-=======
-                    final ModuleDataEvent mde = (ModuleDataEvent) evt.getOldValue();
-                    Collection<BlackboardArtifact> bbArtifacts = mde.getArtifacts();
-                    if (null == bbArtifacts) { //the ModuleDataEvents don't always have a collection of artifacts set
-                        return;
-                    }
-                    List<EamArtifact> eamArtifacts = new ArrayList<>();
-                    try {
-                        for (BlackboardArtifact bbArtifact : bbArtifacts) {
-                            // eamArtifact will be null OR a EamArtifact containing one EamArtifactInstance.
-                            List<EamArtifact> convertedArtifacts = EamArtifactUtil.fromBlackboardArtifact(bbArtifact, true, dbManager.getCorrelationTypes(), true);
-                            for (EamArtifact eamArtifact : convertedArtifacts) {
-                                try {
-                                    // Only do something with this artifact if it's unique within the job
-                                    if (addedCeArtifactTrackerSet.add(eamArtifact.toString())) {
-                                        // Was it previously marked as bad?
-                                        // query db for artifact instances having this TYPE/VALUE and knownStatus = "Bad".
-                                        // if gettKnownStatus() is "Unknown" and this artifact instance was marked bad in a previous case, 
-                                        // create TSK_INTERESTING_ARTIFACT_HIT artifact on BB.
-                                        List<String> caseDisplayNames = dbManager.getListCasesHavingArtifactInstancesKnownBad(eamArtifact.getCorrelationType(), eamArtifact.getCorrelationValue());
-                                        if (!caseDisplayNames.isEmpty()) {
-                                            postCorrelatedBadArtifactToBlackboard(bbArtifact,
-                                                    caseDisplayNames);
->>>>>>> 85715a3e
                                         }
                                     } catch (EamDbException ex) {
                                         LOGGER.log(Level.SEVERE, "Error counting known bad artifacts.", ex);
