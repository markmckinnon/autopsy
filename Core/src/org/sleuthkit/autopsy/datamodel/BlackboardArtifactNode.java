--- conflicted
+++ resolved
@@ -163,7 +163,6 @@
         super(Children.LEAF, createLookup(artifact));
 
         this.artifact = artifact;
-<<<<<<< HEAD
         
         // Look for associated Content - the source file for the artifact
         if (this.getLookup().lookupAll(Content.class).size() > 1) {
@@ -177,9 +176,6 @@
          if (null == this.associated ) {
             this.associated = this.getLookup().lookup(Content.class);  
         }
-=======
-        this.associated = this.getLookup().lookup(Content.class);
->>>>>>> de5d9e36
         this.setName(Long.toString(artifact.getArtifactID()));
         this.setDisplayName();
         this.setIconBaseWithExtension(ExtractedContent.getIconFilePath(artifact.getArtifactTypeID())); //NON-NLS
