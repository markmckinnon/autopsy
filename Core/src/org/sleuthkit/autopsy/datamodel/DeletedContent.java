--- conflicted
+++ resolved
@@ -182,15 +182,6 @@
                     String eventType = evt.getPropertyName();
                     if (eventType.equals(IngestManager.IngestModuleEvent.CONTENT_CHANGED.toString())) {
                         /**
-<<<<<<< HEAD
-                         * This is a stop gap measure until a different way of
-                         * handling the closing of cases is worked out.
-                         * Currently, remote events may be received for a case
-                         * that is already closed.
-                         */
-                        try {
-                            Case.getCurrentCase();
-=======
                          * Checking for a current case is a stop gap measure
                          * until a different way of handling the closing of
                          * cases is worked out. Currently, remote events may be
@@ -199,7 +190,6 @@
                         try {
                             Case.getCurrentCase();
                             // new file was added                            
->>>>>>> e1599e13
                             // @@@ COULD CHECK If the new file is deleted before notifying...
                             update();
                         } catch (IllegalStateException notUsed) {
@@ -211,17 +201,10 @@
                             || eventType.equals(IngestManager.IngestJobEvent.CANCELLED.toString())
                             || eventType.equals(Case.Events.DATA_SOURCE_ADDED.toString())) {
                         /**
-<<<<<<< HEAD
-                         * This is a stop gap measure until a different way of
-                         * handling the closing of cases is worked out.
-                         * Currently, remote events may be received for a case
-                         * that is already closed.
-=======
                          * Checking for a current case is a stop gap measure
                          * until a different way of handling the closing of
                          * cases is worked out. Currently, remote events may be
                          * received for a case that is already closed.
->>>>>>> e1599e13
                          */
                         try {
                             Case.getCurrentCase();
