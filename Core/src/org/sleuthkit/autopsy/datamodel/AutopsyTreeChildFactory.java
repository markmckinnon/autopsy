--- conflicted
+++ resolved
@@ -110,12 +110,8 @@
      * @return True, indicating that the list of keys is complete.
      */
     @Override
-<<<<<<< HEAD
     protected boolean createKeys(List<Object> list) {
         List<Object> nodes = Collections.emptyList();
-=======
-    protected boolean createKeys(List<Object> keys) {
->>>>>>> 0685c993
         try {
             SleuthkitCase tskCase = Case.getCurrentCaseThrows().getSleuthkitCase();
             if (Objects.equals(CasePreferences.getGroupItemsInTreeByDataSource(), true)) {
@@ -130,58 +126,32 @@
                     nodes = persons.stream()
                             .map(PersonGrouping::new)
                             .sorted()
-<<<<<<< HEAD
                             .collect(Collectors.toList());
 
                     if (CollectionUtils.isNotEmpty(personManager.getHostsForPerson(null))) {
                         nodes.add(new PersonGrouping(null));
-=======
-                            .forEach(keys::add);
-
-                    if (CollectionUtils.isNotEmpty(personManager.getHostsWithoutPersons())) {
-                        keys.add(new PersonGrouping(null));
->>>>>>> 0685c993
                     }
                 } else {
                     // otherwise, just show host level
                     nodes = tskCase.getHostManager().getAllHosts().stream()
                             .map(HostGrouping::new)
                             .sorted()
-<<<<<<< HEAD
-                            .collect(Collectors.toList());
-                    
-=======
-                            .forEach(keys::add);
-                    return true;
->>>>>>> 0685c993
+                            .collect(Collectors.toList());                    
                 }
                 
                 // either way, add in reports node
                 nodes.add(new Reports());
             } else {
-<<<<<<< HEAD
                 // data source by type view
                 nodes = Arrays.asList(
-=======
-                /*
-                 * The user has selected the group by data type tree view
-                 * option.
-                 */
-                List<AutopsyVisitableItem> groupByDataTypeKeys = new ArrayList<>(Arrays.asList(
->>>>>>> 0685c993
                         new DataSourcesByType(),
                         new Views(Case.getCurrentCaseThrows().getSleuthkitCase()),
                         new DataArtifacts(),
                         new AnalysisResults(),
                         new OsAccounts(Case.getCurrentCaseThrows().getSleuthkitCase()),
                         new Tags(),
-<<<<<<< HEAD
                         new Reports()
                 );
-=======
-                        new Reports()));
-                keys.addAll(groupByDataTypeKeys);
->>>>>>> 0685c993
             }
         } catch (NoCurrentCaseException ex) {
             logger.log(Level.SEVERE, "Failed to create tree because there is no current case", ex); //NON-NLS
