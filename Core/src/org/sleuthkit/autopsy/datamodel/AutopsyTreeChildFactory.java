/*
 * Autopsy Forensic Browser
<<<<<<< HEAD
 * 
=======
 *
>>>>>>> 7deb3abf
 * Copyright 2018-2021 Basis Technology Corp.
 * Contact: carrier <at> sleuthkit <dot> org
 *
 * Licensed under the Apache License, Version 2.0 (the "License");
 * you may not use this file except in compliance with the License.
 * You may obtain a copy of the License at
 *
 *     http://www.apache.org/licenses/LICENSE-2.0
 *
 * Unless required by applicable law or agreed to in writing, software
 * distributed under the License is distributed on an "AS IS" BASIS,
 * WITHOUT WARRANTIES OR CONDITIONS OF ANY KIND, either express or implied.
 * See the License for the specific language governing permissions and
 * limitations under the License.
 */
package org.sleuthkit.autopsy.datamodel;

import java.beans.PropertyChangeEvent;
import java.beans.PropertyChangeListener;
import java.util.ArrayList;
import java.util.Arrays;
import java.util.Collections;
import java.util.EnumSet;
import java.util.List;
import java.util.Objects;
import java.util.Set;
import java.util.logging.Level;
import java.util.stream.Collectors;
import org.apache.commons.collections.CollectionUtils;
import org.openide.nodes.ChildFactory;
import org.openide.nodes.Node;
import org.openide.util.WeakListeners;
import org.sleuthkit.autopsy.casemodule.Case;
import org.sleuthkit.autopsy.casemodule.CasePreferences;
import org.sleuthkit.autopsy.casemodule.NoCurrentCaseException;
import org.sleuthkit.autopsy.coreutils.Logger;
import org.sleuthkit.datamodel.Person;
import org.sleuthkit.datamodel.PersonManager;
import org.sleuthkit.datamodel.SleuthkitCase;
import org.sleuthkit.datamodel.SleuthkitVisitableItem;
import org.sleuthkit.datamodel.TskCoreException;

/**
 * A child factory to create the top level nodes in the main tree view. These
 * nodes are the child nodes of the invisible root node of the tree. The child
 * nodes that are created vary with the view option selected by the user: group
 * by data type or group by person/host.
 */
public final class AutopsyTreeChildFactory extends ChildFactory.Detachable<Object> {

    private static final Set<Case.Events> EVENTS_OF_INTEREST = EnumSet.of(Case.Events.DATA_SOURCE_ADDED,
            Case.Events.HOSTS_ADDED,
            Case.Events.HOSTS_DELETED,
            Case.Events.PERSONS_ADDED,
            Case.Events.PERSONS_DELETED,
            Case.Events.HOSTS_ADDED_TO_PERSON,
            Case.Events.HOSTS_REMOVED_FROM_PERSON
    );

    private static final Set<String> EVENTS_OF_INTEREST_NAMES = EVENTS_OF_INTEREST.stream()
            .map(evt -> evt.name())
            .collect(Collectors.toSet());

    private static final Logger logger = Logger.getLogger(AutopsyTreeChildFactory.class.getName());

    /**
     * Listener for application events published when persons and/or hosts are
     * added to or deleted from the data model for the current case. If the user
     * has selected the group by person/host option for the tree, these events
     * mean that the top-level person/host nodes in the tree need to be
     * refreshed to reflect the changes.
     */
    private final PropertyChangeListener pcl = new PropertyChangeListener() {
        @Override
        public void propertyChange(PropertyChangeEvent evt) {
            String eventType = evt.getPropertyName();
            if (EVENTS_OF_INTEREST_NAMES.contains(eventType)
                    && Objects.equals(CasePreferences.getGroupItemsInTreeByDataSource(), true)) {
                refreshChildren();
            }
        }
    };
<<<<<<< HEAD
    
    private final PropertyChangeListener weakPcl = WeakListeners.propertyChange(pcl, null);
    
    public AutopsyTreeChildFactory() {
        Case.addEventTypeSubscriber(LISTENING_EVENTS, weakPcl);
    }

    @Override
    protected void finalize() throws Throwable {
        super.finalize();
        Case.removeEventTypeSubscriber(LISTENING_EVENTS, weakPcl);
=======

    @Override
    protected void addNotify() {
        super.addNotify();
        Case.addEventTypeSubscriber(EVENTS_OF_INTEREST, pcl);
    }

    @Override
    protected void removeNotify() {
        super.removeNotify();
        Case.removeEventTypeSubscriber(EVENTS_OF_INTEREST, pcl);
>>>>>>> 7deb3abf
    }

    /**
     * Creates the keys for the top level nodes in the main tree view. These
     * nodes are the child nodes of the invisible root node of the tree. The
     * child nodes that are created vary with the view option selected by the
     * user: group by data type or group by person/host.
     *
     * IMPORTANT: Every time a key is added to the keys list, the NetBeans
     * framework reacts. To avoid significant performance hits, all of the keys
     * need to be added at once.
     *
     * @param keys A list to contain the keys.
     *
     * @return True, indicating that the list of keys is complete.
     */
    @Override
    protected boolean createKeys(List<Object> list) {
        List<Object> nodes = Collections.emptyList();
        try {
            SleuthkitCase tskCase = Case.getCurrentCaseThrows().getSleuthkitCase();
            if (Objects.equals(CasePreferences.getGroupItemsInTreeByDataSource(), true)) {
                /*
                 * The user has selected the group by person/host tree view
                 * option.
                 */
                PersonManager personManager = tskCase.getPersonManager();
                List<Person> persons = personManager.getPersons();
                // show persons level if there are persons to be shown
                if (!CollectionUtils.isEmpty(persons)) {
                    nodes = persons.stream()
                            .map(PersonGrouping::new)
                            .sorted()
                            .collect(Collectors.toList());

                    if (CollectionUtils.isNotEmpty(personManager.getHostsForPerson(null))) {
                        nodes.add(new PersonGrouping(null));
                    }
                } else {
                    // otherwise, just show host level
                    nodes = tskCase.getHostManager().getAllHosts().stream()
                            .map(HostGrouping::new)
                            .sorted()
                            .collect(Collectors.toList());                    
                }
                
                // either way, add in reports node
                nodes.add(new Reports());
            } else {
                // data source by type view
                nodes = Arrays.asList(
                        new DataSourcesByType(),
                        new Views(Case.getCurrentCaseThrows().getSleuthkitCase()),
                        new DataArtifacts(),
                        new AnalysisResults(),
                        new OsAccounts(Case.getCurrentCaseThrows().getSleuthkitCase()),
                        new Tags(),
                        new Reports()
                );
            }
        } catch (NoCurrentCaseException ex) {
            logger.log(Level.SEVERE, "Failed to create tree because there is no current case", ex); //NON-NLS
        } catch (TskCoreException ex) {
            logger.log(Level.SEVERE, "Failed to create tree because of an error querying the case database", ex); //NON-NLS
        }
        
        // add all nodes to the netbeans node list
        list.addAll(nodes);
        return true;
    }

    /**
     * Creates a node for a given key for the top level nodes in the main tree
     * view.
     *
     * @param key The key.
     *
     * @return A node for the key.
     */
    @Override
    protected Node createNodeForKey(Object key) {
        Node node = null;
        if (key != null) {
            if (key instanceof SleuthkitVisitableItem) {
                node = ((SleuthkitVisitableItem) key).accept(new CreateSleuthkitNodeVisitor());
            } else if (key instanceof AutopsyVisitableItem) {
                node = ((AutopsyVisitableItem) key).accept(new RootContentChildren.CreateAutopsyNodeVisitor());
            } else {
                logger.log(Level.SEVERE, "Unknown key type: ", key.getClass().getName());
            }
        }
        return node;
    }

    /**
     * Refreshes the top level nodes in the main tree view.
     */
    public void refreshChildren() {
        refresh(true);
    }
    
}<|MERGE_RESOLUTION|>--- conflicted
+++ resolved
@@ -1,10 +1,5 @@
 /*
  * Autopsy Forensic Browser
-<<<<<<< HEAD
- * 
-=======
- *
->>>>>>> 7deb3abf
  * Copyright 2018-2021 Basis Technology Corp.
  * Contact: carrier <at> sleuthkit <dot> org
  *
@@ -24,7 +19,6 @@
 
 import java.beans.PropertyChangeEvent;
 import java.beans.PropertyChangeListener;
-import java.util.ArrayList;
 import java.util.Arrays;
 import java.util.Collections;
 import java.util.EnumSet;
@@ -87,31 +81,19 @@
             }
         }
     };
-<<<<<<< HEAD
-    
+
     private final PropertyChangeListener weakPcl = WeakListeners.propertyChange(pcl, null);
     
-    public AutopsyTreeChildFactory() {
-        Case.addEventTypeSubscriber(LISTENING_EVENTS, weakPcl);
-    }
-
     @Override
     protected void finalize() throws Throwable {
         super.finalize();
-        Case.removeEventTypeSubscriber(LISTENING_EVENTS, weakPcl);
-=======
+        Case.removeEventTypeSubscriber(EVENTS_OF_INTEREST, weakPcl);
+    }
 
     @Override
     protected void addNotify() {
         super.addNotify();
-        Case.addEventTypeSubscriber(EVENTS_OF_INTEREST, pcl);
-    }
-
-    @Override
-    protected void removeNotify() {
-        super.removeNotify();
-        Case.removeEventTypeSubscriber(EVENTS_OF_INTEREST, pcl);
->>>>>>> 7deb3abf
+        Case.addEventTypeSubscriber(EVENTS_OF_INTEREST, weakPcl);
     }
 
     /**
