--- conflicted
+++ resolved
@@ -1,7 +1,7 @@
 /*
  * Autopsy Forensic Browser
  * 
- * Copyright 2011 Basis Technology Corp.
+ * Copyright 2011-2014 Basis Technology Corp.
  * Contact: carrier <at> sleuthkit <dot> org
  * 
  * Licensed under the Apache License, Version 2.0 (the "License");
@@ -34,12 +34,12 @@
 
     FileTypeNode(FileTypeExtensionFilters.SearchFilterInterface filter, SleuthkitCase skCase) {
         super(Children.create(new FileTypeChildren(filter, skCase), true), Lookups.singleton(filter.getDisplayName()));
-        
+
         this.filter = filter;
         this.skCase = skCase;
-        
+
         super.setName(filter.getName());
-        
+
         //get count of children without preloading all children nodes
         final long count = new FileTypeChildren(filter, skCase).calculateItems();
         //final long count = getChildren().getNodesCount(true);
@@ -62,33 +62,19 @@
             s.put(ss);
         }
 
-<<<<<<< HEAD
         ss.put(new NodeProperty(NbBundle.getMessage(this.getClass(), "FileTypeNode.createSheet.filterType.name"),
-                                NbBundle.getMessage(this.getClass(), "FileTypeNode.createSheet.filterType.displayName"),
-                                NbBundle.getMessage(this.getClass(), "FileTypeNode.createSheet.filterType.desc"),
-                                filter.getDisplayName()));
-=======
-        ss.put(new NodeProperty<>("Filter Type",
-                "Filter Type",
-                "no description",
+                NbBundle.getMessage(this.getClass(), "FileTypeNode.createSheet.filterType.displayName"),
+                NbBundle.getMessage(this.getClass(), "FileTypeNode.createSheet.filterType.desc"),
                 filter.getDisplayName()));
->>>>>>> 4d13c780
         String extensions = "";
         for (String ext : filter.getFilter()) {
             extensions += "'" + ext + "', ";
         }
         extensions = extensions.substring(0, extensions.lastIndexOf(','));
-<<<<<<< HEAD
         ss.put(new NodeProperty(NbBundle.getMessage(this.getClass(), "FileTypeNode.createSheet.fileExt.name"),
-                                NbBundle.getMessage(this.getClass(), "FileTypeNode.createSheet.fileExt.displayName"),
-                                NbBundle.getMessage(this.getClass(), "FileTypeNode.createSheet.fileExt.desc"),
-                                extensions));
-=======
-        ss.put(new NodeProperty<>("File Extensions",
-                "File Extensions",
-                "no description",
+                NbBundle.getMessage(this.getClass(), "FileTypeNode.createSheet.fileExt.displayName"),
+                NbBundle.getMessage(this.getClass(), "FileTypeNode.createSheet.fileExt.desc"),
                 extensions));
->>>>>>> 4d13c780
 
         return s;
     }
