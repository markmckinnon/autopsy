/*
 * Autopsy Forensic Browser
 *
 * Copyright 2018 Basis Technology Corp.
 * Contact: carrier <at> sleuthkit <dot> org
 *
 * Licensed under the Apache License, Version 2.0 (the "License");
 * you may not use this file except in compliance with the License.
 * You may obtain a copy of the License at
 *
 *     http://www.apache.org/licenses/LICENSE-2.0
 *
 * Unless required by applicable law or agreed to in writing, software
 * distributed under the License is distributed on an "AS IS" BASIS,
 * WITHOUT WARRANTIES OR CONDITIONS OF ANY KIND, either express or implied.
 * See the License for the specific language governing permissions and
 * limitations under the License.
 */
package org.sleuthkit.autopsy.filesearch;

import java.io.File;
import java.util.ArrayList;
import java.util.Collections;
import java.util.HashMap;
import java.util.HashSet;
import java.util.List;
import java.util.Map;
import java.util.Set;
import java.util.logging.Level;
import javax.swing.event.ListSelectionEvent;
import org.sleuthkit.autopsy.casemodule.Case;
import org.sleuthkit.autopsy.casemodule.NoCurrentCaseException;
import org.sleuthkit.autopsy.coreutils.Logger;
import org.sleuthkit.datamodel.DataSource;
import org.sleuthkit.datamodel.SleuthkitCase;
import org.sleuthkit.datamodel.TskCoreException;

/**
 * Subpanel with controls for data source filtering.
 */
@SuppressWarnings("PMD.SingularField") // UI widgets cause lots of false positives
public class DataSourcePanel extends javax.swing.JPanel {

    private static final Logger logger = Logger.getLogger(DataSourcePanel.class.getName());
    private static final long serialVersionUID = 1L;
    private final Map<Long, String> dataSourceMap = new HashMap<>();

    /**
     * Creates new form DataSourcePanel
     */
    public DataSourcePanel() {
        initComponents();
<<<<<<< HEAD

        if (this.dataSourceList.getModel().getSize() > 1) {
            this.dataSourceList.addListSelectionListener((ListSelectionEvent evt) -> {
                firePropertyChange(FileSearchPanel.EVENT.CHECKED.toString(), null, null);
            });
            this.dataSourceList.addMouseMotionListener(new MouseMotionListener() {

                @Override
                public void mouseDragged(MouseEvent evt) {
                    //Unused by now
                }

                @Override
                public void mouseMoved(MouseEvent evt) {
                    if (evt.getSource() instanceof JList<?>) {
                        JList<?> dsList = (JList<?>) evt.getSource();
                        int index = dsList.locationToIndex(evt.getPoint());
                        if (index > -1) {
                            dsList.setToolTipText(toolTipList.get(index));
                        }
                    }
                }
            });
        } else {
            /*
             * Disable data source filtering since there aren't multiple data
             * sources to choose from.
             */
            this.dataSourceCheckBox.setEnabled(false);
            this.dataSourceList.setEnabled(false);
        }
    }

    /**
     * Get dataSourceMap with object id and data source display name. Add the
     * data source full name to toolTipList
=======
        this.dataSourceList.addListSelectionListener((ListSelectionEvent evt) -> {
            firePropertyChange(FileSearchPanel.EVENT.CHECKED.toString(), null, null);
        });
    }

    /**
     * Get dataSourceMap with object id and data source display name.
>>>>>>> df912db4
     *
     * @return The list of data source name
     */
    private List<String> getDataSourceArray() {
        List<String> dsList = new ArrayList<>();
        try {
            Case currentCase = Case.getCurrentCaseThrows();
            SleuthkitCase tskDb = currentCase.getSleuthkitCase();
            List<DataSource> dataSources = tskDb.getDataSources();
            Collections.sort(dataSources, (DataSource ds1, DataSource ds2) -> ds1.getName().compareTo(ds2.getName()));
            for (DataSource ds : dataSources) {
                String dsName = ds.getName();
                File dataSourceFullName = new File(dsName);
                String displayName = dataSourceFullName.getName();
                dataSourceMap.put(ds.getId(), displayName);
<<<<<<< HEAD
                toolTipList.add(dsName);
=======
>>>>>>> df912db4
                dsList.add(displayName);
            }
        } catch (NoCurrentCaseException ex) {
            logger.log(Level.SEVERE, "Unable to get current open case.", ex);
        } catch (TskCoreException ex) {
            logger.log(Level.SEVERE, "Failed to get data source info from database.", ex);
        }
        return dsList;
    }

    /**
     * Get a set of data source object ids that are selected.
     *
     * @return A set of selected object ids.
     */
    Set<Long> getDataSourcesSelected() {
        Set<Long> dataSourceObjIdSet = new HashSet<>();
        for (Long key : dataSourceMap.keySet()) {
            String value = dataSourceMap.get(key);
            for (String dataSource : this.dataSourceList.getSelectedValuesList()) {
                if (value.equals(dataSource)) {
                    dataSourceObjIdSet.add(key);
                }
            }
        }
        return dataSourceObjIdSet;
    }

    /**
     * Is dataSourceCheckBox selected
     *
     * @return true if the dataSoureCheckBox is selected
     */
    boolean isSelected() {
        return this.dataSourceCheckBox.isSelected();
    }

    /**
     * Enable the dsList and dataSourceNoteLable if the dataSourceCheckBox is
     * checked.
     */
    final void setComponentsEnabled() {
        boolean enabled = this.isSelected();
        this.dataSourceList.setEnabled(enabled);
        this.dataSourceNoteLabel.setEnabled(enabled);
    }

    /**
     * This method is called from within the constructor to initialize the form.
     * WARNING: Do NOT modify this code. The content of this method is always
     * regenerated by the Form Editor.
     */
    @SuppressWarnings("unchecked")
    // <editor-fold defaultstate="collapsed" desc="Generated Code">//GEN-BEGIN:initComponents
    private void initComponents() {

        jScrollPane1 = new javax.swing.JScrollPane();
        dataSourceList = new javax.swing.JList<>();
        dataSourceCheckBox = new javax.swing.JCheckBox();
        dataSourceNoteLabel = new javax.swing.JLabel();

        setMinimumSize(new java.awt.Dimension(150, 150));
        setPreferredSize(new java.awt.Dimension(150, 150));

        dataSourceList.setModel(new javax.swing.AbstractListModel<String>() {
            List<String> strings  = getDataSourceArray();
            public int getSize() { return strings.size(); }
            public String getElementAt(int idx) { return strings.get(idx); }
        });
        dataSourceList.setEnabled(false);
        dataSourceList.setMinimumSize(new java.awt.Dimension(0, 200));
        jScrollPane1.setViewportView(dataSourceList);

        org.openide.awt.Mnemonics.setLocalizedText(dataSourceCheckBox, org.openide.util.NbBundle.getMessage(DataSourcePanel.class, "DataSourcePanel.dataSourceCheckBox.text")); // NOI18N
        dataSourceCheckBox.addActionListener(new java.awt.event.ActionListener() {
            public void actionPerformed(java.awt.event.ActionEvent evt) {
                dataSourceCheckBoxActionPerformed(evt);
            }
        });

        dataSourceNoteLabel.setFont(new java.awt.Font("Tahoma", 0, 10)); // NOI18N
        org.openide.awt.Mnemonics.setLocalizedText(dataSourceNoteLabel, org.openide.util.NbBundle.getMessage(DataSourcePanel.class, "DataSourcePanel.dataSourceNoteLabel.text")); // NOI18N
        dataSourceNoteLabel.setEnabled(false);

        javax.swing.GroupLayout layout = new javax.swing.GroupLayout(this);
        this.setLayout(layout);
        layout.setHorizontalGroup(
            layout.createParallelGroup(javax.swing.GroupLayout.Alignment.LEADING)
            .addGroup(layout.createSequentialGroup()
                .addComponent(dataSourceCheckBox)
                .addGap(0, 0, Short.MAX_VALUE))
            .addGroup(layout.createSequentialGroup()
                .addContainerGap()
                .addGroup(layout.createParallelGroup(javax.swing.GroupLayout.Alignment.LEADING)
                    .addComponent(jScrollPane1, javax.swing.GroupLayout.PREFERRED_SIZE, 0, Short.MAX_VALUE)
                    .addGroup(layout.createSequentialGroup()
                        .addComponent(dataSourceNoteLabel)
                        .addGap(0, 0, Short.MAX_VALUE)))
                .addContainerGap())
        );
        layout.setVerticalGroup(
            layout.createParallelGroup(javax.swing.GroupLayout.Alignment.LEADING)
            .addGroup(javax.swing.GroupLayout.Alignment.TRAILING, layout.createSequentialGroup()
                .addComponent(dataSourceCheckBox)
                .addPreferredGap(javax.swing.LayoutStyle.ComponentPlacement.RELATED)
                .addComponent(jScrollPane1, javax.swing.GroupLayout.PREFERRED_SIZE, 103, javax.swing.GroupLayout.PREFERRED_SIZE)
                .addPreferredGap(javax.swing.LayoutStyle.ComponentPlacement.RELATED, javax.swing.GroupLayout.DEFAULT_SIZE, Short.MAX_VALUE)
                .addComponent(dataSourceNoteLabel)
                .addContainerGap())
        );

        dataSourceCheckBox.getAccessibleContext().setAccessibleName("");
    }// </editor-fold>//GEN-END:initComponents

    private void dataSourceCheckBoxActionPerformed(java.awt.event.ActionEvent evt) {//GEN-FIRST:event_dataSourceCheckBoxActionPerformed
        setComponentsEnabled();
        firePropertyChange(FileSearchPanel.EVENT.CHECKED.toString(), null, null);
        this.dataSourceList.setSelectedIndices(new int[0]);
    }//GEN-LAST:event_dataSourceCheckBoxActionPerformed

    // Variables declaration - do not modify//GEN-BEGIN:variables
    private javax.swing.JCheckBox dataSourceCheckBox;
    private javax.swing.JList<String> dataSourceList;
    private javax.swing.JLabel dataSourceNoteLabel;
    private javax.swing.JScrollPane jScrollPane1;
    // End of variables declaration//GEN-END:variables
}<|MERGE_RESOLUTION|>--- conflicted
+++ resolved
@@ -50,29 +50,9 @@
      */
     public DataSourcePanel() {
         initComponents();
-<<<<<<< HEAD
-
         if (this.dataSourceList.getModel().getSize() > 1) {
             this.dataSourceList.addListSelectionListener((ListSelectionEvent evt) -> {
                 firePropertyChange(FileSearchPanel.EVENT.CHECKED.toString(), null, null);
-            });
-            this.dataSourceList.addMouseMotionListener(new MouseMotionListener() {
-
-                @Override
-                public void mouseDragged(MouseEvent evt) {
-                    //Unused by now
-                }
-
-                @Override
-                public void mouseMoved(MouseEvent evt) {
-                    if (evt.getSource() instanceof JList<?>) {
-                        JList<?> dsList = (JList<?>) evt.getSource();
-                        int index = dsList.locationToIndex(evt.getPoint());
-                        if (index > -1) {
-                            dsList.setToolTipText(toolTipList.get(index));
-                        }
-                    }
-                }
             });
         } else {
             /*
@@ -85,17 +65,7 @@
     }
 
     /**
-     * Get dataSourceMap with object id and data source display name. Add the
-     * data source full name to toolTipList
-=======
-        this.dataSourceList.addListSelectionListener((ListSelectionEvent evt) -> {
-            firePropertyChange(FileSearchPanel.EVENT.CHECKED.toString(), null, null);
-        });
-    }
-
-    /**
      * Get dataSourceMap with object id and data source display name.
->>>>>>> df912db4
      *
      * @return The list of data source name
      */
@@ -111,10 +81,6 @@
                 File dataSourceFullName = new File(dsName);
                 String displayName = dataSourceFullName.getName();
                 dataSourceMap.put(ds.getId(), displayName);
-<<<<<<< HEAD
-                toolTipList.add(dsName);
-=======
->>>>>>> df912db4
                 dsList.add(displayName);
             }
         } catch (NoCurrentCaseException ex) {
