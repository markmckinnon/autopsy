/*
 * Autopsy Forensic Browser
 *
 * Copyright 2013-15 Basis Technology Corp.
 * Contact: carrier <at> sleuthkit <dot> org
 *
 * Licensed under the Apache License, Version 2.0 (the "License");
 * you may not use this file except in compliance with the License.
 * You may obtain a copy of the License at
 *
 *     http://www.apache.org/licenses/LICENSE-2.0
 *
 * Unless required by applicable law or agreed to in writing, software
 * distributed under the License is distributed on an "AS IS" BASIS,
 * WITHOUT WARRANTIES OR CONDITIONS OF ANY KIND, either express or implied.
 * See the License for the specific language governing permissions and
 * limitations under the License.
 */
package org.sleuthkit.autopsy.corecomponents;

import java.awt.Dimension;
import java.awt.Image;
import java.awt.image.BufferedImage;
import java.io.File;
import java.io.IOException;
import java.nio.IntBuffer;
import java.util.ArrayList;
import java.util.Arrays;
import java.util.Collections;
import java.util.HashSet;
import java.util.List;
import java.util.Set;
import java.util.concurrent.CancellationException;
import java.util.concurrent.ExecutionException;
import java.util.concurrent.TimeUnit;
import java.util.logging.Level;
import javax.swing.BoxLayout;
import javax.swing.JButton;
import javax.swing.JLabel;
import javax.swing.JPanel;
import javax.swing.JSlider;
import javax.swing.SwingUtilities;
import javax.swing.SwingWorker;
import javax.swing.event.ChangeEvent;
import org.gstreamer.ClockTime;
import org.gstreamer.Gst;
import org.gstreamer.GstException;
import org.gstreamer.State;
import org.gstreamer.StateChangeReturn;
import org.gstreamer.elements.PlayBin2;
import org.gstreamer.elements.RGBDataSink;
import org.gstreamer.swing.VideoComponent;
import org.netbeans.api.progress.ProgressHandle;
import org.netbeans.api.progress.ProgressHandleFactory;
import org.openide.util.NbBundle;
import org.openide.util.lookup.ServiceProvider;
import org.openide.util.lookup.ServiceProviders;
import org.sleuthkit.autopsy.coreutils.Logger;
import org.sleuthkit.autopsy.coreutils.MessageNotifyUtil;
import org.sleuthkit.autopsy.coreutils.VideoUtils;
import org.sleuthkit.autopsy.datamodel.ContentUtils;
import org.sleuthkit.datamodel.AbstractFile;
import org.sleuthkit.datamodel.TskCoreException;
import org.sleuthkit.datamodel.TskData;

@ServiceProviders(value = {
    @ServiceProvider(service = FrameCapture.class)
})
public class GstVideoPanel extends MediaViewVideoPanel {

<<<<<<< HEAD
    private static final String[] EXTENSIONS = new String[]{".mov", ".m4v", ".flv", ".mp4", ".3gp", ".avi", ".mpg", ".mpeg", ".wmv"}; //NON-NLS 
=======
    private static final String[] EXTENSIONS = new String[]{".mov", ".m4v", ".flv", ".mp4", ".3gp", ".avi", ".mpg", ".mpeg", ".wmv"}; //NON-NLS
>>>>>>> c517eb4e
    private static final List<String> MIMETYPES = Arrays.asList("video/quicktime", "audio/mpeg", "audio/x-mpeg", "video/mpeg", "video/x-mpeg", "audio/mpeg3", "audio/x-mpeg-3", "video/x-flv", "video/mp4", "audio/x-m4a", "video/x-m4v", "audio/x-wav"); //NON-NLS

    private static final Logger logger = Logger.getLogger(GstVideoPanel.class.getName());
    private boolean gstInited;
    private static final long MIN_FRAME_INTERVAL_MILLIS = 500;
    private static final long FRAME_CAPTURE_TIMEOUT_MILLIS = 1000;
    private static final String MEDIA_PLAYER_ERROR_STRING = NbBundle.getMessage(GstVideoPanel.class, "GstVideoPanel.cannotProcFile.err");
    //playback
    private long durationMillis = 0;
    private VideoProgressWorker videoProgressWorker;
    private int totalHours, totalMinutes, totalSeconds;
    private volatile PlayBin2 gstPlaybin2;
    private VideoComponent gstVideoComponent;
    private boolean autoTracking = false; // true if the slider is moving automatically
    private final Object playbinLock = new Object(); // lock for synchronization of gstPlaybin2 player
    private AbstractFile currentFile;
    private final Set<String> badVideoFiles = Collections.synchronizedSet(new HashSet<String>());

    /**
     * Creates new form MediaViewVideoPanel
     */
    public GstVideoPanel() {
        initComponents();
        customizeComponents();
    }

    public JButton getPauseButton() {
        return pauseButton;
    }

    public JLabel getProgressLabel() {
        return progressLabel;
    }

    public JSlider getProgressSlider() {
        return progressSlider;
    }

    public JPanel getVideoPanel() {
        return videoPanel;
    }

    public VideoComponent getVideoComponent() {
        return gstVideoComponent;
    }

    @Override
    public boolean isInited() {
        return gstInited;
    }

    private void customizeComponents() {
        if (!initGst()) {
            return;
        }

        progressSlider.setEnabled(false); // disable slider; enable after user plays vid
        progressSlider.setValue(0);

        progressSlider.addChangeListener((ChangeEvent e) -> {
            /**
             * Should always try to synchronize any call to
             * progressSlider.setValue() to avoid a different thread changing
             * playbin while stateChanged() is processing
             */
            int time = progressSlider.getValue();
            synchronized (playbinLock) {
                if (gstPlaybin2 != null && !autoTracking) {
                    State orig = gstPlaybin2.getState();
                    if (gstPlaybin2.pause() == StateChangeReturn.FAILURE) {
                        logger.log(Level.WARNING, "Attempt to call PlayBin2.pause() failed."); //NON-NLS
                        infoLabel.setText(MEDIA_PLAYER_ERROR_STRING);
                        return;
                    }
                    if (gstPlaybin2.seek(ClockTime.fromMillis(time)) == false) {
                        logger.log(Level.WARNING, "Attempt to call PlayBin2.seek() failed."); //NON-NLS
                        infoLabel.setText(MEDIA_PLAYER_ERROR_STRING);
                        return;
                    }
                    gstPlaybin2.setState(orig);
                }
            }
        });
    }

    private boolean initGst() {
        try {
            logger.log(Level.INFO, "Initializing gstreamer for video/audio viewing"); //NON-NLS
            Gst.init();
            gstInited = true;
        } catch (GstException e) {
            gstInited = false;
            logger.log(Level.SEVERE, "Error initializing gstreamer for audio/video viewing and frame extraction capabilities", e); //NON-NLS
            MessageNotifyUtil.Notify.error(
                    NbBundle.getMessage(this.getClass(), "GstVideoPanel.initGst.gstException.msg"),
                    e.getMessage());
            return false;
        } catch (UnsatisfiedLinkError | NoClassDefFoundError | Exception e) {
            gstInited = false;
            logger.log(Level.SEVERE, "Error initializing gstreamer for audio/video viewing and extraction capabilities", e); //NON-NLS
            MessageNotifyUtil.Notify.error(
                    NbBundle.getMessage(this.getClass(), "GstVideoPanel.initGst.otherException.msg"),
                    e.getMessage());
            return false;
        }

        return true;
    }

    @Override
    void setupVideo(final AbstractFile file, final Dimension dims) {
        reset();
        infoLabel.setText("");
        currentFile = file;
        final boolean deleted = file.isDirNameFlagSet(TskData.TSK_FS_NAME_FLAG_ENUM.UNALLOC);
        if (deleted) {
            infoLabel.setText(NbBundle.getMessage(this.getClass(), "GstVideoPanel.setupVideo.infoLabel.text"));
            videoPanel.removeAll();
            pauseButton.setEnabled(false);
            progressSlider.setEnabled(false);
            return;
        }

        String path = "";
        try {
            path = file.getUniquePath();
        } catch (TskCoreException ex) {
            logger.log(Level.SEVERE, "Cannot get unique path of video file"); //NON-NLS
        }
        infoLabel.setText(path);
        infoLabel.setToolTipText(path);
        pauseButton.setEnabled(true);
        progressSlider.setEnabled(true);

        java.io.File ioFile = VideoUtils.getTempVideoFile(file);

        gstVideoComponent = new VideoComponent();
        synchronized (playbinLock) {
            if (gstPlaybin2 != null) {
                gstPlaybin2.dispose();
            }
            gstPlaybin2 = new PlayBin2("VideoPlayer"); //NON-NLS
            gstPlaybin2.setVideoSink(gstVideoComponent.getElement());

            videoPanel.removeAll();

            videoPanel.setLayout(new BoxLayout(videoPanel, BoxLayout.Y_AXIS));
            videoPanel.add(gstVideoComponent);

            videoPanel.setVisible(true);

            gstPlaybin2.setInputFile(ioFile);

            if (gstPlaybin2.setState(State.READY) == StateChangeReturn.FAILURE) {
                logger.log(Level.WARNING, "Attempt to call PlayBin2.setState(State.READY) failed."); //NON-NLS
                infoLabel.setText(MEDIA_PLAYER_ERROR_STRING);
            }
        }

    }

    @Override
    void reset() {

        // reset the progress label text on the event dispatch thread
        SwingUtilities.invokeLater(() -> {
            progressLabel.setText("");
        });

        if (!isInited()) {
            return;
        }

        synchronized (playbinLock) {
            if (gstPlaybin2 != null) {
                if (gstPlaybin2.isPlaying()) {
                    if (gstPlaybin2.stop() == StateChangeReturn.FAILURE) {
                        logger.log(Level.WARNING, "Attempt to call PlayBin2.stop() failed."); //NON-NLS
                        infoLabel.setText(MEDIA_PLAYER_ERROR_STRING);
                        return;
                    }
                }
                if (gstPlaybin2.setState(State.NULL) == StateChangeReturn.FAILURE) {
                    logger.log(Level.WARNING, "Attempt to call PlayBin2.setState(State.NULL) failed."); //NON-NLS
                    infoLabel.setText(MEDIA_PLAYER_ERROR_STRING);
                    return;
                }
                if (gstPlaybin2.getState().equals(State.NULL)) {
                    gstPlaybin2.dispose();
                }
                gstPlaybin2 = null;
            }
            gstVideoComponent = null;
        }

        // get rid of any existing videoProgressWorker thread
        if (videoProgressWorker != null) {
            videoProgressWorker.cancel(true);
            videoProgressWorker = null;
        }

        currentFile = null;
    }

    /**
     * @param file      a video file from which to capture frames
     * @param numFrames the number of frames to capture. These frames will be
     *                  captured at successive intervals given by
     *                  durationOfVideo/numFrames. If this frame interval is
     *                  less than MIN_FRAME_INTERVAL_MILLIS, then only one frame
     *                  will be captured and returned.
     *
     * @return a List of VideoFrames representing the captured frames.
     */
    @Override
    public List<VideoFrame> captureFrames(java.io.File file, int numFrames) throws Exception {

        List<VideoFrame> frames = new ArrayList<>();

        Object lock = new Object();
        FrameCaptureRGBListener rgbListener = new FrameCaptureRGBListener(lock);

        if (!isInited()) {
            return frames;
        }

        // throw exception if this file is known to be problematic
        if (badVideoFiles.contains(file.getName())) {
            throw new Exception(
                    NbBundle.getMessage(this.getClass(), "GstVideoPanel.exception.problemFile.msg", file.getName()));
        }

        // set up a PlayBin2 object
        RGBDataSink videoSink = new RGBDataSink("rgb", rgbListener); //NON-NLS
        PlayBin2 playbin = new PlayBin2("VideoFrameCapture"); //NON-NLS
        playbin.setInputFile(file);
        playbin.setVideoSink(videoSink);

        // this is necessary to get a valid duration value
        StateChangeReturn ret = playbin.play();
        if (ret == StateChangeReturn.FAILURE) {
            // add this file to the set of known bad ones
            badVideoFiles.add(file.getName());
            throw new Exception(NbBundle.getMessage(this.getClass(), "GstVideoPanel.exception.problemPlay.msg"));
        }
        ret = playbin.pause();
        if (ret == StateChangeReturn.FAILURE) {
            // add this file to the set of known bad ones
            badVideoFiles.add(file.getName());
            throw new Exception(NbBundle.getMessage(this.getClass(), "GstVideoPanel.exception.problemPause.msg"));
        }
        playbin.getState();

        // get the duration of the video
        TimeUnit unit = TimeUnit.MILLISECONDS;
        long myDurationMillis = playbin.queryDuration(unit);
        if (myDurationMillis <= 0) {
            return frames;
        }

        // calculate the number of frames to capture
        int numFramesToGet = numFrames;
        long frameInterval = myDurationMillis / numFrames;
        if (frameInterval < MIN_FRAME_INTERVAL_MILLIS) {
            numFramesToGet = 1;
        }

        // for each timeStamp, grap a frame
        for (int i = 0; i < numFramesToGet; ++i) {
            long timeStamp = i * frameInterval;

            ret = playbin.pause();
            if (ret == StateChangeReturn.FAILURE) {
                // add this file to the set of known bad ones
                badVideoFiles.add(file.getName());
                throw new Exception(
                        NbBundle.getMessage(this.getClass(), "GstVideoPanel.exception.problemPauseCaptFrame.msg"));
            }
            playbin.getState();

            //System.out.println("Seeking to " + timeStamp + "milliseconds.");
            if (!playbin.seek(timeStamp, unit)) {
                logger.log(Level.INFO, "There was a problem seeking to " + timeStamp + " " + unit.name().toLowerCase()); //NON-NLS
            }

            ret = playbin.play();
            if (ret == StateChangeReturn.FAILURE) {
                // add this file to the set of known bad ones
                badVideoFiles.add(file.getName());
                throw new Exception(
                        NbBundle.getMessage(this.getClass(), "GstVideoPanel.exception.problemPlayCaptFrame.msg"));
            }

            // wait for FrameCaptureRGBListener to finish
            synchronized (lock) {
                try {
                    lock.wait(FRAME_CAPTURE_TIMEOUT_MILLIS);
                } catch (InterruptedException e) {
                    logger.log(Level.INFO, "InterruptedException occurred while waiting for frame capture.", e); //NON-NLS
                }
            }
            Image image = rgbListener.getImage();

            ret = playbin.stop();
            if (ret == StateChangeReturn.FAILURE) {
                // add this file to the set of known bad ones
                badVideoFiles.add(file.getName());
                throw new Exception(
                        NbBundle.getMessage(this.getClass(), "GstVideoPanel.exception.problemStopCaptFrame.msg"));
            }

            if (image == null) {
                logger.log(Level.WARNING, "There was a problem while trying to capture a frame from file " + file.getName()); //NON-NLS
                badVideoFiles.add(file.getName());
                break;
            }

            frames.add(new VideoFrame(image, timeStamp));
        }

        return frames;
    }

    private class FrameCaptureRGBListener implements RGBDataSink.Listener {

        public FrameCaptureRGBListener(Object waiter) {
            this.waiter = waiter;
        }

        private BufferedImage bi;
        private final Object waiter;

        @Override
        public void rgbFrame(boolean bln, int w, int h, IntBuffer rgbPixels) {
            synchronized (waiter) {
                bi = new BufferedImage(w, h, BufferedImage.TYPE_INT_ARGB);
                bi.setRGB(0, 0, w, h, rgbPixels.array(), 0, w);
                waiter.notify();
            }
        }

        public Image getImage() {
            synchronized (waiter) {
                Image image = bi;
                bi = null;
                return image;
            }
        }

    }

    /**
     * This method is called from within the constructor to initialize the form.
     * WARNING: Do NOT modify this code. The content of this method is always
     * regenerated by the Form Editor.
     */
    @SuppressWarnings("unchecked")
    // <editor-fold defaultstate="collapsed" desc="Generated Code">                          
    private void initComponents() {

        videoPanel = new javax.swing.JPanel();
        controlPanel = new javax.swing.JPanel();
        pauseButton = new javax.swing.JButton();
        progressSlider = new javax.swing.JSlider();
        progressLabel = new javax.swing.JLabel();
        infoLabel = new javax.swing.JLabel();

        javax.swing.GroupLayout videoPanelLayout = new javax.swing.GroupLayout(videoPanel);
        videoPanel.setLayout(videoPanelLayout);
        videoPanelLayout.setHorizontalGroup(
                videoPanelLayout.createParallelGroup(javax.swing.GroupLayout.Alignment.LEADING)
                .addGap(0, 0, Short.MAX_VALUE)
        );
        videoPanelLayout.setVerticalGroup(
                videoPanelLayout.createParallelGroup(javax.swing.GroupLayout.Alignment.LEADING)
                .addGap(0, 231, Short.MAX_VALUE)
        );

        org.openide.awt.Mnemonics.setLocalizedText(pauseButton, org.openide.util.NbBundle.getMessage(GstVideoPanel.class, "MediaViewVideoPanel.pauseButton.text")); // NOI18N
        pauseButton.addActionListener(new java.awt.event.ActionListener() {
            public void actionPerformed(java.awt.event.ActionEvent evt) {
                pauseButtonActionPerformed(evt);
            }
        });

        org.openide.awt.Mnemonics.setLocalizedText(progressLabel, org.openide.util.NbBundle.getMessage(GstVideoPanel.class, "MediaViewVideoPanel.progressLabel.text")); // NOI18N

        org.openide.awt.Mnemonics.setLocalizedText(infoLabel, org.openide.util.NbBundle.getMessage(GstVideoPanel.class, "MediaViewVideoPanel.infoLabel.text")); // NOI18N

        javax.swing.GroupLayout controlPanelLayout = new javax.swing.GroupLayout(controlPanel);
        controlPanel.setLayout(controlPanelLayout);
        controlPanelLayout.setHorizontalGroup(
                controlPanelLayout.createParallelGroup(javax.swing.GroupLayout.Alignment.LEADING)
                .addGroup(controlPanelLayout.createSequentialGroup()
                        .addContainerGap()
                        .addGroup(controlPanelLayout.createParallelGroup(javax.swing.GroupLayout.Alignment.LEADING)
                                .addGroup(controlPanelLayout.createSequentialGroup()
                                        .addGap(6, 6, 6)
                                        .addComponent(infoLabel)
                                        .addContainerGap(javax.swing.GroupLayout.DEFAULT_SIZE, Short.MAX_VALUE))
                                .addGroup(controlPanelLayout.createSequentialGroup()
                                        .addComponent(pauseButton)
                                        .addPreferredGap(javax.swing.LayoutStyle.ComponentPlacement.RELATED)
                                        .addComponent(progressSlider, javax.swing.GroupLayout.DEFAULT_SIZE, 265, Short.MAX_VALUE)
                                        .addPreferredGap(javax.swing.LayoutStyle.ComponentPlacement.RELATED)
                                        .addComponent(progressLabel)
                                        .addContainerGap())))
        );
        controlPanelLayout.setVerticalGroup(
                controlPanelLayout.createParallelGroup(javax.swing.GroupLayout.Alignment.LEADING)
                .addGroup(controlPanelLayout.createSequentialGroup()
                        .addContainerGap()
                        .addGroup(controlPanelLayout.createParallelGroup(javax.swing.GroupLayout.Alignment.LEADING)
                                .addComponent(progressSlider, javax.swing.GroupLayout.PREFERRED_SIZE, javax.swing.GroupLayout.DEFAULT_SIZE, javax.swing.GroupLayout.PREFERRED_SIZE)
                                .addComponent(pauseButton)
                                .addComponent(progressLabel, javax.swing.GroupLayout.PREFERRED_SIZE, 29, javax.swing.GroupLayout.PREFERRED_SIZE))
                        .addPreferredGap(javax.swing.LayoutStyle.ComponentPlacement.RELATED, javax.swing.GroupLayout.DEFAULT_SIZE, Short.MAX_VALUE)
                        .addComponent(infoLabel)
                        .addContainerGap())
        );

        javax.swing.GroupLayout layout = new javax.swing.GroupLayout(this);
        this.setLayout(layout);
        layout.setHorizontalGroup(
                layout.createParallelGroup(javax.swing.GroupLayout.Alignment.LEADING)
                .addComponent(controlPanel, javax.swing.GroupLayout.DEFAULT_SIZE, javax.swing.GroupLayout.DEFAULT_SIZE, Short.MAX_VALUE)
                .addComponent(videoPanel, javax.swing.GroupLayout.DEFAULT_SIZE, javax.swing.GroupLayout.DEFAULT_SIZE, Short.MAX_VALUE)
        );
        layout.setVerticalGroup(
                layout.createParallelGroup(javax.swing.GroupLayout.Alignment.LEADING)
                .addGroup(layout.createSequentialGroup()
                        .addComponent(videoPanel, javax.swing.GroupLayout.DEFAULT_SIZE, javax.swing.GroupLayout.DEFAULT_SIZE, Short.MAX_VALUE)
                        .addPreferredGap(javax.swing.LayoutStyle.ComponentPlacement.RELATED)
                        .addComponent(controlPanel, javax.swing.GroupLayout.PREFERRED_SIZE, javax.swing.GroupLayout.DEFAULT_SIZE, javax.swing.GroupLayout.PREFERRED_SIZE))
        );
    }// </editor-fold>

    private void pauseButtonActionPerformed(java.awt.event.ActionEvent evt) {//GEN-FIRST:event_pauseButtonActionPerformed
        synchronized (playbinLock) {
            State state = gstPlaybin2.getState();
            if (state.equals(State.PLAYING)) {
                if (gstPlaybin2.pause() == StateChangeReturn.FAILURE) {
                    logger.log(Level.WARNING, "Attempt to call PlayBin2.pause() failed."); //NON-NLS
                    infoLabel.setText(MEDIA_PLAYER_ERROR_STRING);
                    return;
                }
                pauseButton.setText("►");
                // Is this call necessary considering we just called gstPlaybin2.pause()?
                if (gstPlaybin2.setState(State.PAUSED) == StateChangeReturn.FAILURE) {
                    logger.log(Level.WARNING, "Attempt to call PlayBin2.setState(State.PAUSED) failed."); //NON-NLS
                    infoLabel.setText(MEDIA_PLAYER_ERROR_STRING);
                    return;
                }
            } else if (state.equals(State.PAUSED)) {
                if (gstPlaybin2.play() == StateChangeReturn.FAILURE) {
                    logger.log(Level.WARNING, "Attempt to call PlayBin2.play() failed."); //NON-NLS
                    infoLabel.setText(MEDIA_PLAYER_ERROR_STRING);
                    return;
                }
                pauseButton.setText("||");
                // Is this call necessary considering we just called gstPlaybin2.play()?
                if (gstPlaybin2.setState(State.PLAYING) == StateChangeReturn.FAILURE) {
                    logger.log(Level.WARNING, "Attempt to call PlayBin2.setState(State.PLAYING) failed."); //NON-NLS
                    infoLabel.setText(MEDIA_PLAYER_ERROR_STRING);
                    return;
                }
            } else if (state.equals(State.READY)) {
                final File tempVideoFile = VideoUtils.getTempVideoFile(currentFile);

                new ExtractMedia(currentFile, tempVideoFile).execute();

            }
        }
    }//GEN-LAST:event_pauseButtonActionPerformed

    // Variables declaration - do not modify//GEN-BEGIN:variables
    private javax.swing.JPanel controlPanel;
    private javax.swing.JLabel infoLabel;
    private javax.swing.JButton pauseButton;
    private javax.swing.JLabel progressLabel;
    private javax.swing.JSlider progressSlider;
    private javax.swing.JPanel videoPanel;
    // End of variables declaration//GEN-END:variables

    private class VideoProgressWorker extends SwingWorker<Object, Object> {

        private final String durationFormat = "%02d:%02d:%02d/%02d:%02d:%02d  "; //NON-NLS
        private long millisElapsed = 0;
        private final long INTER_FRAME_PERIOD_MS = 20;
        private final long END_TIME_MARGIN_MS = 50;

        private boolean isPlayBinReady() {
            synchronized (playbinLock) {
                return gstPlaybin2 != null && !gstPlaybin2.getState().equals(State.NULL);
            }
        }

        private void resetVideo() throws Exception {
            synchronized (playbinLock) {
                if (gstPlaybin2 != null) {
                    if (gstPlaybin2.stop() == StateChangeReturn.FAILURE) {
                        logger.log(Level.WARNING, "Attempt to call PlayBin2.stop() failed."); //NON-NLS
                        infoLabel.setText(MEDIA_PLAYER_ERROR_STRING);
                    }
                    // ready to be played again
                    if (gstPlaybin2.setState(State.READY) == StateChangeReturn.FAILURE) {
                        logger.log(Level.WARNING, "Attempt to call PlayBin2.setState(State.READY) failed."); //NON-NLS
                        infoLabel.setText(MEDIA_PLAYER_ERROR_STRING);
                    }
                    gstPlaybin2.getState(); //NEW
                }
            }
            pauseButton.setText("►");
            progressSlider.setValue(0);

            String durationStr = String.format(durationFormat, 0, 0, 0,
                    totalHours, totalMinutes, totalSeconds);
            progressLabel.setText(durationStr);
        }

        /**
         * @return true while millisElapsed is greater than END_TIME_MARGIN_MS
         *         from durationMillis. This is used to indicate when the video
         *         has ended because for some videos the time elapsed never
         *         becomes equal to the reported duration of the video.
         */
        private boolean hasNotEnded() {
            return (durationMillis - millisElapsed) > END_TIME_MARGIN_MS;
        }

        @Override
        protected Object doInBackground() throws Exception {

            // enable the slider
            progressSlider.setEnabled(true);

            ClockTime pos;
            while (hasNotEnded() && isPlayBinReady() && !isCancelled()) {

                synchronized (playbinLock) {
                    pos = gstPlaybin2.queryPosition();
                }
                millisElapsed = pos.toMillis();

                // pick out the elapsed hours, minutes, seconds
                long secondsElapsed = millisElapsed / 1000;
                int elapsedHours = (int) secondsElapsed / 3600;
                secondsElapsed -= elapsedHours * 3600;
                int elapsedMinutes = (int) secondsElapsed / 60;
                secondsElapsed -= elapsedMinutes * 60;
                int elapsedSeconds = (int) secondsElapsed;

                String durationStr = String.format(durationFormat,
                        elapsedHours, elapsedMinutes, elapsedSeconds,
                        totalHours, totalMinutes, totalSeconds);

                progressLabel.setText(durationStr);
                autoTracking = true;
                progressSlider.setValue((int) millisElapsed);
                autoTracking = false;

                try {
                    Thread.sleep(INTER_FRAME_PERIOD_MS);
                } catch (InterruptedException ex) {
                    break;
                }
            }

            // disable the slider
            progressSlider.setEnabled(false);

            resetVideo();

            return null;
        }

        @Override
        protected void done() {
            // see if any exceptions were thrown
            try {
                get();
            } catch (InterruptedException | ExecutionException ex) {
                logger.log(Level.WARNING, "Error updating video progress: " + ex.getMessage()); //NON-NLS
                infoLabel.setText(NbBundle.getMessage(this.getClass(), "GstVideoPanel.progress.infoLabel.updateErr",
                        ex.getMessage()));
            } // catch and ignore if we were cancelled
            catch (java.util.concurrent.CancellationException ex) {
            }
        }
    } //end class progress worker

    /*
     * Thread that extracts and plays a file
     */
<<<<<<< HEAD
    private class ExtractMedia extends SwingWorker<Object, Void> {
=======
    private class ExtractMedia extends SwingWorker<Long, Void> {
>>>>>>> c517eb4e

        private ProgressHandle progress;
        private final AbstractFile sourceFile;
        private final java.io.File tempFile;

        ExtractMedia(AbstractFile sFile, java.io.File jFile) {
            this.sourceFile = sFile;
            this.tempFile = jFile;
        }

        @Override
<<<<<<< HEAD
        protected Object doInBackground() throws Exception {
            success = false;
            progress = ProgressHandleFactory.createHandle(
                    NbBundle.getMessage(GstVideoPanel.class, "GstVideoPanel.ExtractMedia.progress.buffering", sFile.getName()),
                    new Cancellable() {
                        @Override
                        public boolean cancel() {
                            return ExtractMedia.this.cancel(true);
                        }
                    });
            progressLabel.setText(NbBundle.getMessage(this.getClass(), "GstVideoPanel.progress.buffering"));
            progress.start();
            progress.switchToDeterminate(100);
            try {
                extractedBytes = ContentUtils.writeToFile(sFile, jFile, progress, this, true);
            } catch (IOException ex) {
                logger.log(Level.WARNING, "Error buffering file", ex); //NON-NLS
=======
        protected Long doInBackground() throws Exception {
            if (tempFile.exists() == false || tempFile.length() < sourceFile.getSize()) {
                progress = ProgressHandleFactory.createHandle(NbBundle.getMessage(GstVideoPanel.class, "GstVideoPanel.ExtractMedia.progress.buffering", sourceFile.getName()), () -> ExtractMedia.this.cancel(true));
                progressLabel.setText(NbBundle.getMessage(this.getClass(), "GstVideoPanel.progress.buffering"));
                progress.start(100);
                try {
                    return ContentUtils.writeToFile(sourceFile, tempFile, progress, this, true);
                } catch (IOException ex) {
                    logger.log(Level.WARNING, "Error buffering file", ex); //NON-NLS
                    return 0L;
                }
>>>>>>> c517eb4e
            }
            return 0L;
        }

        /*
         * clean up or start the worker threads
         */
        @Override
        protected void done() {
            try {
                super.get(); //block and get all exceptions thrown while doInBackground()
            } catch (CancellationException ex) {
                logger.log(Level.INFO, "Media buffering was canceled."); //NON-NLS
            } catch (InterruptedException ex) {
                logger.log(Level.INFO, "Media buffering was interrupted."); //NON-NLS
            } catch (Exception ex) {
                logger.log(Level.SEVERE, "Fatal error during media buffering.", ex); //NON-NLS
            } finally {
                if (progress != null) {
                    progress.finish();
                }
                if (!this.isCancelled()) {
                    playMedia();
                }
            }
        }

        void playMedia() {
            if (tempFile == null || !tempFile.exists()) {
                progressLabel.setText(NbBundle.getMessage(this.getClass(), "GstVideoPanel.progressLabel.bufferingErr"));
                return;
            }
            ClockTime dur;
            synchronized (playbinLock) {
                // must play, then pause and get state to get duration.
                if (gstPlaybin2.play() == StateChangeReturn.FAILURE) {
                    logger.log(Level.WARNING, "Attempt to call PlayBin2.play() failed."); //NON-NLS
                    infoLabel.setText(MEDIA_PLAYER_ERROR_STRING);
                    return;
                }
                if (gstPlaybin2.pause() == StateChangeReturn.FAILURE) {
                    logger.log(Level.WARNING, "Attempt to call PlayBin2.pause() failed."); //NON-NLS
                    infoLabel.setText(MEDIA_PLAYER_ERROR_STRING);
                    return;
                }
                gstPlaybin2.getState();
                dur = gstPlaybin2.queryDuration();
            }
            durationMillis = dur.toMillis();

            // pick out the total hours, minutes, seconds
            long durationSeconds = (int) durationMillis / 1000;
            totalHours = (int) durationSeconds / 3600;
            durationSeconds -= totalHours * 3600;
            totalMinutes = (int) durationSeconds / 60;
            durationSeconds -= totalMinutes * 60;
            totalSeconds = (int) durationSeconds;

            SwingUtilities.invokeLater(() -> {
                progressSlider.setMaximum((int) durationMillis);
                progressSlider.setMinimum(0);

                synchronized (playbinLock) {
                    if (gstPlaybin2.play() == StateChangeReturn.FAILURE) {
                        logger.log(Level.WARNING, "Attempt to call PlayBin2.play() failed."); //NON-NLS
                        infoLabel.setText(MEDIA_PLAYER_ERROR_STRING);
                    }
                }
                pauseButton.setText("||");
                videoProgressWorker = new VideoProgressWorker();
                videoProgressWorker.execute();
            });
        }
    }

    @Override
    public String[] getExtensions() {
        return EXTENSIONS.clone();
    }

    @Override
    public List<String> getMimeTypes() {
        return MIMETYPES;
    }

}<|MERGE_RESOLUTION|>--- conflicted
+++ resolved
@@ -68,11 +68,7 @@
 })
 public class GstVideoPanel extends MediaViewVideoPanel {
 
-<<<<<<< HEAD
-    private static final String[] EXTENSIONS = new String[]{".mov", ".m4v", ".flv", ".mp4", ".3gp", ".avi", ".mpg", ".mpeg", ".wmv"}; //NON-NLS 
-=======
     private static final String[] EXTENSIONS = new String[]{".mov", ".m4v", ".flv", ".mp4", ".3gp", ".avi", ".mpg", ".mpeg", ".wmv"}; //NON-NLS
->>>>>>> c517eb4e
     private static final List<String> MIMETYPES = Arrays.asList("video/quicktime", "audio/mpeg", "audio/x-mpeg", "video/mpeg", "video/x-mpeg", "audio/mpeg3", "audio/x-mpeg-3", "video/x-flv", "video/mp4", "audio/x-m4a", "video/x-m4v", "audio/x-wav"); //NON-NLS
 
     private static final Logger logger = Logger.getLogger(GstVideoPanel.class.getName());
@@ -667,11 +663,7 @@
     /*
      * Thread that extracts and plays a file
      */
-<<<<<<< HEAD
-    private class ExtractMedia extends SwingWorker<Object, Void> {
-=======
     private class ExtractMedia extends SwingWorker<Long, Void> {
->>>>>>> c517eb4e
 
         private ProgressHandle progress;
         private final AbstractFile sourceFile;
@@ -683,25 +675,6 @@
         }
 
         @Override
-<<<<<<< HEAD
-        protected Object doInBackground() throws Exception {
-            success = false;
-            progress = ProgressHandleFactory.createHandle(
-                    NbBundle.getMessage(GstVideoPanel.class, "GstVideoPanel.ExtractMedia.progress.buffering", sFile.getName()),
-                    new Cancellable() {
-                        @Override
-                        public boolean cancel() {
-                            return ExtractMedia.this.cancel(true);
-                        }
-                    });
-            progressLabel.setText(NbBundle.getMessage(this.getClass(), "GstVideoPanel.progress.buffering"));
-            progress.start();
-            progress.switchToDeterminate(100);
-            try {
-                extractedBytes = ContentUtils.writeToFile(sFile, jFile, progress, this, true);
-            } catch (IOException ex) {
-                logger.log(Level.WARNING, "Error buffering file", ex); //NON-NLS
-=======
         protected Long doInBackground() throws Exception {
             if (tempFile.exists() == false || tempFile.length() < sourceFile.getSize()) {
                 progress = ProgressHandleFactory.createHandle(NbBundle.getMessage(GstVideoPanel.class, "GstVideoPanel.ExtractMedia.progress.buffering", sourceFile.getName()), () -> ExtractMedia.this.cancel(true));
@@ -713,7 +686,6 @@
                     logger.log(Level.WARNING, "Error buffering file", ex); //NON-NLS
                     return 0L;
                 }
->>>>>>> c517eb4e
             }
             return 0L;
         }
