<?xml version="1.0" encoding="UTF-8" ?>

<Form version="1.5" maxVersion="1.8" type="org.netbeans.modules.form.forminfo.JPanelFormInfo">
  <NonVisualComponents>
    <Component class="javax.swing.ButtonGroup" name="buttonGroup1">
    </Component>
    <Component class="javax.swing.ButtonGroup" name="buttonGroup3">
    </Component>
  </NonVisualComponents>
  <AuxValues>
    <AuxValue name="FormSettings_autoResourcing" type="java.lang.Integer" value="1"/>
    <AuxValue name="FormSettings_autoSetComponentName" type="java.lang.Boolean" value="false"/>
    <AuxValue name="FormSettings_generateFQN" type="java.lang.Boolean" value="true"/>
    <AuxValue name="FormSettings_generateMnemonicsCode" type="java.lang.Boolean" value="true"/>
    <AuxValue name="FormSettings_i18nAutoMode" type="java.lang.Boolean" value="true"/>
    <AuxValue name="FormSettings_layoutCodeTarget" type="java.lang.Integer" value="1"/>
    <AuxValue name="FormSettings_listenerGenerationStyle" type="java.lang.Integer" value="0"/>
    <AuxValue name="FormSettings_variablesLocal" type="java.lang.Boolean" value="false"/>
    <AuxValue name="FormSettings_variablesModifier" type="java.lang.Integer" value="2"/>
  </AuxValues>

  <Layout>
    <DimensionLayout dim="0">
      <Group type="103" groupAlignment="0" attributes="0">
          <Component id="jScrollPane1" alignment="1" max="32767" attributes="0"/>
      </Group>
    </DimensionLayout>
    <DimensionLayout dim="1">
      <Group type="103" groupAlignment="0" attributes="0">
          <Component id="jScrollPane1" alignment="0" pref="471" max="32767" attributes="0"/>
      </Group>
    </DimensionLayout>
  </Layout>
  <SubComponents>
    <Container class="javax.swing.JScrollPane" name="jScrollPane1">
      <Properties>
        <Property name="border" type="javax.swing.border.Border" editor="org.netbeans.modules.form.editors2.BorderEditor">
          <Border info="null"/>
        </Property>
      </Properties>

      <Layout class="org.netbeans.modules.form.compat2.layouts.support.JScrollPaneSupportLayout"/>
      <SubComponents>
        <Container class="javax.swing.JPanel" name="jPanel1">

          <Layout>
            <DimensionLayout dim="0">
              <Group type="103" groupAlignment="0" attributes="0">
                  <Group type="102" attributes="0">
                      <EmptySpace max="-2" attributes="0"/>
                      <Group type="103" groupAlignment="0" attributes="0">
                          <Group type="102" alignment="0" attributes="0">
                              <Group type="103" groupAlignment="0" attributes="0">
                                  <Component id="jLabelHideSlackFiles" alignment="0" min="-2" max="-2" attributes="0"/>
                                  <Group type="102" alignment="0" attributes="0">
                                      <EmptySpace min="10" pref="10" max="-2" attributes="0"/>
                                      <Group type="103" groupAlignment="0" attributes="0">
                                          <Component id="dataSourcesHideSlackCB" alignment="0" min="-2" max="-2" attributes="0"/>
                                          <Component id="viewsHideSlackCB" alignment="0" min="-2" max="-2" attributes="0"/>
                                      </Group>
                                  </Group>
                              </Group>
                              <EmptySpace min="0" pref="0" max="32767" attributes="0"/>
                          </Group>
                          <Group type="102" attributes="0">
                              <Group type="103" groupAlignment="0" attributes="0">
                                  <Component id="jLabelTimeDisplay" alignment="0" min="-2" max="-2" attributes="0"/>
                                  <Group type="102" alignment="0" attributes="0">
                                      <EmptySpace min="10" pref="10" max="-2" attributes="0"/>
                                      <Group type="103" groupAlignment="0" attributes="0">
                                          <Component id="useLocalTimeRB" min="-2" max="-2" attributes="0"/>
                                          <Component id="useGMTTimeRB" alignment="0" min="-2" max="-2" attributes="0"/>
                                      </Group>
                                  </Group>
                                  <Component id="jLabelHideKnownFiles" alignment="0" min="-2" max="-2" attributes="0"/>
                                  <Component id="jLabelSelectFile" min="-2" max="-2" attributes="0"/>
                                  <Group type="102" alignment="0" attributes="0">
                                      <EmptySpace min="10" pref="10" max="-2" attributes="0"/>
                                      <Group type="103" groupAlignment="0" attributes="0">
                                          <Component id="keepCurrentViewerRB" min="-2" max="-2" attributes="0"/>
                                          <Component id="useBestViewerRB" min="-2" max="-2" attributes="0"/>
                                          <Component id="dataSourcesHideKnownCB" alignment="0" min="-2" max="-2" attributes="0"/>
                                          <Component id="viewsHideKnownCB" alignment="0" min="-2" max="-2" attributes="0"/>
                                      </Group>
                                  </Group>
                              </Group>
<<<<<<< HEAD
                              <EmptySpace max="32767" attributes="0"/>
=======
                              <EmptySpace min="395" max="32767" attributes="0"/>
                          </Group>
                          <Group type="102" attributes="0">
                              <Group type="103" groupAlignment="0" max="-2" attributes="0">
                                  <Component id="jLabelHideSlackFiles" alignment="0" min="-2" max="-2" attributes="0"/>
                                  <Group type="102" alignment="0" attributes="0">
                                      <EmptySpace min="10" pref="10" max="-2" attributes="0"/>
                                      <Group type="103" groupAlignment="0" attributes="0">
                                          <Component id="dataSourcesHideSlackCB" alignment="0" min="-2" max="-2" attributes="0"/>
                                          <Component id="viewsHideSlackCB" alignment="0" min="-2" max="-2" attributes="0"/>
                                      </Group>
                                  </Group>
                                  <Component id="agencyLogoImageLabel" alignment="0" max="32767" attributes="0"/>
                                  <Component id="agencyLogoPathField" alignment="0" max="32767" attributes="0"/>
                              </Group>
                              <EmptySpace max="-2" attributes="0"/>
                              <Component id="browseLogosButton" min="-2" max="-2" attributes="0"/>
                              <EmptySpace min="0" pref="0" max="32767" attributes="0"/>
>>>>>>> 242cc392
                          </Group>
                      </Group>
                  </Group>
              </Group>
            </DimensionLayout>
            <DimensionLayout dim="1">
              <Group type="103" groupAlignment="0" attributes="0">
                  <Group type="102" attributes="0">
                      <EmptySpace max="-2" attributes="0"/>
                      <Component id="jLabelSelectFile" min="-2" max="-2" attributes="0"/>
                      <EmptySpace max="-2" attributes="0"/>
                      <Component id="useBestViewerRB" min="-2" max="-2" attributes="0"/>
                      <EmptySpace max="-2" attributes="0"/>
                      <Component id="keepCurrentViewerRB" min="-2" max="-2" attributes="0"/>
                      <EmptySpace type="unrelated" max="-2" attributes="0"/>
                      <Component id="jLabelHideKnownFiles" min="-2" max="-2" attributes="0"/>
                      <EmptySpace max="-2" attributes="0"/>
                      <Component id="dataSourcesHideKnownCB" min="-2" max="-2" attributes="0"/>
                      <EmptySpace max="-2" attributes="0"/>
                      <Component id="viewsHideKnownCB" min="-2" max="-2" attributes="0"/>
                      <EmptySpace max="-2" attributes="0"/>
                      <Component id="jLabelHideSlackFiles" min="-2" max="-2" attributes="0"/>
                      <EmptySpace max="-2" attributes="0"/>
                      <Component id="dataSourcesHideSlackCB" min="-2" max="-2" attributes="0"/>
                      <EmptySpace max="-2" attributes="0"/>
                      <Component id="viewsHideSlackCB" min="-2" max="-2" attributes="0"/>
                      <EmptySpace max="-2" attributes="0"/>
                      <Component id="jLabelTimeDisplay" min="-2" max="-2" attributes="0"/>
                      <EmptySpace max="-2" attributes="0"/>
                      <Component id="useLocalTimeRB" min="-2" max="-2" attributes="0"/>
                      <EmptySpace max="-2" attributes="0"/>
                      <Component id="useGMTTimeRB" min="-2" max="-2" attributes="0"/>
<<<<<<< HEAD
                      <EmptySpace pref="148" max="32767" attributes="0"/>
=======
                      <EmptySpace type="unrelated" max="-2" attributes="0"/>
                      <Component id="jLabelNumThreads" min="-2" max="-2" attributes="0"/>
                      <EmptySpace max="-2" attributes="0"/>
                      <Group type="103" groupAlignment="3" attributes="0">
                          <Component id="numberOfFileIngestThreadsComboBox" alignment="3" min="-2" max="-2" attributes="0"/>
                          <Component id="restartRequiredLabel" alignment="3" min="-2" max="-2" attributes="0"/>
                      </Group>
                      <EmptySpace type="unrelated" max="-2" attributes="0"/>
                      <Component id="jLabelSetProcessTimeOut" min="-2" max="-2" attributes="0"/>
                      <EmptySpace max="-2" attributes="0"/>
                      <Group type="103" groupAlignment="0" attributes="0">
                          <Component id="jCheckBoxEnableProcTimeout" min="-2" max="-2" attributes="0"/>
                          <Group type="103" alignment="0" groupAlignment="3" attributes="0">
                              <Component id="jFormattedTextFieldProcTimeOutHrs" alignment="3" min="-2" max="-2" attributes="0"/>
                              <Component id="jLabelProcessTimeOutUnits" alignment="3" min="-2" max="-2" attributes="0"/>
                          </Group>
                      </Group>
                      <EmptySpace type="unrelated" max="-2" attributes="0"/>
                      <Component id="agencyLogoImageLabel" min="-2" max="-2" attributes="0"/>
                      <EmptySpace max="-2" attributes="0"/>
                      <Group type="103" groupAlignment="3" attributes="0">
                          <Component id="agencyLogoPathField" alignment="3" min="-2" max="-2" attributes="0"/>
                          <Component id="browseLogosButton" alignment="3" min="-2" max="-2" attributes="0"/>
                      </Group>
                      <EmptySpace pref="52" max="32767" attributes="0"/>
>>>>>>> 242cc392
                  </Group>
              </Group>
            </DimensionLayout>
          </Layout>
          <SubComponents>
            <Component class="javax.swing.JRadioButton" name="useBestViewerRB">
              <Properties>
                <Property name="buttonGroup" type="javax.swing.ButtonGroup" editor="org.netbeans.modules.form.RADComponent$ButtonGroupPropertyEditor">
                  <ComponentRef name="buttonGroup1"/>
                </Property>
                <Property name="text" type="java.lang.String" editor="org.netbeans.modules.i18n.form.FormI18nStringEditor">
                  <ResourceString bundle="org/sleuthkit/autopsy/corecomponents/Bundle.properties" key="AutopsyOptionsPanel.useBestViewerRB.text" replaceFormat="org.openide.util.NbBundle.getMessage({sourceFileName}.class, &quot;{key}&quot;)"/>
                </Property>
                <Property name="toolTipText" type="java.lang.String" editor="org.netbeans.modules.i18n.form.FormI18nStringEditor">
                  <ResourceString bundle="org/sleuthkit/autopsy/corecomponents/Bundle.properties" key="AutopsyOptionsPanel.useBestViewerRB.toolTipText" replaceFormat="org.openide.util.NbBundle.getMessage({sourceFileName}.class, &quot;{key}&quot;)"/>
                </Property>
              </Properties>
              <Events>
                <EventHandler event="actionPerformed" listener="java.awt.event.ActionListener" parameters="java.awt.event.ActionEvent" handler="useBestViewerRBActionPerformed"/>
              </Events>
            </Component>
            <Component class="javax.swing.JRadioButton" name="keepCurrentViewerRB">
              <Properties>
                <Property name="buttonGroup" type="javax.swing.ButtonGroup" editor="org.netbeans.modules.form.RADComponent$ButtonGroupPropertyEditor">
                  <ComponentRef name="buttonGroup1"/>
                </Property>
                <Property name="text" type="java.lang.String" editor="org.netbeans.modules.i18n.form.FormI18nStringEditor">
                  <ResourceString bundle="org/sleuthkit/autopsy/corecomponents/Bundle.properties" key="AutopsyOptionsPanel.keepCurrentViewerRB.text" replaceFormat="org.openide.util.NbBundle.getMessage({sourceFileName}.class, &quot;{key}&quot;)"/>
                </Property>
                <Property name="toolTipText" type="java.lang.String" editor="org.netbeans.modules.i18n.form.FormI18nStringEditor">
                  <ResourceString bundle="org/sleuthkit/autopsy/corecomponents/Bundle.properties" key="AutopsyOptionsPanel.keepCurrentViewerRB.toolTipText" replaceFormat="org.openide.util.NbBundle.getMessage({sourceFileName}.class, &quot;{key}&quot;)"/>
                </Property>
              </Properties>
              <Events>
                <EventHandler event="actionPerformed" listener="java.awt.event.ActionListener" parameters="java.awt.event.ActionEvent" handler="keepCurrentViewerRBActionPerformed"/>
              </Events>
            </Component>
            <Component class="javax.swing.JLabel" name="jLabelSelectFile">
              <Properties>
                <Property name="text" type="java.lang.String" editor="org.netbeans.modules.i18n.form.FormI18nStringEditor">
                  <ResourceString bundle="org/sleuthkit/autopsy/corecomponents/Bundle.properties" key="AutopsyOptionsPanel.jLabelSelectFile.text" replaceFormat="org.openide.util.NbBundle.getMessage({sourceFileName}.class, &quot;{key}&quot;)"/>
                </Property>
              </Properties>
            </Component>
            <Component class="javax.swing.JLabel" name="jLabelTimeDisplay">
              <Properties>
                <Property name="text" type="java.lang.String" editor="org.netbeans.modules.i18n.form.FormI18nStringEditor">
                  <ResourceString bundle="org/sleuthkit/autopsy/corecomponents/Bundle.properties" key="AutopsyOptionsPanel.jLabelTimeDisplay.text" replaceFormat="org.openide.util.NbBundle.getMessage({sourceFileName}.class, &quot;{key}&quot;)"/>
                </Property>
              </Properties>
            </Component>
            <Component class="javax.swing.JRadioButton" name="useLocalTimeRB">
              <Properties>
                <Property name="buttonGroup" type="javax.swing.ButtonGroup" editor="org.netbeans.modules.form.RADComponent$ButtonGroupPropertyEditor">
                  <ComponentRef name="buttonGroup3"/>
                </Property>
                <Property name="text" type="java.lang.String" editor="org.netbeans.modules.i18n.form.FormI18nStringEditor">
                  <ResourceString bundle="org/sleuthkit/autopsy/corecomponents/Bundle.properties" key="AutopsyOptionsPanel.useLocalTimeRB.text" replaceFormat="org.openide.util.NbBundle.getMessage({sourceFileName}.class, &quot;{key}&quot;)"/>
                </Property>
              </Properties>
              <Events>
                <EventHandler event="actionPerformed" listener="java.awt.event.ActionListener" parameters="java.awt.event.ActionEvent" handler="useLocalTimeRBActionPerformed"/>
              </Events>
            </Component>
            <Component class="javax.swing.JRadioButton" name="useGMTTimeRB">
              <Properties>
                <Property name="buttonGroup" type="javax.swing.ButtonGroup" editor="org.netbeans.modules.form.RADComponent$ButtonGroupPropertyEditor">
                  <ComponentRef name="buttonGroup3"/>
                </Property>
                <Property name="text" type="java.lang.String" editor="org.netbeans.modules.i18n.form.FormI18nStringEditor">
                  <ResourceString bundle="org/sleuthkit/autopsy/corecomponents/Bundle.properties" key="AutopsyOptionsPanel.useGMTTimeRB.text" replaceFormat="org.openide.util.NbBundle.getMessage({sourceFileName}.class, &quot;{key}&quot;)"/>
                </Property>
              </Properties>
              <Events>
                <EventHandler event="actionPerformed" listener="java.awt.event.ActionListener" parameters="java.awt.event.ActionEvent" handler="useGMTTimeRBActionPerformed"/>
              </Events>
            </Component>
            <Component class="javax.swing.JLabel" name="jLabelHideKnownFiles">
              <Properties>
                <Property name="text" type="java.lang.String" editor="org.netbeans.modules.i18n.form.FormI18nStringEditor">
                  <ResourceString bundle="org/sleuthkit/autopsy/corecomponents/Bundle.properties" key="AutopsyOptionsPanel.jLabelHideKnownFiles.text" replaceFormat="org.openide.util.NbBundle.getMessage({sourceFileName}.class, &quot;{key}&quot;)"/>
                </Property>
              </Properties>
            </Component>
            <Component class="javax.swing.JCheckBox" name="dataSourcesHideKnownCB">
              <Properties>
                <Property name="text" type="java.lang.String" editor="org.netbeans.modules.i18n.form.FormI18nStringEditor">
                  <ResourceString bundle="org/sleuthkit/autopsy/corecomponents/Bundle.properties" key="AutopsyOptionsPanel.dataSourcesHideKnownCB.text" replaceFormat="org.openide.util.NbBundle.getMessage({sourceFileName}.class, &quot;{key}&quot;)"/>
                </Property>
              </Properties>
              <Events>
                <EventHandler event="actionPerformed" listener="java.awt.event.ActionListener" parameters="java.awt.event.ActionEvent" handler="dataSourcesHideKnownCBActionPerformed"/>
              </Events>
            </Component>
            <Component class="javax.swing.JCheckBox" name="viewsHideKnownCB">
              <Properties>
                <Property name="text" type="java.lang.String" editor="org.netbeans.modules.i18n.form.FormI18nStringEditor">
                  <ResourceString bundle="org/sleuthkit/autopsy/corecomponents/Bundle.properties" key="AutopsyOptionsPanel.viewsHideKnownCB.text" replaceFormat="org.openide.util.NbBundle.getMessage({sourceFileName}.class, &quot;{key}&quot;)"/>
                </Property>
              </Properties>
              <Events>
                <EventHandler event="actionPerformed" listener="java.awt.event.ActionListener" parameters="java.awt.event.ActionEvent" handler="viewsHideKnownCBActionPerformed"/>
              </Events>
            </Component>
            <Component class="javax.swing.JCheckBox" name="dataSourcesHideSlackCB">
              <Properties>
                <Property name="text" type="java.lang.String" editor="org.netbeans.modules.i18n.form.FormI18nStringEditor">
                  <ResourceString bundle="org/sleuthkit/autopsy/corecomponents/Bundle.properties" key="AutopsyOptionsPanel.dataSourcesHideSlackCB.text" replaceFormat="org.openide.util.NbBundle.getMessage({sourceFileName}.class, &quot;{key}&quot;)"/>
                </Property>
              </Properties>
              <Events>
                <EventHandler event="actionPerformed" listener="java.awt.event.ActionListener" parameters="java.awt.event.ActionEvent" handler="dataSourcesHideSlackCBActionPerformed"/>
              </Events>
            </Component>
            <Component class="javax.swing.JCheckBox" name="viewsHideSlackCB">
              <Properties>
                <Property name="text" type="java.lang.String" editor="org.netbeans.modules.i18n.form.FormI18nStringEditor">
                  <ResourceString bundle="org/sleuthkit/autopsy/corecomponents/Bundle.properties" key="AutopsyOptionsPanel.viewsHideSlackCB.text" replaceFormat="org.openide.util.NbBundle.getMessage({sourceFileName}.class, &quot;{key}&quot;)"/>
                </Property>
              </Properties>
              <Events>
                <EventHandler event="actionPerformed" listener="java.awt.event.ActionListener" parameters="java.awt.event.ActionEvent" handler="viewsHideSlackCBActionPerformed"/>
              </Events>
            </Component>
            <Component class="javax.swing.JLabel" name="jLabelHideSlackFiles">
              <Properties>
                <Property name="text" type="java.lang.String" editor="org.netbeans.modules.i18n.form.FormI18nStringEditor">
                  <ResourceString bundle="org/sleuthkit/autopsy/corecomponents/Bundle.properties" key="AutopsyOptionsPanel.jLabelHideSlackFiles.text" replaceFormat="org.openide.util.NbBundle.getMessage({sourceFileName}.class, &quot;{key}&quot;)"/>
                </Property>
              </Properties>
            </Component>
            <Component class="javax.swing.JLabel" name="agencyLogoImageLabel">
              <Properties>
                <Property name="text" type="java.lang.String" editor="org.netbeans.modules.i18n.form.FormI18nStringEditor">
                  <ResourceString bundle="org/sleuthkit/autopsy/corecomponents/Bundle.properties" key="AutopsyOptionsPanel.agencyLogoImageLabel.text" replaceFormat="org.openide.util.NbBundle.getMessage({sourceFileName}.class, &quot;{key}&quot;)"/>
                </Property>
                <Property name="toolTipText" type="java.lang.String" editor="org.netbeans.modules.i18n.form.FormI18nStringEditor">
                  <ResourceString bundle="org/sleuthkit/autopsy/corecomponents/Bundle.properties" key="AutopsyOptionsPanel.agencyLogoImageLabel.toolTipText" replaceFormat="org.openide.util.NbBundle.getMessage({sourceFileName}.class, &quot;{key}&quot;)"/>
                </Property>
              </Properties>
            </Component>
            <Component class="javax.swing.JTextField" name="agencyLogoPathField">
              <Properties>
                <Property name="text" type="java.lang.String" editor="org.netbeans.modules.i18n.form.FormI18nStringEditor">
                  <ResourceString bundle="org/sleuthkit/autopsy/corecomponents/Bundle.properties" key="AutopsyOptionsPanel.agencyLogoPathField.text" replaceFormat="org.openide.util.NbBundle.getMessage({sourceFileName}.class, &quot;{key}&quot;)"/>
                </Property>
              </Properties>
            </Component>
            <Component class="javax.swing.JButton" name="browseLogosButton">
              <Properties>
                <Property name="text" type="java.lang.String" editor="org.netbeans.modules.i18n.form.FormI18nStringEditor">
                  <ResourceString bundle="org/sleuthkit/autopsy/corecomponents/Bundle.properties" key="AutopsyOptionsPanel.browseLogosButton.text" replaceFormat="org.openide.util.NbBundle.getMessage({sourceFileName}.class, &quot;{key}&quot;)"/>
                </Property>
              </Properties>
              <Events>
                <EventHandler event="actionPerformed" listener="java.awt.event.ActionListener" parameters="java.awt.event.ActionEvent" handler="browseLogosButtonActionPerformed"/>
              </Events>
            </Component>
          </SubComponents>
        </Container>
      </SubComponents>
    </Container>
  </SubComponents>
</Form><|MERGE_RESOLUTION|>--- conflicted
+++ resolved
@@ -27,7 +27,7 @@
     </DimensionLayout>
     <DimensionLayout dim="1">
       <Group type="103" groupAlignment="0" attributes="0">
-          <Component id="jScrollPane1" alignment="0" pref="471" max="32767" attributes="0"/>
+          <Component id="jScrollPane1" alignment="0" max="32767" attributes="0"/>
       </Group>
     </DimensionLayout>
   </Layout>
@@ -46,15 +46,40 @@
           <Layout>
             <DimensionLayout dim="0">
               <Group type="103" groupAlignment="0" attributes="0">
-                  <Group type="102" attributes="0">
+                  <Group type="102" alignment="0" attributes="0">
                       <EmptySpace max="-2" attributes="0"/>
                       <Group type="103" groupAlignment="0" attributes="0">
-                          <Group type="102" alignment="0" attributes="0">
+                          <Group type="102" attributes="0">
+                              <Group type="103" groupAlignment="0" attributes="0">
+                                  <Component id="jLabelTimeDisplay" alignment="0" min="-2" max="-2" attributes="0"/>
+                                  <Component id="jLabelHideKnownFiles" alignment="0" min="-2" max="-2" attributes="0"/>
+                                  <Component id="jLabelSelectFile" min="-2" max="-2" attributes="0"/>
+                                  <Group type="102" attributes="0">
+                                      <EmptySpace min="10" pref="10" max="-2" attributes="0"/>
+                                      <Group type="103" groupAlignment="0" attributes="0">
+                                          <Component id="useLocalTimeRB" min="-2" max="-2" attributes="0"/>
+                                          <Component id="useGMTTimeRB" alignment="0" min="-2" max="-2" attributes="0"/>
+                                          <Component id="keepCurrentViewerRB" min="-2" max="-2" attributes="0"/>
+                                          <Component id="useBestViewerRB" min="-2" max="-2" attributes="0"/>
+                                          <Component id="dataSourcesHideKnownCB" alignment="0" min="-2" max="-2" attributes="0"/>
+                                          <Component id="viewsHideKnownCB" alignment="0" min="-2" max="-2" attributes="0"/>
+                                      </Group>
+                                  </Group>
+                              </Group>
+                              <EmptySpace pref="140" max="32767" attributes="0"/>
+                          </Group>
+                          <Group type="102" attributes="0">
                               <Group type="103" groupAlignment="0" attributes="0">
                                   <Component id="jLabelHideSlackFiles" alignment="0" min="-2" max="-2" attributes="0"/>
-                                  <Group type="102" alignment="0" attributes="0">
+                                  <Component id="agencyLogoImageLabel" alignment="0" min="-2" max="-2" attributes="0"/>
+                                  <Group type="102" attributes="0">
                                       <EmptySpace min="10" pref="10" max="-2" attributes="0"/>
                                       <Group type="103" groupAlignment="0" attributes="0">
+                                          <Group type="102" attributes="0">
+                                              <Component id="agencyLogoPathField" min="-2" pref="259" max="-2" attributes="0"/>
+                                              <EmptySpace max="-2" attributes="0"/>
+                                              <Component id="browseLogosButton" min="-2" max="-2" attributes="0"/>
+                                          </Group>
                                           <Component id="dataSourcesHideSlackCB" alignment="0" min="-2" max="-2" attributes="0"/>
                                           <Component id="viewsHideSlackCB" alignment="0" min="-2" max="-2" attributes="0"/>
                                       </Group>
@@ -62,58 +87,13 @@
                               </Group>
                               <EmptySpace min="0" pref="0" max="32767" attributes="0"/>
                           </Group>
-                          <Group type="102" attributes="0">
-                              <Group type="103" groupAlignment="0" attributes="0">
-                                  <Component id="jLabelTimeDisplay" alignment="0" min="-2" max="-2" attributes="0"/>
-                                  <Group type="102" alignment="0" attributes="0">
-                                      <EmptySpace min="10" pref="10" max="-2" attributes="0"/>
-                                      <Group type="103" groupAlignment="0" attributes="0">
-                                          <Component id="useLocalTimeRB" min="-2" max="-2" attributes="0"/>
-                                          <Component id="useGMTTimeRB" alignment="0" min="-2" max="-2" attributes="0"/>
-                                      </Group>
-                                  </Group>
-                                  <Component id="jLabelHideKnownFiles" alignment="0" min="-2" max="-2" attributes="0"/>
-                                  <Component id="jLabelSelectFile" min="-2" max="-2" attributes="0"/>
-                                  <Group type="102" alignment="0" attributes="0">
-                                      <EmptySpace min="10" pref="10" max="-2" attributes="0"/>
-                                      <Group type="103" groupAlignment="0" attributes="0">
-                                          <Component id="keepCurrentViewerRB" min="-2" max="-2" attributes="0"/>
-                                          <Component id="useBestViewerRB" min="-2" max="-2" attributes="0"/>
-                                          <Component id="dataSourcesHideKnownCB" alignment="0" min="-2" max="-2" attributes="0"/>
-                                          <Component id="viewsHideKnownCB" alignment="0" min="-2" max="-2" attributes="0"/>
-                                      </Group>
-                                  </Group>
-                              </Group>
-<<<<<<< HEAD
-                              <EmptySpace max="32767" attributes="0"/>
-=======
-                              <EmptySpace min="395" max="32767" attributes="0"/>
-                          </Group>
-                          <Group type="102" attributes="0">
-                              <Group type="103" groupAlignment="0" max="-2" attributes="0">
-                                  <Component id="jLabelHideSlackFiles" alignment="0" min="-2" max="-2" attributes="0"/>
-                                  <Group type="102" alignment="0" attributes="0">
-                                      <EmptySpace min="10" pref="10" max="-2" attributes="0"/>
-                                      <Group type="103" groupAlignment="0" attributes="0">
-                                          <Component id="dataSourcesHideSlackCB" alignment="0" min="-2" max="-2" attributes="0"/>
-                                          <Component id="viewsHideSlackCB" alignment="0" min="-2" max="-2" attributes="0"/>
-                                      </Group>
-                                  </Group>
-                                  <Component id="agencyLogoImageLabel" alignment="0" max="32767" attributes="0"/>
-                                  <Component id="agencyLogoPathField" alignment="0" max="32767" attributes="0"/>
-                              </Group>
-                              <EmptySpace max="-2" attributes="0"/>
-                              <Component id="browseLogosButton" min="-2" max="-2" attributes="0"/>
-                              <EmptySpace min="0" pref="0" max="32767" attributes="0"/>
->>>>>>> 242cc392
-                          </Group>
                       </Group>
                   </Group>
               </Group>
             </DimensionLayout>
             <DimensionLayout dim="1">
               <Group type="103" groupAlignment="0" attributes="0">
-                  <Group type="102" attributes="0">
+                  <Group type="102" alignment="0" attributes="0">
                       <EmptySpace max="-2" attributes="0"/>
                       <Component id="jLabelSelectFile" min="-2" max="-2" attributes="0"/>
                       <EmptySpace max="-2" attributes="0"/>
@@ -138,35 +118,14 @@
                       <Component id="useLocalTimeRB" min="-2" max="-2" attributes="0"/>
                       <EmptySpace max="-2" attributes="0"/>
                       <Component id="useGMTTimeRB" min="-2" max="-2" attributes="0"/>
-<<<<<<< HEAD
-                      <EmptySpace pref="148" max="32767" attributes="0"/>
-=======
-                      <EmptySpace type="unrelated" max="-2" attributes="0"/>
-                      <Component id="jLabelNumThreads" min="-2" max="-2" attributes="0"/>
+                      <EmptySpace max="-2" attributes="0"/>
+                      <Component id="agencyLogoImageLabel" min="-2" max="-2" attributes="0"/>
                       <EmptySpace max="-2" attributes="0"/>
                       <Group type="103" groupAlignment="3" attributes="0">
-                          <Component id="numberOfFileIngestThreadsComboBox" alignment="3" min="-2" max="-2" attributes="0"/>
-                          <Component id="restartRequiredLabel" alignment="3" min="-2" max="-2" attributes="0"/>
-                      </Group>
-                      <EmptySpace type="unrelated" max="-2" attributes="0"/>
-                      <Component id="jLabelSetProcessTimeOut" min="-2" max="-2" attributes="0"/>
-                      <EmptySpace max="-2" attributes="0"/>
-                      <Group type="103" groupAlignment="0" attributes="0">
-                          <Component id="jCheckBoxEnableProcTimeout" min="-2" max="-2" attributes="0"/>
-                          <Group type="103" alignment="0" groupAlignment="3" attributes="0">
-                              <Component id="jFormattedTextFieldProcTimeOutHrs" alignment="3" min="-2" max="-2" attributes="0"/>
-                              <Component id="jLabelProcessTimeOutUnits" alignment="3" min="-2" max="-2" attributes="0"/>
-                          </Group>
-                      </Group>
-                      <EmptySpace type="unrelated" max="-2" attributes="0"/>
-                      <Component id="agencyLogoImageLabel" min="-2" max="-2" attributes="0"/>
-                      <EmptySpace max="-2" attributes="0"/>
-                      <Group type="103" groupAlignment="3" attributes="0">
-                          <Component id="agencyLogoPathField" alignment="3" min="-2" max="-2" attributes="0"/>
+                          <Component id="agencyLogoPathField" alignment="3" max="32767" attributes="0"/>
                           <Component id="browseLogosButton" alignment="3" min="-2" max="-2" attributes="0"/>
                       </Group>
-                      <EmptySpace pref="52" max="32767" attributes="0"/>
->>>>>>> 242cc392
+                      <EmptySpace min="-2" pref="35" max="-2" attributes="0"/>
                   </Group>
               </Group>
             </DimensionLayout>
@@ -303,9 +262,6 @@
                 <Property name="text" type="java.lang.String" editor="org.netbeans.modules.i18n.form.FormI18nStringEditor">
                   <ResourceString bundle="org/sleuthkit/autopsy/corecomponents/Bundle.properties" key="AutopsyOptionsPanel.agencyLogoImageLabel.text" replaceFormat="org.openide.util.NbBundle.getMessage({sourceFileName}.class, &quot;{key}&quot;)"/>
                 </Property>
-                <Property name="toolTipText" type="java.lang.String" editor="org.netbeans.modules.i18n.form.FormI18nStringEditor">
-                  <ResourceString bundle="org/sleuthkit/autopsy/corecomponents/Bundle.properties" key="AutopsyOptionsPanel.agencyLogoImageLabel.toolTipText" replaceFormat="org.openide.util.NbBundle.getMessage({sourceFileName}.class, &quot;{key}&quot;)"/>
-                </Property>
               </Properties>
             </Component>
             <Component class="javax.swing.JTextField" name="agencyLogoPathField">
@@ -321,9 +277,6 @@
                   <ResourceString bundle="org/sleuthkit/autopsy/corecomponents/Bundle.properties" key="AutopsyOptionsPanel.browseLogosButton.text" replaceFormat="org.openide.util.NbBundle.getMessage({sourceFileName}.class, &quot;{key}&quot;)"/>
                 </Property>
               </Properties>
-              <Events>
-                <EventHandler event="actionPerformed" listener="java.awt.event.ActionListener" parameters="java.awt.event.ActionEvent" handler="browseLogosButtonActionPerformed"/>
-              </Events>
             </Component>
           </SubComponents>
         </Container>
