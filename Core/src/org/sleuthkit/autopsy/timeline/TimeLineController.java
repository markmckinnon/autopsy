/*
 * Autopsy Forensic Browser
 *
 * Copyright 2014-2018 Basis Technology Corp.
 * Contact: carrier <at> sleuthkit <dot> org
 *
 * Licensed under the Apache License, Version 2.0 (the "License");
 * you may not use this file except in compliance with the License.
 * You may obtain a copy of the License at
 *
 *     http://www.apache.org/licenses/LICENSE-2.0
 *
 * Unless required by applicable law or agreed to in writing, software
 * distributed under the License is distributed on an "AS IS" BASIS,
 * WITHOUT WARRANTIES OR CONDITIONS OF ANY KIND, either express or implied.
 * See the License for the specific language governing permissions and
 * limitations under the License.
 */
package org.sleuthkit.autopsy.timeline;

import com.google.common.eventbus.EventBus;
import java.beans.PropertyChangeEvent;
import java.beans.PropertyChangeListener;
import java.time.ZoneId;
import java.util.Collection;
import java.util.Collections;
import java.util.Optional;
import java.util.TimeZone;
import java.util.concurrent.ExecutionException;
import java.util.concurrent.ExecutorService;
import java.util.concurrent.Executors;
import java.util.logging.Level;
import javafx.application.Platform;
import javafx.beans.Observable;
import javafx.beans.property.ReadOnlyBooleanProperty;
import javafx.beans.property.ReadOnlyDoubleProperty;
import javafx.beans.property.ReadOnlyDoubleWrapper;
import javafx.beans.property.ReadOnlyListProperty;
import javafx.beans.property.ReadOnlyListWrapper;
import javafx.beans.property.ReadOnlyObjectProperty;
import javafx.beans.property.ReadOnlyObjectWrapper;
import javafx.beans.property.ReadOnlyStringProperty;
import javafx.beans.property.ReadOnlyStringWrapper;
import javafx.collections.FXCollections;
import javafx.collections.ObservableList;
import javafx.collections.ObservableSet;
import javafx.concurrent.Task;
import static javafx.concurrent.Worker.State.FAILED;
import static javafx.concurrent.Worker.State.SUCCEEDED;
import javafx.scene.control.Alert;
import javax.annotation.concurrent.GuardedBy;
import javax.annotation.concurrent.Immutable;
import javax.swing.SwingUtilities;
import org.joda.time.DateTime;
import org.joda.time.DateTimeZone;
import org.joda.time.Interval;
import org.joda.time.ReadablePeriod;
import org.joda.time.format.DateTimeFormat;
import org.joda.time.format.DateTimeFormatter;
import org.openide.util.NbBundle;
import org.sleuthkit.autopsy.casemodule.Case;
import static org.sleuthkit.autopsy.casemodule.Case.Events.CURRENT_CASE;
import static org.sleuthkit.autopsy.casemodule.Case.Events.DATA_SOURCE_ADDED;
import org.sleuthkit.autopsy.casemodule.NoCurrentCaseException;
import org.sleuthkit.autopsy.casemodule.events.BlackBoardArtifactTagAddedEvent;
import org.sleuthkit.autopsy.casemodule.events.BlackBoardArtifactTagDeletedEvent;
import org.sleuthkit.autopsy.casemodule.events.ContentTagAddedEvent;
import org.sleuthkit.autopsy.casemodule.events.ContentTagDeletedEvent;
import org.sleuthkit.autopsy.coreutils.History;
import org.sleuthkit.autopsy.coreutils.LoggedTask;
import org.sleuthkit.autopsy.coreutils.Logger;
import org.sleuthkit.autopsy.coreutils.ThreadConfined;
import org.sleuthkit.autopsy.events.AutopsyEvent;
import org.sleuthkit.autopsy.ingest.IngestManager;
import org.sleuthkit.autopsy.timeline.events.ViewInTimelineRequestedEvent;
import org.sleuthkit.datamodel.AbstractFile;
import org.sleuthkit.datamodel.BlackboardArtifact;
import org.sleuthkit.datamodel.TskCoreException;
import org.sleuthkit.datamodel.timeline.DescriptionLoD;
import org.sleuthkit.datamodel.timeline.EventType;
import org.sleuthkit.datamodel.timeline.EventTypeZoomLevel;
import org.sleuthkit.datamodel.timeline.IntervalUtils;
import org.sleuthkit.datamodel.timeline.TimeLineEvent;
import org.sleuthkit.datamodel.timeline.TimeUnits;
import org.sleuthkit.datamodel.timeline.ZoomParams;
import org.sleuthkit.datamodel.timeline.filters.DescriptionFilter;
import org.sleuthkit.datamodel.timeline.filters.RootFilter;
import org.sleuthkit.datamodel.timeline.filters.TypeFilter;

/**
 * Controller in the MVC design along with FilteredEventsModel TimeLineView.
 * Forwards interpreted user gestures form views to model. Provides model to
 * view. Is entry point for timeline module.
 *
 * Concurrency Policy:<ul>
 * <li>Since filteredEvents is internally synchronized, only compound access to
 * it needs external synchronization</li>
 * * <li>Since eventsRepository is internally synchronized, only compound
 * access to it needs external synchronization <li>
 * <li>Other state including listeningToAutopsy, mainFrame, viewMode, and the
 * listeners should only be accessed with this object's intrinsic lock held, or
 * on the EDT as indicated.
 * </li>
 * </ul>
 */
@NbBundle.Messages({"Timeline.dialogs.title= Timeline",
    "TimeLinecontroller.updateNowQuestion=Do you want to update the events database now?"})
public class TimeLineController {

    private static final Logger logger = Logger.getLogger(TimeLineController.class.getName());

    private static final ReadOnlyObjectWrapper<TimeZone> timeZone = new ReadOnlyObjectWrapper<>(TimeZone.getDefault());

    public static ZoneId getTimeZoneID() {
        return timeZone.get().toZoneId();
    }

    public static DateTimeFormatter getZonedFormatter() {
        return DateTimeFormat.forPattern("YYYY-MM-dd HH:mm:ss").withZone(getJodaTimeZone()); //NON-NLS
    }

    public static DateTimeZone getJodaTimeZone() {
        return DateTimeZone.forTimeZone(getTimeZone().get());
    }

    public static ReadOnlyObjectProperty<TimeZone> getTimeZone() {
        return timeZone.getReadOnlyProperty();
    }

    private final ExecutorService executor = Executors.newSingleThreadExecutor();

    private final ReadOnlyListWrapper<Task<?>> tasks = new ReadOnlyListWrapper<>(FXCollections.observableArrayList());

    private final ReadOnlyDoubleWrapper taskProgress = new ReadOnlyDoubleWrapper(-1);

    private final ReadOnlyStringWrapper taskMessage = new ReadOnlyStringWrapper();

    private final ReadOnlyStringWrapper taskTitle = new ReadOnlyStringWrapper();

    private final ReadOnlyStringWrapper statusMessage = new ReadOnlyStringWrapper();
    private final EventBus eventbus = new EventBus("TimeLineController_EventBus");

    /**
     * Status is a string that will be displayed in the status bar as a kind of
     * user hint/information when it is not empty
     *
     * @return The status property
     */
    public ReadOnlyStringProperty statusMessageProperty() {
        return statusMessage.getReadOnlyProperty();
    }

    public void setStatusMessage(String string) {
        statusMessage.set(string);
    }
    private final Case autoCase;

    @ThreadConfined(type = ThreadConfined.ThreadType.JFX)
    private final ObservableList<DescriptionFilter> quickHideFilters = FXCollections.observableArrayList();

    public ObservableList<DescriptionFilter> getQuickHideFilters() {
        return quickHideFilters;
    }

    /**
     * @return The autopsy Case assigned to the controller
     */
    public Case getAutopsyCase() {
        return autoCase;
    }

    synchronized public ReadOnlyListProperty<Task<?>> getTasks() {
        return tasks.getReadOnlyProperty();
    }

    synchronized public ReadOnlyDoubleProperty taskProgressProperty() {
        return taskProgress.getReadOnlyProperty();
    }

    synchronized public ReadOnlyStringProperty taskMessageProperty() {
        return taskMessage.getReadOnlyProperty();
    }

    synchronized public ReadOnlyStringProperty taskTitleProperty() {
        return taskTitle.getReadOnlyProperty();
    }

    @ThreadConfined(type = ThreadConfined.ThreadType.AWT)
    private TimeLineTopComponent topComponent;

    //are the listeners currently attached
    @ThreadConfined(type = ThreadConfined.ThreadType.AWT)
    private boolean listeningToAutopsy = false;

    private final PropertyChangeListener caseListener = new AutopsyCaseListener();
    private final PropertyChangeListener ingestModuleListener = new AutopsyIngestModuleListener();

    @GuardedBy("this")
    private final ReadOnlyObjectWrapper<ViewMode> viewMode = new ReadOnlyObjectWrapper<>(ViewMode.COUNTS);

    @GuardedBy("filteredEvents")
    private final FilteredEventsModel filteredEvents;

    @GuardedBy("this")
    private final ZoomParams InitialZoomState;

    @GuardedBy("this")
    private final History<ZoomParams> historyManager = new History<>();

    @GuardedBy("this")
    private final ReadOnlyObjectWrapper<ZoomParams> currentParams = new ReadOnlyObjectWrapper<>();

    //selected events (ie shown in the result viewer)
    @GuardedBy("this")
    private final ObservableList<Long> selectedEventIDs = FXCollections.<Long>observableArrayList();

    @GuardedBy("this")
    private final ReadOnlyObjectWrapper<Interval> selectedTimeRange = new ReadOnlyObjectWrapper<>();

    private final PromptDialogManager promptDialogManager = new PromptDialogManager(this);

    /**
     * Get an ObservableList of selected event IDs
     *
     * @return A list of the selected event IDs
     */
    synchronized public ObservableList<Long> getSelectedEventIDs() {
        return selectedEventIDs;
    }

    /**
     * Get a read only observable view of the selected time range.
     *
     * @return A read only view of the selected time range.
     */
    synchronized public ReadOnlyObjectProperty<Interval> selectedTimeRangeProperty() {
        return selectedTimeRange.getReadOnlyProperty();
    }

    /**
     * Get the selected time range.
     *
     * @return The selected time range.
     */
    synchronized public Interval getSelectedTimeRange() {
        return selectedTimeRange.get();
    }

    synchronized public ReadOnlyBooleanProperty canAdvanceProperty() {
        return historyManager.getCanAdvance();
    }

    synchronized public ReadOnlyBooleanProperty canRetreatProperty() {
        return historyManager.getCanRetreat();
    }

    synchronized public ReadOnlyObjectProperty<ViewMode> viewModeProperty() {
        return viewMode.getReadOnlyProperty();
    }

    /**
     * Set a new ViewMode as the active one.
     *
     * @param viewMode The new ViewMode to set.
     */
    synchronized public void setViewMode(ViewMode viewMode) {
        if (this.viewMode.get() != viewMode) {
            this.viewMode.set(viewMode);
        }
    }

    /**
     * Get the currently active ViewMode.
     *
     * @return The currently active ViewMode.
     */
    synchronized public ViewMode getViewMode() {
        return viewMode.get();
    }

    public TimeLineController(Case autoCase) throws TskCoreException {
        this.autoCase = autoCase;
        filteredEvents = new FilteredEventsModel(autoCase, currentParams.getReadOnlyProperty());
        /*
         * as the history manager's current state changes, modify the tags
         * filter to be in sync, and expose that as propery from
         * TimeLineController. Do we need to do this with datasource or hash hit
         * filters?
         */
        historyManager.currentState().addListener((Observable observable) -> {
            ZoomParams historyManagerParams = historyManager.getCurrentState();
            filteredEvents.syncTagsFilter(historyManagerParams.getFilter().getTagsFilter());
            currentParams.set(historyManagerParams);
        });

        InitialZoomState = new ZoomParams(filteredEvents.getSpanningInterval(),
                EventTypeZoomLevel.BASE_TYPE,
                filteredEvents.filterProperty().get(),
                DescriptionLoD.SHORT);
        historyManager.advance(InitialZoomState);

        //clear the selected events when the view mode changes
        viewMode.addListener(observable -> {
            try {
                selectEventIDs(Collections.emptySet());
            } catch (TskCoreException ex) {
                logger.log(Level.SEVERE, "Error clearing the timeline selection.", ex);
            }
        });
    }

    /**
     * @return a shared events model
     */
    public FilteredEventsModel getEventsModel() {
        return filteredEvents;
    }

    public void applyDefaultFilters() {
        pushFilters(filteredEvents.getDefaultFilter());
    }

    public void zoomOutToActivity() throws TskCoreException {
        Interval boundingEventsInterval = filteredEvents.getBoundingEventsInterval(getJodaTimeZone());
        advance(filteredEvents.zoomParametersProperty().get().withTimeRange(boundingEventsInterval));
    }

    private final ObservableSet<TimeLineEvent> pinnedEvents = FXCollections.observableSet();
    private final ObservableSet<TimeLineEvent> pinnedEventsUnmodifiable = FXCollections.unmodifiableObservableSet(pinnedEvents);

    public void pinEvent(TimeLineEvent event) {
        pinnedEvents.add(event);
    }

    public void unPinEvent(TimeLineEvent event) {
        pinnedEvents.removeIf(event::equals);
    }

    public ObservableSet<TimeLineEvent> getPinnedEvents() {
        return pinnedEventsUnmodifiable;
    }

    /**
     * Show the entire range of the timeline.
     */
    private boolean showFullRange() {
        synchronized (filteredEvents) {
            return pushTimeRange(filteredEvents.getSpanningInterval());
        }
    }

    /**
     * Show the events and the amount of time indicated in the given
     * ViewInTimelineRequestedEvent in the List View.
     *
     * @param requestEvent Contains the ID of the requested events and the
     *                     timerange to show.
     */
    @ThreadConfined(type = ThreadConfined.ThreadType.JFX)
    private void showInListView(ViewInTimelineRequestedEvent requestEvent) throws TskCoreException {
        synchronized (filteredEvents) {
            setViewMode(ViewMode.LIST);
            selectEventIDs(requestEvent.getEventIDs());
            if (pushTimeRange(requestEvent.getInterval()) == false) {
                eventbus.post(requestEvent);
            }
        }
    }

    /**
     * "Shut down" Timeline. Remove all the case and ingest listers. Close the
     * timeline window.
     */
    @ThreadConfined(type = ThreadConfined.ThreadType.AWT)
    public void shutDownTimeLine() {
        listeningToAutopsy = false;
        IngestManager.getInstance().removeIngestModuleEventListener(ingestModuleListener);
        Case.removePropertyChangeListener(caseListener);
        if (topComponent != null) {
            topComponent.close();
            topComponent = null;
        }
        OpenTimelineAction.invalidateController();
    }

    /**
     * Add the case and ingest listeners, prompt for rebuilding the database if
     * necessary, and show the timeline window.
     *
     * @param file     The AbstractFile from which to choose an event to show in
     *                 the List View.
     * @param artifact The BlackboardArtifact to show in the List View.
     */
    @ThreadConfined(type = ThreadConfined.ThreadType.AWT)
    void showTimeLine(AbstractFile file, BlackboardArtifact artifact) {
        // listen for case changes (specifically images being added, and case changes).
        if (Case.isCaseOpen() && !listeningToAutopsy) {
            IngestManager.getInstance().addIngestModuleEventListener(ingestModuleListener);
            Case.addPropertyChangeListener(caseListener);
            listeningToAutopsy = true;
        }
        Platform.runLater(() -> {
            //if there is an existing prompt or progressdialog,...
            if (promptDialogManager.bringCurrentDialogToFront()) {
                //... just show that
            } else {

                if ( //confirm timeline during ingest
                        IngestManager.getInstance().isIngestRunning()
                        && promptDialogManager.confirmDuringIngest() == false) {
                    return;  //if they cancel, do nothing.
                }

                if (file == null && artifact == null) {
                    SwingUtilities.invokeLater(TimeLineController.this::showWindow);
                    this.showFullRange();
                } else {
                    try {
                        //prompt user to pick specific event and time range
                        ShowInTimelineDialog showInTimelineDilaog = (file == null)
                                ? new ShowInTimelineDialog(this, artifact)
                                : new ShowInTimelineDialog(this, file);
                        Optional<ViewInTimelineRequestedEvent> dialogResult = showInTimelineDilaog.showAndWait();
                        dialogResult.ifPresent(viewInTimelineRequestedEvent -> {
                            SwingUtilities.invokeLater(this::showWindow);
                            try {
                                showInListView(viewInTimelineRequestedEvent); //show requested event in list view
                            } catch (TskCoreException ex) {
                                logger.log(Level.SEVERE, "Error showing requested events in listview: " + viewInTimelineRequestedEvent, ex);
                                new Alert(Alert.AlertType.ERROR, "There was an error opening Timeline.").showAndWait();
                            }
                        });
                    } catch (TskCoreException tskCoreException) {
                        logger.log(Level.SEVERE, "Error showing Timeline ", tskCoreException);
                        new Alert(Alert.AlertType.ERROR, "There was an error opening Timeline.").showAndWait();
                    }
                }
            }
        });
    }

    /**
     * Request a time range the same length as the given period and centered
     * around the middle of the currently viewed time range.
     *
     * @param period The period of time to show around the current center of the
     *               view.
     */
    synchronized public void pushPeriod(ReadablePeriod period) {
        synchronized (filteredEvents) {
            pushTimeRange(IntervalUtils.getIntervalAroundMiddle(filteredEvents.getTimeRange(), period));
        }
    }

    synchronized public void pushZoomOutTime() {
        final Interval timeRange = filteredEvents.timeRangeProperty().get();
        long toDurationMillis = timeRange.toDurationMillis() / 4;
        DateTime start = timeRange.getStart().minus(toDurationMillis);
        DateTime end = timeRange.getEnd().plus(toDurationMillis);
        pushTimeRange(new Interval(start, end));
    }

    synchronized public void pushZoomInTime() {
        final Interval timeRange = filteredEvents.timeRangeProperty().get();
        long toDurationMillis = timeRange.toDurationMillis() / 4;
        DateTime start = timeRange.getStart().plus(toDurationMillis);
        DateTime end = timeRange.getEnd().minus(toDurationMillis);
        pushTimeRange(new Interval(start, end));
    }

    /**
     * Show the timeline TimeLineTopComponent. This method will construct a new
     * instance of TimeLineTopComponent if necessary.
     */
    @ThreadConfined(type = ThreadConfined.ThreadType.AWT)
    synchronized private void showWindow() {
        if (topComponent == null) {
            topComponent = new TimeLineTopComponent(this);
        }
        if (topComponent.isOpened() == false) {
            topComponent.open();
        }
        topComponent.toFront();
        /*
         * Make this top component active so its ExplorerManager's lookup gets
         * proxied in Utilities.actionsGlobalContext()
         */
        topComponent.requestActive();
    }

    synchronized public void pushEventTypeZoom(EventTypeZoomLevel typeZoomeLevel) {
        ZoomParams currentZoom = filteredEvents.zoomParametersProperty().get();
        if (currentZoom == null) {
            advance(InitialZoomState.withTypeZoomLevel(typeZoomeLevel));
        } else if (currentZoom.hasTypeZoomLevel(typeZoomeLevel) == false) {
            advance(currentZoom.withTypeZoomLevel(typeZoomeLevel));
        }
    }

    /**
     * Set the new interval to view, and record it in the history. The interval
     * will be clamped to the span of events in the current case.
     *
     * @param timeRange The Interval to view.
     *
     * @return True if the interval was changed. False if the interval was the
     *         same as the existing one and no change happened.
     */
    synchronized public boolean pushTimeRange(Interval timeRange) {
        //clamp timerange to case
        Interval clampedTimeRange;
        if (timeRange == null) {
            clampedTimeRange = this.filteredEvents.getSpanningInterval();
        } else {
            Interval spanningInterval = this.filteredEvents.getSpanningInterval();
            if (spanningInterval.overlaps(timeRange)) {
                clampedTimeRange = spanningInterval.overlap(timeRange);
            } else {
                clampedTimeRange = spanningInterval;
            }
        }

        ZoomParams currentZoom = filteredEvents.zoomParametersProperty().get();
        if (currentZoom == null) {
            advance(InitialZoomState.withTimeRange(clampedTimeRange));
            return true;
        } else if (currentZoom.hasTimeRange(clampedTimeRange) == false) {
            advance(currentZoom.withTimeRange(clampedTimeRange));
            return true;
        } else {
            return false;
        }
    }

    /**
     * Change the view by setting a new time range that is the length of
     * timeUnit and centered at the current center.
     *
     * @param timeUnit The unit of time to view
     *
     * @return true if the view actually changed.
     */
    synchronized public boolean pushTimeUnit(TimeUnits timeUnit) {
        if (timeUnit == TimeUnits.FOREVER) {
            return showFullRange();
        } else {
            return pushTimeRange(IntervalUtils.getIntervalAroundMiddle(filteredEvents.getTimeRange(), timeUnit.getPeriod()));
        }
    }

    synchronized public void pushDescrLOD(DescriptionLoD newLOD) {
        ZoomParams currentZoom = filteredEvents.zoomParametersProperty().get();
        if (currentZoom == null) {
            advance(InitialZoomState.withDescrLOD(newLOD));
        } else if (currentZoom.hasDescrLOD(newLOD) == false) {
            advance(currentZoom.withDescrLOD(newLOD));
        }
    }

    @SuppressWarnings("AssignmentToMethodParameter") //clamp timerange to case
    synchronized public void pushTimeAndType(Interval timeRange, EventTypeZoomLevel typeZoom) {
        timeRange = this.filteredEvents.getSpanningInterval().overlap(timeRange);
        ZoomParams currentZoom = filteredEvents.zoomParametersProperty().get();
        if (currentZoom == null) {
            advance(InitialZoomState.withTimeAndType(timeRange, typeZoom));
        } else if (currentZoom.hasTimeRange(timeRange) == false && currentZoom.hasTypeZoomLevel(typeZoom) == false) {
            advance(currentZoom.withTimeAndType(timeRange, typeZoom));
        } else if (currentZoom.hasTimeRange(timeRange) == false) {
            advance(currentZoom.withTimeRange(timeRange));
        } else if (currentZoom.hasTypeZoomLevel(typeZoom) == false) {
            advance(currentZoom.withTypeZoomLevel(typeZoom));
        }
    }

    synchronized public void pushFilters(RootFilter filter) {
        ZoomParams currentZoom = filteredEvents.zoomParametersProperty().get();
        if (currentZoom == null) {
            advance(InitialZoomState.withFilter(filter.copyOf()));
        } else if (currentZoom.hasFilter(filter) == false) {
            advance(currentZoom.withFilter(filter.copyOf()));
        }
    }

    synchronized public void advance() {
        historyManager.advance();
    }

    synchronized public void retreat() {
        historyManager.retreat();
    }

    synchronized private void advance(ZoomParams newState) {
        historyManager.advance(newState);
    }

    /**
     * Select the given event IDs and set their spanning interval as the
     * selected time range.
     *
     * @param eventIDs The eventIDs to select
     */
    final synchronized public void selectEventIDs(Collection<Long> eventIDs) throws TskCoreException {
        selectedTimeRange.set(filteredEvents.getSpanningInterval(eventIDs));
        selectedEventIDs.setAll(eventIDs);
    }

    public void selectTimeAndType(Interval interval, EventType type) {
        final Interval timeRange = filteredEvents.getSpanningInterval().overlap(interval);

        final LoggedTask<Collection<Long>> selectTimeAndTypeTask = new LoggedTask<Collection<Long>>("Select Time and Type", true) { //NON-NLS
            @Override
            protected Collection< Long> call() throws Exception {
                synchronized (TimeLineController.this) {
                    return filteredEvents.getEventIDs(timeRange, new TypeFilter(type));
                }
            }

            @Override
            protected void succeeded() {
                super.succeeded();
                try {
                    synchronized (TimeLineController.this) {
                        selectedTimeRange.set(timeRange);
                        selectedEventIDs.setAll(get());

                    }
                } catch (InterruptedException | ExecutionException ex) {
                    logger.log(Level.SEVERE, getTitle() + " Unexpected error", ex); //NON-NLS
                }
            }
        };

        monitorTask(selectTimeAndTypeTask);
    }

    /**
     * submit a task for execution and add it to the list of tasks whose
     * progress is monitored and displayed in the progress bar
     *
     * @param task
     */
    synchronized public void monitorTask(final Task<?> task) {
        //TODO: refactor this to use JavaFX Service? -jm
        if (task != null) {
            Platform.runLater(() -> {

                //is this actually threadsafe, could we get a finished task stuck in the list?
                task.stateProperty().addListener((Observable observable) -> {
                    switch (task.getState()) {
                        case READY:
                        case RUNNING:
                        case SCHEDULED:
                            break;
                        case SUCCEEDED:
                        case CANCELLED:
                        case FAILED:
                            tasks.remove(task);
                            if (tasks.isEmpty() == false) {
                                taskProgress.bind(tasks.get(0).progressProperty());
                                taskMessage.bind(tasks.get(0).messageProperty());
                                taskTitle.bind(tasks.get(0).titleProperty());
                            }
                            break;
                    }
                });
                tasks.add(task);
                taskProgress.bind(task.progressProperty());
                taskMessage.bind(task.messageProperty());
                taskTitle.bind(task.titleProperty());
                switch (task.getState()) {
                    case READY:
                        executor.submit(task);
                        break;
                    case SCHEDULED:
                    case RUNNING:

                    case SUCCEEDED:
                    case CANCELLED:
                    case FAILED:
                        tasks.remove(task);
                        if (tasks.isEmpty() == false) {
                            taskProgress.bind(tasks.get(0).progressProperty());
                            taskMessage.bind(tasks.get(0).messageProperty());
                            taskTitle.bind(tasks.get(0).titleProperty());
                        }
                        break;
                }
            });
        }
    }

    /**
     * Register the given object to receive events.
     *
     * @param listener The object to register. Must implement public methods
     *                 annotated with Subscribe.
     */
    synchronized public void registerForEvents(Object listener) {
        eventbus.register(listener);
    }

    /**
     * Un-register the given object, so it no longer receives events.
     *
     * @param listener The object to un-register.
     */
<<<<<<< HEAD
    synchronized public void unRegisterForEvents(Object listener) {
        eventbus.unregister(0);
=======
    synchronized public void unRegisterForEvents(Object o) {
        eventbus.unregister(o);
>>>>>>> bb150ed2
    }

    static synchronized public void setTimeZone(TimeZone timeZone) {
        TimeLineController.timeZone.set(timeZone);

    }

    /**
     * Listener for IngestManager.IngestModuleEvents.
     */
    @Immutable
    private class AutopsyIngestModuleListener implements PropertyChangeListener {

        @Override
        public void propertyChange(PropertyChangeEvent evt) {
            /**
             * Checking for a current case is a stop gap measure until a
             * different way of handling the closing of cases is worked out.
             * Currently, remote events may be received for a case that is
             * already closed.
             */
            try {
                Case.getCurrentCaseThrows();
            } catch (NoCurrentCaseException notUsed) {
                // Case is closed, do nothing.
                return;
            }

            switch (IngestManager.IngestModuleEvent.valueOf(evt.getPropertyName())) {
                case CONTENT_CHANGED:
                case DATA_ADDED:
                    break;
                case FILE_DONE:
                    /*
                     * Since the known state or hash hit state may have changed
                     * invalidate caches.
                     */
                    executor.submit(filteredEvents::invalidateAllCaches);
            }
        }
    }

    /**
     * Listener for Case.Events
     */
    @Immutable
    private class AutopsyCaseListener implements PropertyChangeListener {

        @Override
        public void propertyChange(PropertyChangeEvent evt) {
            switch (Case.Events.valueOf(evt.getPropertyName())) {
                case BLACKBOARD_ARTIFACT_TAG_ADDED:
                    executor.submit(() -> filteredEvents.handleArtifactTagAdded((BlackBoardArtifactTagAddedEvent) evt));
                    break;
                case BLACKBOARD_ARTIFACT_TAG_DELETED:
                    executor.submit(() -> filteredEvents.handleArtifactTagDeleted((BlackBoardArtifactTagDeletedEvent) evt));
                    break;
                case CONTENT_TAG_ADDED:
                    executor.submit(() -> filteredEvents.handleContentTagAdded((ContentTagAddedEvent) evt));
                    break;
                case CONTENT_TAG_DELETED:
                    executor.submit(() -> filteredEvents.handleContentTagDeleted((ContentTagDeletedEvent) evt));
                    break;
                case DATA_SOURCE_ADDED:
                    executor.submit(() -> filteredEvents.postAutopsyEventLocally((AutopsyEvent) evt));
                    break;
                case CURRENT_CASE:
                    //close timeline on case changes.
                    SwingUtilities.invokeLater(TimeLineController.this::shutDownTimeLine);
                    break;
                case EVENT_ADDED:
                    executor.submit(filteredEvents::invalidateAllCaches);
                    break;
            }
        }
    }
}<|MERGE_RESOLUTION|>--- conflicted
+++ resolved
@@ -704,13 +704,8 @@
      *
      * @param listener The object to un-register.
      */
-<<<<<<< HEAD
     synchronized public void unRegisterForEvents(Object listener) {
-        eventbus.unregister(0);
-=======
-    synchronized public void unRegisterForEvents(Object o) {
         eventbus.unregister(o);
->>>>>>> bb150ed2
     }
 
     static synchronized public void setTimeZone(TimeZone timeZone) {
