/*
 * Autopsy Forensic Browser
 *
 * Copyright 2014-15 Basis Technology Corp.
 * Contact: carrier <at> sleuthkit <dot> org
 *
 * Licensed under the Apache License, Version 2.0 (the "License");
 * you may not use this file except in compliance with the License.
 * You may obtain a copy of the License at
 *
 *     http://www.apache.org/licenses/LICENSE-2.0
 *
 * Unless required by applicable law or agreed to in writing, software
 * distributed under the License is distributed on an "AS IS" BASIS,
 * WITHOUT WARRANTIES OR CONDITIONS OF ANY KIND, either express or implied.
 * See the License for the specific language governing permissions and
 * limitations under the License.
 */
package org.sleuthkit.autopsy.timeline.ui.detailview;

import java.util.ArrayList;
import java.util.List;
import java.util.Map;
import java.util.concurrent.ConcurrentHashMap;
import javafx.application.Platform;
import javafx.beans.InvalidationListener;
import javafx.beans.Observable;
import javafx.collections.FXCollections;
import javafx.collections.ListChangeListener;
import javafx.collections.ObservableList;
import javafx.concurrent.Task;
import javafx.fxml.FXML;
import javafx.geometry.Orientation;
import javafx.scene.Cursor;
import javafx.scene.chart.Axis;
import javafx.scene.chart.BarChart;
import javafx.scene.chart.XYChart;
import javafx.scene.control.CheckBox;
import javafx.scene.control.CustomMenuItem;
import javafx.scene.control.Label;
import javafx.scene.control.MenuButton;
import javafx.scene.control.MultipleSelectionModel;
import javafx.scene.control.RadioButton;
import javafx.scene.control.ScrollBar;
import javafx.scene.control.SeparatorMenuItem;
import javafx.scene.control.Slider;
import javafx.scene.control.ToggleButton;
import javafx.scene.control.ToggleGroup;
import javafx.scene.control.TreeItem;
import javafx.scene.effect.Effect;
import static javafx.scene.input.KeyCode.DOWN;
import static javafx.scene.input.KeyCode.KP_DOWN;
import static javafx.scene.input.KeyCode.KP_UP;
import static javafx.scene.input.KeyCode.PAGE_DOWN;
import static javafx.scene.input.KeyCode.PAGE_UP;
import static javafx.scene.input.KeyCode.UP;
import javafx.scene.input.KeyEvent;
import javafx.scene.input.MouseEvent;
import javafx.scene.input.ScrollEvent;
import javafx.scene.layout.HBox;
import javafx.scene.layout.Pane;
import javafx.scene.layout.Priority;
import javafx.scene.layout.Region;
import javafx.scene.layout.VBox;
import org.controlsfx.control.action.Action;
import org.joda.time.DateTime;
import org.openide.util.NbBundle;
import org.sleuthkit.autopsy.coreutils.LoggedTask;
import org.sleuthkit.autopsy.coreutils.Logger;
import org.sleuthkit.autopsy.coreutils.ThreadConfined;
import org.sleuthkit.autopsy.timeline.FXMLConstructor;
import org.sleuthkit.autopsy.timeline.TimeLineController;
<<<<<<< HEAD
import org.sleuthkit.autopsy.timeline.datamodel.EventBundle;
=======
>>>>>>> 6d7bd828
import org.sleuthkit.autopsy.timeline.datamodel.EventCluster;
import org.sleuthkit.autopsy.timeline.datamodel.FilteredEventsModel;
import org.sleuthkit.autopsy.timeline.datamodel.eventtype.EventType;
import org.sleuthkit.autopsy.timeline.ui.AbstractVisualization;
import org.sleuthkit.autopsy.timeline.ui.countsview.CountsViewPane;
import org.sleuthkit.autopsy.timeline.ui.detailview.tree.NavTreeNode;
import org.sleuthkit.autopsy.timeline.utils.RangeDivisionInfo;
import org.sleuthkit.autopsy.timeline.zooming.DescriptionLOD;

/**
 * FXML Controller class for a {@link EventDetailChart} based implementation of
 * a TimeLineView.
 *
 * This class listens to changes in the assigned {@link FilteredEventsModel} and
 * updates the internal {@link EventDetailChart} to reflect the currently
 * requested events.
 *
 * This class captures input from the user in the form of mouse clicks on graph
 * bars, and forwards them to the assigned {@link TimeLineController}
 *
 * Concurrency Policy: Access to the private members clusterChart, dateAxis,
 * EventTypeMap, and dataSets is all linked directly to the ClusterChart which
 * must only be manipulated on the JavaFx thread (through {@link Platform#runLater(java.lang.Runnable)
 * }
 *
 * {@link CountsChartPane#filteredEvents} should encapsulate all needed
 * synchronization internally.
 *
 * TODO: refactor common code out of this class and CountsChartPane into
 * {@link AbstractVisualization}
 */
<<<<<<< HEAD
public class DetailViewPane extends AbstractVisualization<DateTime, EventCluster, DetailViewNode<?>, EventDetailChart> {
=======
public class DetailViewPane extends AbstractVisualization<DateTime, EventCluster, EventStripeNode, EventDetailChart> {
>>>>>>> 6d7bd828

    private final static Logger LOGGER = Logger.getLogger(CountsViewPane.class.getName());

    private MultipleSelectionModel<TreeItem<NavTreeNode>> treeSelectionModel;

    //these three could be injected from fxml but it was causing npe's
    private final DateAxis dateAxis = new DateAxis();

    private final Axis<EventCluster> verticalAxis = new EventAxis();

    //private access to barchart data
    private final Map<EventType, XYChart.Series<DateTime, EventCluster>> eventTypeToSeriesMap = new ConcurrentHashMap<>();

    private final ScrollBar vertScrollBar = new ScrollBar();

    private final Region region = new Region();

<<<<<<< HEAD
    private final ObservableList<EventCluster> eventClusters = FXCollections.synchronizedObservableList(FXCollections.observableArrayList());

    private final ObservableList<DetailViewNode<?>> highlightedNodes = FXCollections.synchronizedObservableList(FXCollections.observableArrayList());

    public ObservableList<EventBundle> getEventBundles() {
        return chart.getEventBundles();
=======
    private final ObservableList<EventCluster> aggregatedEvents = FXCollections.synchronizedObservableList(FXCollections.observableArrayList());

    private final ObservableList<EventStripeNode> highlightedNodes = FXCollections.synchronizedObservableList(FXCollections.observableArrayList());

    public ObservableList<EventCluster> getAggregatedEvents() {
        return aggregatedEvents;
>>>>>>> 6d7bd828
    }

    public DetailViewPane(Pane partPane, Pane contextPane, Region spacer) {
        super(partPane, contextPane, spacer);
        chart = new EventDetailChart(dateAxis, verticalAxis, selectedNodes);
        setChartClickHandler();
        chart.setData(dataSets);
        setCenter(chart);

        chart.setPrefHeight(USE_COMPUTED_SIZE);

        settingsNodes = new ArrayList<>(new DetailViewSettingsPane().getChildrenUnmodifiable());

        vertScrollBar.setOrientation(Orientation.VERTICAL);
        VBox vBox = new VBox();
        VBox.setVgrow(vertScrollBar, Priority.ALWAYS);
        vBox.getChildren().add(vertScrollBar);
        vBox.getChildren().add(region);
        setRight(vBox);

        dateAxis.setAutoRanging(false);
        region.minHeightProperty().bind(dateAxis.heightProperty());
        vertScrollBar.visibleAmountProperty().bind(chart.heightProperty().multiply(100).divide(chart.maxVScrollProperty()));
        requestLayout();

<<<<<<< HEAD
        highlightedNodes.addListener((ListChangeListener.Change<? extends DetailViewNode<?>> change) -> {
=======
        highlightedNodes.addListener((ListChangeListener.Change<? extends EventStripeNode> change) -> {
>>>>>>> 6d7bd828
            while (change.next()) {
                change.getAddedSubList().forEach(node -> {
                    node.applyHighlightEffect(true);
                });
                change.getRemoved().forEach(node -> {
                    node.applyHighlightEffect(false);
                });
            }
        });
        //request focus for keyboard scrolling
        setOnMouseClicked((MouseEvent t) -> {
            requestFocus();
        });

        //These scroll related handlers don't affect any other view or the model, so they are handled internally
        //mouse wheel scroll handler
        this.onScrollProperty().set((ScrollEvent t) -> {
            vertScrollBar.valueProperty().set(Math.max(0, Math.min(100, vertScrollBar.getValue() - t.getDeltaY() / 200.0)));
        });

        this.setOnKeyPressed((KeyEvent t) -> {
            switch (t.getCode()) {
                case PAGE_UP:
                    incrementScrollValue(-70);
                    break;
                case PAGE_DOWN:
                    incrementScrollValue(70);
                    break;
                case KP_UP:
                case UP:
                    incrementScrollValue(-10);
                    break;
                case KP_DOWN:
                case DOWN:
                    incrementScrollValue(10);
                    break;
            }
            t.consume();
        });

        //scrollbar handler
        this.vertScrollBar.valueProperty().addListener((o, oldValue, newValue) -> {
            chart.setVScroll(newValue.doubleValue() / 100.0);
        });
        spacer.minWidthProperty().bind(verticalAxis.widthProperty().add(verticalAxis.tickLengthProperty()));
        spacer.prefWidthProperty().bind(verticalAxis.widthProperty().add(verticalAxis.tickLengthProperty()));
        spacer.maxWidthProperty().bind(verticalAxis.widthProperty().add(verticalAxis.tickLengthProperty()));

        dateAxis.setTickLabelsVisible(false);

        dateAxis.getTickMarks().addListener((Observable observable) -> {
            layoutDateLabels();
        });
        dateAxis.getTickSpacing().addListener((Observable observable) -> {
            layoutDateLabels();
        });

        dateAxis.setTickLabelGap(0);

        selectedNodes.addListener((Observable observable) -> {
            highlightedNodes.clear();
            selectedNodes.stream().forEach((tn) -> {
<<<<<<< HEAD
                for (DetailViewNode<?> n : chart.getNodes((DetailViewNode<?> t) ->
=======
                for (EventStripeNode n : chart.getNodes((EventStripeNode t) ->
>>>>>>> 6d7bd828
                        t.getDescription().equals(tn.getDescription()))) {
                    highlightedNodes.add(n);
                }
            });
        });

    }

    @Override
    public synchronized void setModel(FilteredEventsModel filteredEvents) {
        super.setModel(filteredEvents);
    }

    private void incrementScrollValue(int factor) {
        vertScrollBar.valueProperty().set(Math.max(0, Math.min(100, vertScrollBar.getValue() + factor * (chart.getHeight() / chart.maxVScrollProperty().get()))));
    }

    public void setSelectionModel(MultipleSelectionModel<TreeItem<NavTreeNode>> selectionModel) {
        this.treeSelectionModel = selectionModel;

        treeSelectionModel.getSelectedItems().addListener((Observable observable) -> {
            highlightedNodes.clear();
            for (TreeItem<NavTreeNode> tn : treeSelectionModel.getSelectedItems()) {
<<<<<<< HEAD
                for (DetailViewNode<?> n : chart.getNodes((DetailViewNode<?> t) ->
=======
                for (EventStripeNode n : chart.getNodes((EventStripeNode t) ->
>>>>>>> 6d7bd828
                        t.getDescription().equals(tn.getValue().getDescription()))) {
                    highlightedNodes.add(n);
                }
            }
        });
    }

    @Override
    protected Boolean isTickBold(DateTime value) {
        return false;
    }

    @Override
    protected Axis<EventCluster> getYAxis() {
        return verticalAxis;
    }

    @Override
    protected Axis<DateTime> getXAxis() {
        return dateAxis;
    }

    @Override
    protected double getTickSpacing() {
        return dateAxis.getTickSpacing().get();
    }

    @Override
    protected String getTickMarkLabel(DateTime value) {
        return dateAxis.getTickMarkLabel(value);
    }

    /**
     * NOTE: Because this method modifies data directly used by the chart, this
     * method should only be called from JavaFX thread!
     *
     * @param et the EventType to get the series for
     *
     * @return a Series object to contain all the events with the given
     *         EventType
     */
    @ThreadConfined(type = ThreadConfined.ThreadType.JFX)
    private XYChart.Series<DateTime, EventCluster> getSeries(final EventType et) {
        return eventTypeToSeriesMap.computeIfAbsent(et, (EventType t) -> {
            XYChart.Series<DateTime, EventCluster> series = new XYChart.Series<>();
            series.setName(et.getDisplayName());
            dataSets.add(series);
            return series;
        });
    }

    @Override
    protected Task<Boolean> getUpdateTask() {

        return new LoggedTask<Boolean>(NbBundle.getMessage(this.getClass(), "DetailViewPane.loggedTask.name"), true) {

            @Override
            protected Boolean call() throws Exception {
                if (isCancelled()) {
                    return null;
                }

                if (isCancelled() == false) {
                    Platform.runLater(() -> {
                        setCursor(Cursor.WAIT);
                    });
                }

                updateProgress(-1, 1);
                updateMessage(NbBundle.getMessage(this.getClass(), "DetailViewPane.loggedTask.preparing"));

                final RangeDivisionInfo rangeInfo = RangeDivisionInfo.getRangeDivisionInfo(filteredEvents.timeRangeProperty().get());
                final long lowerBound = rangeInfo.getLowerBound();
                final long upperBound = rangeInfo.getUpperBound();

                updateMessage(NbBundle.getMessage(this.getClass(), "DetailViewPane.loggedTask.queryDb"));
                controller.getQuickHideMasks().clear();

                Platform.runLater(() -> {
                    if (isCancelled()) {
                        return;
                    }
                    dateAxis.setLowerBound(new DateTime(lowerBound, TimeLineController.getJodaTimeZone()));
                    dateAxis.setUpperBound(new DateTime(upperBound, TimeLineController.getJodaTimeZone()));
                    vertScrollBar.setValue(0);
                    eventTypeToSeriesMap.clear();
                    dataSets.clear();
                });
                List<EventCluster> eventClusters = filteredEvents.getEventClusters();

                final int size = eventClusters.size();
                int i = 0;
<<<<<<< HEAD
                for (final EventCluster e : eventClusters) {
=======
                for (final EventCluster e : aggregatedEvents) {
>>>>>>> 6d7bd828
                    if (isCancelled()) {
                        break;
                    }
                    updateProgress(i++, size);
                    updateMessage(NbBundle.getMessage(this.getClass(), "DetailViewPane.loggedTask.updateUI"));
                    final XYChart.Data<DateTime, EventCluster> xyData = new BarChart.Data<>(new DateTime(e.getSpan().getStartMillis()), e);
<<<<<<< HEAD
                    if (isCancelled() == false) {
                        Platform.runLater(() -> {
                            getSeries(e.getEventType()).getData().add(xyData);
                        });
                    }
=======

                    Platform.runLater(() -> {
                        if (isCancelled() == false) {
                            getSeries(e.getEventType()).getData().add(xyData);
                        }
                    });
>>>>>>> 6d7bd828
                }

                Platform.runLater(() -> {
                    setCursor(Cursor.NONE);
                    layoutDateLabels();
                    updateProgress(1, 1);
                });
                return eventClusters.isEmpty() == false;
            }
        };
    }

    @Override
    protected Effect getSelectionEffect() {
        return null;
    }

    @Override
<<<<<<< HEAD
    protected void applySelectionEffect(DetailViewNode<?> c1, Boolean selected) {
        chart.applySelectionEffect(c1, selected);
=======
    protected void applySelectionEffect(EventStripeNode c1, Boolean selected) {
        c1.applySelectionEffect(selected);
>>>>>>> 6d7bd828
    }

    private class DetailViewSettingsPane extends HBox {

        @FXML
        private ToggleButton testToggle;

        @FXML
        private RadioButton hiddenRadio;

        @FXML
        private RadioButton showRadio;

        @FXML
        private ToggleGroup descrVisibility;

        @FXML
        private RadioButton countsRadio;

        @FXML
        private CheckBox bandByTypeBox;

        @FXML
        private CheckBox oneEventPerRowBox;

        @FXML
        private CheckBox truncateAllBox;

        @FXML
        private Slider truncateWidthSlider;

        @FXML
        private Label truncateSliderLabel;

        @FXML
        private MenuButton advancedLayoutOptionsButtonLabel;

        @FXML
        private CustomMenuItem bandByTypeBoxMenuItem;

        @FXML
        private CustomMenuItem oneEventPerRowBoxMenuItem;

        @FXML
        private CustomMenuItem truncateAllBoxMenuItem;

        @FXML
        private CustomMenuItem truncateSliderLabelMenuItem;

        @FXML
        private CustomMenuItem showRadioMenuItem;

        @FXML
        private CustomMenuItem countsRadioMenuItem;

        @FXML
        private CustomMenuItem hiddenRadioMenuItem;

        @FXML
        private SeparatorMenuItem descVisibilitySeparatorMenuItem;

        DetailViewSettingsPane() {
            FXMLConstructor.construct(this, "DetailViewSettingsPane.fxml"); // NON-NLS
        }

        @FXML
        void initialize() {
            assert bandByTypeBox != null : "fx:id=\"bandByTypeBox\" was not injected: check your FXML file 'DetailViewSettings.fxml'."; // NON-NLS
            assert oneEventPerRowBox != null : "fx:id=\"oneEventPerRowBox\" was not injected: check your FXML file 'DetailViewSettings.fxml'."; // NON-NLS
            assert truncateAllBox != null : "fx:id=\"truncateAllBox\" was not injected: check your FXML file 'DetailViewSettings.fxml'."; // NON-NLS
            assert truncateWidthSlider != null : "fx:id=\"truncateAllSlider\" was not injected: check your FXML file 'DetailViewSettings.fxml'."; // NON-NLS
<<<<<<< HEAD
            testToggle.selectedProperty().bindBidirectional(chart.alternateLayoutProperty());
            testToggle.selectedProperty().addListener((Observable observable) -> {
                filteredEvents.refresh();
            });
=======

>>>>>>> 6d7bd828
            bandByTypeBox.selectedProperty().bindBidirectional(chart.bandByTypeProperty());
            truncateAllBox.selectedProperty().bindBidirectional(chart.truncateAllProperty());
            oneEventPerRowBox.selectedProperty().bindBidirectional(chart.oneEventPerRowProperty());
            truncateSliderLabel.disableProperty().bind(truncateAllBox.selectedProperty().not());
            truncateSliderLabel.setText(NbBundle.getMessage(this.getClass(), "DetailViewPane.truncateSliderLabel.text"));
            final InvalidationListener sliderListener = o -> {
                if (truncateWidthSlider.isValueChanging() == false) {
                    chart.getTruncateWidth().set(truncateWidthSlider.getValue());
                }
            };
            truncateWidthSlider.valueProperty().addListener(sliderListener);
            truncateWidthSlider.valueChangingProperty().addListener(sliderListener);

            descrVisibility.selectedToggleProperty().addListener((observable, oldToggle, newToggle) -> {
                if (newToggle == countsRadio) {
                    chart.descrVisibilityProperty().set(DescriptionVisibility.COUNT_ONLY);
                } else if (newToggle == showRadio) {
                    chart.descrVisibilityProperty().set(DescriptionVisibility.SHOWN);
                } else if (newToggle == hiddenRadio) {
                    chart.descrVisibilityProperty().set(DescriptionVisibility.HIDDEN);
                }
            });

            advancedLayoutOptionsButtonLabel.setText(
                    NbBundle.getMessage(this.getClass(), "DetailViewPane.advancedLayoutOptionsButtonLabel.text"));
            bandByTypeBox.setText(NbBundle.getMessage(this.getClass(), "DetailViewPane.bandByTypeBox.text"));
            bandByTypeBoxMenuItem.setText(
                    NbBundle.getMessage(this.getClass(), "DetailViewPane.bandByTypeBoxMenuItem.text"));
            oneEventPerRowBox.setText(NbBundle.getMessage(this.getClass(), "DetailViewPane.oneEventPerRowBox.text"));
            oneEventPerRowBoxMenuItem.setText(
                    NbBundle.getMessage(this.getClass(), "DetailViewPane.oneEventPerRowBoxMenuItem.text"));
            truncateAllBox.setText(NbBundle.getMessage(this.getClass(), "DetailViewPan.truncateAllBox.text"));
            truncateAllBoxMenuItem.setText(
                    NbBundle.getMessage(this.getClass(), "DetailViewPan.truncateAllBoxMenuItem.text"));
            truncateSliderLabelMenuItem.setText(
                    NbBundle.getMessage(this.getClass(), "DetailViewPane.truncateSlideLabelMenuItem.text"));
            descVisibilitySeparatorMenuItem.setText(
                    NbBundle.getMessage(this.getClass(), "DetailViewPane.descVisSeparatorMenuItem.text"));
            showRadioMenuItem.setText(NbBundle.getMessage(this.getClass(), "DetailViewPane.showRadioMenuItem.text"));
            showRadio.setText(NbBundle.getMessage(this.getClass(), "DetailViewPane.showRadio.text"));
            countsRadioMenuItem.setText(NbBundle.getMessage(this.getClass(), "DetailViewPane.countsRadioMenuItem.text"));
            countsRadio.setText(NbBundle.getMessage(this.getClass(), "DetailViewPane.countsRadio.text"));
            hiddenRadioMenuItem.setText(NbBundle.getMessage(this.getClass(), "DetailViewPane.hiddenRadioMenuItem.text"));
            hiddenRadio.setText(NbBundle.getMessage(this.getClass(), "DetailViewPane.hiddenRadio.text"));
        }
    }
<<<<<<< HEAD

    public Action newUnhideDescriptionAction(String description, DescriptionLOD descriptionLoD) {
        return chart.new UnhideDescriptionAction(description, descriptionLoD);
    }

    public Action newHideDescriptionAction(String description, DescriptionLOD descriptionLoD) {
        return chart.new HideDescriptionAction(description, descriptionLoD);
    }
=======
>>>>>>> 6d7bd828
}<|MERGE_RESOLUTION|>--- conflicted
+++ resolved
@@ -44,7 +44,6 @@
 import javafx.scene.control.ScrollBar;
 import javafx.scene.control.SeparatorMenuItem;
 import javafx.scene.control.Slider;
-import javafx.scene.control.ToggleButton;
 import javafx.scene.control.ToggleGroup;
 import javafx.scene.control.TreeItem;
 import javafx.scene.effect.Effect;
@@ -70,48 +69,30 @@
 import org.sleuthkit.autopsy.coreutils.ThreadConfined;
 import org.sleuthkit.autopsy.timeline.FXMLConstructor;
 import org.sleuthkit.autopsy.timeline.TimeLineController;
-<<<<<<< HEAD
 import org.sleuthkit.autopsy.timeline.datamodel.EventBundle;
-=======
->>>>>>> 6d7bd828
 import org.sleuthkit.autopsy.timeline.datamodel.EventCluster;
 import org.sleuthkit.autopsy.timeline.datamodel.FilteredEventsModel;
 import org.sleuthkit.autopsy.timeline.datamodel.eventtype.EventType;
 import org.sleuthkit.autopsy.timeline.ui.AbstractVisualization;
-import org.sleuthkit.autopsy.timeline.ui.countsview.CountsViewPane;
 import org.sleuthkit.autopsy.timeline.ui.detailview.tree.NavTreeNode;
 import org.sleuthkit.autopsy.timeline.utils.RangeDivisionInfo;
 import org.sleuthkit.autopsy.timeline.zooming.DescriptionLOD;
 
 /**
- * FXML Controller class for a {@link EventDetailChart} based implementation of
- * a TimeLineView.
+ * Controller class for a {@link EventDetailChart} based implementation of a
+ * TimeLineView.
  *
  * This class listens to changes in the assigned {@link FilteredEventsModel} and
  * updates the internal {@link EventDetailChart} to reflect the currently
  * requested events.
  *
- * This class captures input from the user in the form of mouse clicks on graph
- * bars, and forwards them to the assigned {@link TimeLineController}
- *
  * Concurrency Policy: Access to the private members clusterChart, dateAxis,
  * EventTypeMap, and dataSets is all linked directly to the ClusterChart which
- * must only be manipulated on the JavaFx thread (through {@link Platform#runLater(java.lang.Runnable)
- * }
- *
- * {@link CountsChartPane#filteredEvents} should encapsulate all needed
- * synchronization internally.
- *
- * TODO: refactor common code out of this class and CountsChartPane into
- * {@link AbstractVisualization}
+ * must only be manipulated on the JavaFx thread.
  */
-<<<<<<< HEAD
-public class DetailViewPane extends AbstractVisualization<DateTime, EventCluster, DetailViewNode<?>, EventDetailChart> {
-=======
 public class DetailViewPane extends AbstractVisualization<DateTime, EventCluster, EventStripeNode, EventDetailChart> {
->>>>>>> 6d7bd828
-
-    private final static Logger LOGGER = Logger.getLogger(CountsViewPane.class.getName());
+
+    private final static Logger LOGGER = Logger.getLogger(DetailViewPane.class.getName());
 
     private MultipleSelectionModel<TreeItem<NavTreeNode>> treeSelectionModel;
 
@@ -127,21 +108,10 @@
 
     private final Region region = new Region();
 
-<<<<<<< HEAD
-    private final ObservableList<EventCluster> eventClusters = FXCollections.synchronizedObservableList(FXCollections.observableArrayList());
-
-    private final ObservableList<DetailViewNode<?>> highlightedNodes = FXCollections.synchronizedObservableList(FXCollections.observableArrayList());
+    private final ObservableList<EventStripeNode> highlightedNodes = FXCollections.synchronizedObservableList(FXCollections.observableArrayList());
 
     public ObservableList<EventBundle> getEventBundles() {
         return chart.getEventBundles();
-=======
-    private final ObservableList<EventCluster> aggregatedEvents = FXCollections.synchronizedObservableList(FXCollections.observableArrayList());
-
-    private final ObservableList<EventStripeNode> highlightedNodes = FXCollections.synchronizedObservableList(FXCollections.observableArrayList());
-
-    public ObservableList<EventCluster> getAggregatedEvents() {
-        return aggregatedEvents;
->>>>>>> 6d7bd828
     }
 
     public DetailViewPane(Pane partPane, Pane contextPane, Region spacer) {
@@ -167,11 +137,8 @@
         vertScrollBar.visibleAmountProperty().bind(chart.heightProperty().multiply(100).divide(chart.maxVScrollProperty()));
         requestLayout();
 
-<<<<<<< HEAD
-        highlightedNodes.addListener((ListChangeListener.Change<? extends DetailViewNode<?>> change) -> {
-=======
         highlightedNodes.addListener((ListChangeListener.Change<? extends EventStripeNode> change) -> {
->>>>>>> 6d7bd828
+
             while (change.next()) {
                 change.getAddedSubList().forEach(node -> {
                     node.applyHighlightEffect(true);
@@ -234,11 +201,8 @@
         selectedNodes.addListener((Observable observable) -> {
             highlightedNodes.clear();
             selectedNodes.stream().forEach((tn) -> {
-<<<<<<< HEAD
-                for (DetailViewNode<?> n : chart.getNodes((DetailViewNode<?> t) ->
-=======
+
                 for (EventStripeNode n : chart.getNodes((EventStripeNode t) ->
->>>>>>> 6d7bd828
                         t.getDescription().equals(tn.getDescription()))) {
                     highlightedNodes.add(n);
                 }
@@ -262,11 +226,8 @@
         treeSelectionModel.getSelectedItems().addListener((Observable observable) -> {
             highlightedNodes.clear();
             for (TreeItem<NavTreeNode> tn : treeSelectionModel.getSelectedItems()) {
-<<<<<<< HEAD
-                for (DetailViewNode<?> n : chart.getNodes((DetailViewNode<?> t) ->
-=======
+
                 for (EventStripeNode n : chart.getNodes((EventStripeNode t) ->
->>>>>>> 6d7bd828
                         t.getDescription().equals(tn.getValue().getDescription()))) {
                     highlightedNodes.add(n);
                 }
@@ -355,35 +316,24 @@
                     eventTypeToSeriesMap.clear();
                     dataSets.clear();
                 });
+
                 List<EventCluster> eventClusters = filteredEvents.getEventClusters();
 
                 final int size = eventClusters.size();
-                int i = 0;
-<<<<<<< HEAD
-                for (final EventCluster e : eventClusters) {
-=======
-                for (final EventCluster e : aggregatedEvents) {
->>>>>>> 6d7bd828
+                for (int i = 0; i < size; i++) {
                     if (isCancelled()) {
                         break;
                     }
-                    updateProgress(i++, size);
+                    final EventCluster cluster = eventClusters.get(i);
+                    updateProgress(i, size);
                     updateMessage(NbBundle.getMessage(this.getClass(), "DetailViewPane.loggedTask.updateUI"));
-                    final XYChart.Data<DateTime, EventCluster> xyData = new BarChart.Data<>(new DateTime(e.getSpan().getStartMillis()), e);
-<<<<<<< HEAD
+                    final XYChart.Data<DateTime, EventCluster> xyData = new BarChart.Data<>(new DateTime(cluster.getSpan().getStartMillis()), cluster);
+
                     if (isCancelled() == false) {
                         Platform.runLater(() -> {
-                            getSeries(e.getEventType()).getData().add(xyData);
+                            getSeries(cluster.getEventType()).getData().add(xyData);
                         });
                     }
-=======
-
-                    Platform.runLater(() -> {
-                        if (isCancelled() == false) {
-                            getSeries(e.getEventType()).getData().add(xyData);
-                        }
-                    });
->>>>>>> 6d7bd828
                 }
 
                 Platform.runLater(() -> {
@@ -397,24 +347,17 @@
     }
 
     @Override
+
     protected Effect getSelectionEffect() {
         return null;
     }
 
     @Override
-<<<<<<< HEAD
-    protected void applySelectionEffect(DetailViewNode<?> c1, Boolean selected) {
-        chart.applySelectionEffect(c1, selected);
-=======
     protected void applySelectionEffect(EventStripeNode c1, Boolean selected) {
         c1.applySelectionEffect(selected);
->>>>>>> 6d7bd828
     }
 
     private class DetailViewSettingsPane extends HBox {
-
-        @FXML
-        private ToggleButton testToggle;
 
         @FXML
         private RadioButton hiddenRadio;
@@ -480,14 +423,6 @@
             assert oneEventPerRowBox != null : "fx:id=\"oneEventPerRowBox\" was not injected: check your FXML file 'DetailViewSettings.fxml'."; // NON-NLS
             assert truncateAllBox != null : "fx:id=\"truncateAllBox\" was not injected: check your FXML file 'DetailViewSettings.fxml'."; // NON-NLS
             assert truncateWidthSlider != null : "fx:id=\"truncateAllSlider\" was not injected: check your FXML file 'DetailViewSettings.fxml'."; // NON-NLS
-<<<<<<< HEAD
-            testToggle.selectedProperty().bindBidirectional(chart.alternateLayoutProperty());
-            testToggle.selectedProperty().addListener((Observable observable) -> {
-                filteredEvents.refresh();
-            });
-=======
-
->>>>>>> 6d7bd828
             bandByTypeBox.selectedProperty().bindBidirectional(chart.bandByTypeProperty());
             truncateAllBox.selectedProperty().bindBidirectional(chart.truncateAllProperty());
             oneEventPerRowBox.selectedProperty().bindBidirectional(chart.oneEventPerRowProperty());
@@ -534,7 +469,6 @@
             hiddenRadio.setText(NbBundle.getMessage(this.getClass(), "DetailViewPane.hiddenRadio.text"));
         }
     }
-<<<<<<< HEAD
 
     public Action newUnhideDescriptionAction(String description, DescriptionLOD descriptionLoD) {
         return chart.new UnhideDescriptionAction(description, descriptionLoD);
@@ -543,6 +477,4 @@
     public Action newHideDescriptionAction(String description, DescriptionLOD descriptionLoD) {
         return chart.new HideDescriptionAction(description, descriptionLoD);
     }
-=======
->>>>>>> 6d7bd828
 }