--- conflicted
+++ resolved
@@ -21,15 +21,11 @@
 import java.util.logging.Level;
 import javafx.collections.SetChangeListener;
 import javafx.scene.chart.Axis;
-<<<<<<< HEAD
-import org.sleuthkit.autopsy.timeline.ui.detailview.datamodel.DetailViewEvent;
-=======
 import org.controlsfx.control.Notifications;
 import org.openide.util.NbBundle;
 import org.sleuthkit.autopsy.coreutils.Logger;
+import org.sleuthkit.autopsy.timeline.ui.detailview.datamodel.DetailViewEvent;
 import org.sleuthkit.datamodel.TskCoreException;
-import org.sleuthkit.datamodel.timeline.TimeLineEvent;
->>>>>>> 4ccd8fc6
 
 /**
  *
@@ -45,27 +41,17 @@
      * @param verticalAxis   the value of verticalAxis
      * @param selectedNodes1 the value of selectedNodes1
      */
-<<<<<<< HEAD
+    @NbBundle.Messages({"PinnedChartLane.pinnedEventsListener.errorMessage=Error adding pinned event to lane."})
     PinnedEventsChartLane(DetailsChart parentChart, DateAxis dateAxis, final Axis<DetailViewEvent> verticalAxis) {
         super(parentChart, dateAxis, verticalAxis, false);
 
-//        final Series<DateTime, DetailViewEvent> series = new Series<>();
-//        setData(FXCollections.observableArrayList());
-//        getData().add(series);
         getController().getPinnedEvents().addListener((SetChangeListener.Change<? extends DetailViewEvent> change) -> {
-=======
-    @NbBundle.Messages({"PinnedChartLane.pinnedEventsListener.errorMessage=Error adding pinned event to lane."})
-    PinnedEventsChartLane(DetailsChart parentChart, DateAxis dateAxis, final Axis<TimeLineEvent> verticalAxis) {
-        super(parentChart, dateAxis, verticalAxis, false);
-
-        getController().getPinnedEvents().addListener((SetChangeListener.Change<? extends TimeLineEvent> change) -> {
->>>>>>> 4ccd8fc6
             if (change.wasAdded()) {
                 try {
                     addEvent(change.getElementAdded());
                 } catch (TskCoreException ex) {
                     Notifications.create().owner(getScene().getWindow())
-                        .text( Bundle.PinnedChartLane_pinnedEventsListener_errorMessage()).showError();
+                            .text(Bundle.PinnedChartLane_pinnedEventsListener_errorMessage()).showError();
                     logger.log(Level.SEVERE, "Error adding pinned event to lane.", ex);
                 }
             }
@@ -75,7 +61,7 @@
             requestChartLayout();
         });
 
-        for (TimeLineEvent event : getController().getPinnedEvents()) {
+        for (DetailViewEvent event : getController().getPinnedEvents()) {
             try {
                 addEvent(event);
             } catch (TskCoreException ex) {
