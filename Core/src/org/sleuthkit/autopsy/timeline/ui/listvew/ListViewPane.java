/*
 * Autopsy Forensic Browser
 *
 * Copyright 2016 Basis Technology Corp.
 * Contact: carrier <at> sleuthkit <dot> org
 *
 * Licensed under the Apache License, Version 2.0 (the "License");
 * you may not use this file except in compliance with the License.
 * You may obtain a copy of the License at
 *
 *     http://www.apache.org/licenses/LICENSE-2.0
 *
 * Unless required by applicable law or agreed to in writing, software
 * distributed under the License is distributed on an "AS IS" BASIS,
 * WITHOUT WARRANTIES OR CONDITIONS OF ANY KIND, either express or implied.
 * See the License for the specific language governing permissions and
 * limitations under the License.
 */
package org.sleuthkit.autopsy.timeline.ui.listvew;

import java.util.List;
import javafx.application.Platform;
import javafx.beans.Observable;
import javafx.concurrent.Task;
import javafx.scene.Parent;
import org.joda.time.Interval;
import org.sleuthkit.autopsy.timeline.TimeLineController;
import org.sleuthkit.autopsy.timeline.datamodel.FilteredEventsModel;
import org.sleuthkit.autopsy.timeline.ui.AbstractTimeLineView;

/**
 * An AbstractTimeLineView that uses a TableView to represent the events.
 */
public class ListViewPane extends AbstractTimeLineView {

    private final ListTimeline listTimeline;

    /**
     * Constructor
     *
     * @param controller
     */
    public ListViewPane(TimeLineController controller) {
        super(controller);
        listTimeline = new ListTimeline(controller);

        //initialize chart;
        setCenter(listTimeline);
        setSettingsNodes(new ListViewPane.ListViewSettingsPane().getChildrenUnmodifiable());

        //keep controller's list of selected event IDs in sync with this list's
        listTimeline.getSelectedEventIDs().addListener((Observable selectedIDs) -> {
            controller.selectEventIDs(listTimeline.getSelectedEventIDs());
        });
    }

    @Override
    protected Task<Boolean> getNewUpdateTask() {
        return new ListUpdateTask();
    }

    @Override
    protected void clearData() {
<<<<<<< HEAD

=======
        listTimeline.clear();
>>>>>>> a65ad714
    }

    private static class ListViewSettingsPane extends Parent {
    }

    private class ListUpdateTask extends ViewRefreshTask<Interval> {

        ListUpdateTask() {
            super("List update task", true);
        }

        @Override
        protected Boolean call() throws Exception {
            super.call();
            if (isCancelled()) {
                return null;
            }

            FilteredEventsModel eventsModel = getEventsModel();

<<<<<<< HEAD
            Long selectedEventID = listChart.getSelectedEventID();

            //clear the chart and set the horixontal axis
=======
            //grab the currently selected event
            Long selectedEventID = listTimeline.getSelectedEventID();

            //clear the chart and set the time range.
>>>>>>> a65ad714
            resetView(eventsModel.getTimeRange());

            updateMessage("Querying DB for events");
            //get the IDs of th events to be displayed
            List<Long> eventIDs = eventsModel.getEventIDs();
<<<<<<< HEAD
            Platform.runLater(() -> {
                listChart.setEventIDs(eventIDs);
                listChart.selectEventID(selectedEventID);
=======
            updateMessage("Updating UI");
            Platform.runLater(() -> {
                //put the event IDs into the table.
                listTimeline.setEventIDs(eventIDs);
                //restore the selected event
                listTimeline.selectEventID(selectedEventID);
>>>>>>> a65ad714
            });

            return eventIDs.isEmpty() == false;
        }

        @Override
        protected void cancelled() {
            super.cancelled();
            getController().retreat();
        }

        @Override
        protected void setDateValues(Interval timeRange) {
        }
    }
}<|MERGE_RESOLUTION|>--- conflicted
+++ resolved
@@ -61,11 +61,7 @@
 
     @Override
     protected void clearData() {
-<<<<<<< HEAD
-
-=======
         listTimeline.clear();
->>>>>>> a65ad714
     }
 
     private static class ListViewSettingsPane extends Parent {
@@ -86,33 +82,21 @@
 
             FilteredEventsModel eventsModel = getEventsModel();
 
-<<<<<<< HEAD
-            Long selectedEventID = listChart.getSelectedEventID();
-
-            //clear the chart and set the horixontal axis
-=======
             //grab the currently selected event
             Long selectedEventID = listTimeline.getSelectedEventID();
 
             //clear the chart and set the time range.
->>>>>>> a65ad714
             resetView(eventsModel.getTimeRange());
 
             updateMessage("Querying DB for events");
             //get the IDs of th events to be displayed
             List<Long> eventIDs = eventsModel.getEventIDs();
-<<<<<<< HEAD
-            Platform.runLater(() -> {
-                listChart.setEventIDs(eventIDs);
-                listChart.selectEventID(selectedEventID);
-=======
             updateMessage("Updating UI");
             Platform.runLater(() -> {
                 //put the event IDs into the table.
                 listTimeline.setEventIDs(eventIDs);
                 //restore the selected event
                 listTimeline.selectEventID(selectedEventID);
->>>>>>> a65ad714
             });
 
             return eventIDs.isEmpty() == false;
