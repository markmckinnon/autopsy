--- conflicted
+++ resolved
@@ -29,12 +29,8 @@
 import org.controlsfx.control.action.ActionGroup;
 import org.openide.util.NbBundle;
 import org.sleuthkit.autopsy.timeline.TimeLineController;
-<<<<<<< HEAD
-=======
-import org.sleuthkit.autopsy.timeline.TimeLineView;
 import org.sleuthkit.autopsy.timeline.actions.Back;
 import org.sleuthkit.autopsy.timeline.actions.Forward;
->>>>>>> c0a43b67
 
 /**
  * Interface for TimeLineViews that are 'charts'.
@@ -143,23 +139,21 @@
         }
     }
 
-<<<<<<< HEAD
-        /**
-         * enum to represent whether the drag is a left/right-edge modification
-         * or a horizontal slide triggered by dragging the center
-         */
-        private enum DragPosition {
+    /**
+     * enum to represent whether the drag is a left/right-edge modification or a
+     * horizontal slide triggered by dragging the center
+     */
+    enum DragPosition {
 
-            LEFT,
-            CENTER,
-            RIGHT
-        }
-=======
+        LEFT,
+        CENTER,
+        RIGHT
+    }
+
     @NbBundle.Messages({"TimeLineChart.zoomHistoryActionGroup.name=Zoom History"})
     static ActionGroup newZoomHistoyActionGroup(TimeLineController controller) {
         return new ActionGroup(Bundle.TimeLineChart_zoomHistoryActionGroup_name(),
                 new Back(controller),
                 new Forward(controller));
->>>>>>> c0a43b67
     }
 }