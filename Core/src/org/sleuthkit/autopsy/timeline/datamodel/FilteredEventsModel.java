/*
 * Autopsy Forensic Browser
 *
 * Copyright 2014-15 Basis Technology Corp.
 * Contact: carrier <at> sleuthkit <dot> org
 *
 * Licensed under the Apache License, Version 2.0 (the "License");
 * you may not use this file except in compliance with the License.
 * You may obtain a copy of the License at
 *
 *     http://www.apache.org/licenses/LICENSE-2.0
 *
 * Unless required by applicable law or agreed to in writing, software
 * distributed under the License is distributed on an "AS IS" BASIS,
 * WITHOUT WARRANTIES OR CONDITIONS OF ANY KIND, either express or implied.
 * See the License for the specific language governing permissions and
 * limitations under the License.
 */
package org.sleuthkit.autopsy.timeline.datamodel;

import com.google.common.eventbus.EventBus;
import java.util.Collection;
import java.util.Collections;
import java.util.List;
import java.util.Map;
import java.util.Set;
import java.util.logging.Level;
import javafx.beans.Observable;
import javafx.beans.property.ReadOnlyObjectProperty;
import javafx.beans.property.ReadOnlyObjectWrapper;
import javafx.collections.ListChangeListener;
import javafx.collections.MapChangeListener;
import javax.annotation.concurrent.GuardedBy;
import org.joda.time.Interval;
import org.sleuthkit.autopsy.casemodule.Case;
import org.sleuthkit.autopsy.casemodule.events.BlackBoardArtifactTagAddedEvent;
import org.sleuthkit.autopsy.casemodule.events.BlackBoardArtifactTagDeletedEvent;
import org.sleuthkit.autopsy.casemodule.events.BlackBoardArtifactTagDeletedEvent.DeletedBlackboardArtifactTagInfo;
import org.sleuthkit.autopsy.casemodule.events.ContentTagAddedEvent;
import org.sleuthkit.autopsy.casemodule.events.ContentTagDeletedEvent;
import org.sleuthkit.autopsy.casemodule.events.ContentTagDeletedEvent.DeletedContentTagInfo;
import org.sleuthkit.autopsy.coreutils.Logger;
import org.sleuthkit.autopsy.timeline.datamodel.eventtype.EventType;
import org.sleuthkit.autopsy.timeline.datamodel.eventtype.RootEventType;
import org.sleuthkit.autopsy.timeline.db.EventsRepository;
import org.sleuthkit.autopsy.timeline.events.RefreshRequestedEvent;
import org.sleuthkit.autopsy.timeline.events.TagsAddedEvent;
import org.sleuthkit.autopsy.timeline.events.TagsDeletedEvent;
import org.sleuthkit.autopsy.timeline.filters.DataSourceFilter;
import org.sleuthkit.autopsy.timeline.filters.DataSourcesFilter;
import org.sleuthkit.autopsy.timeline.filters.Filter;
import org.sleuthkit.autopsy.timeline.filters.HashHitsFilter;
import org.sleuthkit.autopsy.timeline.filters.HashSetFilter;
import org.sleuthkit.autopsy.timeline.filters.HideKnownFilter;
import org.sleuthkit.autopsy.timeline.filters.RootFilter;
import org.sleuthkit.autopsy.timeline.filters.TagNameFilter;
import org.sleuthkit.autopsy.timeline.filters.TagsFilter;
import org.sleuthkit.autopsy.timeline.filters.TextFilter;
import org.sleuthkit.autopsy.timeline.filters.TypeFilter;
import org.sleuthkit.autopsy.timeline.zooming.DescriptionLoD;
import org.sleuthkit.autopsy.timeline.zooming.EventTypeZoomLevel;
import org.sleuthkit.autopsy.timeline.zooming.ZoomParams;
import org.sleuthkit.datamodel.BlackboardArtifact;
import org.sleuthkit.datamodel.BlackboardArtifactTag;
import org.sleuthkit.datamodel.Content;
import org.sleuthkit.datamodel.ContentTag;
import org.sleuthkit.datamodel.TagName;
import org.sleuthkit.datamodel.TskCoreException;

/**
 * This class acts as the model for a {@link TimeLineView}
 *
 * Views can register listeners on properties returned by methods.
 *
 * This class is implemented as a filtered view into an underlying
 * {@link EventsRepository}.
 *
 * TODO: as many methods as possible should cache their results so as to avoid
 * unnecessary db calls through the {@link EventsRepository} -jm
 *
 * Concurrency Policy: repo is internally synchronized, so methods that only
 * access the repo atomically do not need further synchronization
 *
 * all other member state variables should only be accessed with intrinsic lock
 * of containing FilteredEventsModel held. Many methods delegate to a task
 * submitted to the dbQueryThread executor. These methods should synchronize on
 * this object, and the tasks should too. Since the tasks execute asynchronously
 * from the invoking methods, the methods will return and release the lock for
 * the tasks to obtain.
 *
 */
public final class FilteredEventsModel {

    private static final Logger LOGGER = Logger.getLogger(FilteredEventsModel.class.getName());

    /**
     * time range that spans the filtered events
     */
    @GuardedBy("this")
    private final ReadOnlyObjectWrapper<Interval> requestedTimeRange = new ReadOnlyObjectWrapper<>();

    @GuardedBy("this")
    private final ReadOnlyObjectWrapper<RootFilter> requestedFilter = new ReadOnlyObjectWrapper<>();

    @GuardedBy("this")
    private final ReadOnlyObjectWrapper< EventTypeZoomLevel> requestedTypeZoom = new ReadOnlyObjectWrapper<>(EventTypeZoomLevel.BASE_TYPE);

    @GuardedBy("this")
    private final ReadOnlyObjectWrapper< DescriptionLoD> requestedLOD = new ReadOnlyObjectWrapper<>(DescriptionLoD.SHORT);

    @GuardedBy("this")
    private final ReadOnlyObjectWrapper<ZoomParams> requestedZoomParamters = new ReadOnlyObjectWrapper<>();

    private final EventBus eventbus = new EventBus("Event_Repository_EventBus"); //NON-NLS

    /**
     * The underlying repo for events. Atomic access to repo is synchronized
     * internally, but compound access should be done with the intrinsic lock of
     * this FilteredEventsModel object
     */
    @GuardedBy("this")
    private final EventsRepository repo;
    private final Case autoCase;

    public FilteredEventsModel(EventsRepository repo, ReadOnlyObjectProperty<ZoomParams> currentStateProperty) {
        this.repo = repo;
        this.autoCase = repo.getAutoCase();
        repo.getDatasourcesMap().addListener((MapChangeListener.Change<? extends Long, ? extends String> change) -> {
            DataSourceFilter dataSourceFilter = new DataSourceFilter(change.getValueAdded(), change.getKey());
            RootFilter rootFilter = filterProperty().get();
            rootFilter.getDataSourcesFilter().addSubFilter(dataSourceFilter);
            requestedFilter.set(rootFilter.copyOf());
        });
        repo.getHashSetMap().addListener((MapChangeListener.Change<? extends Long, ? extends String> change) -> {
            HashSetFilter hashSetFilter = new HashSetFilter(change.getValueAdded(), change.getKey());
            RootFilter rootFilter = filterProperty().get();
            rootFilter.getHashHitsFilter().addSubFilter(hashSetFilter);
            requestedFilter.set(rootFilter.copyOf());
        });
        repo.getTagNames().addListener((ListChangeListener.Change<? extends TagName> c) -> {
            RootFilter rootFilter = filterProperty().get();
            TagsFilter tagsFilter = rootFilter.getTagsFilter();
            repo.syncTagsFilter(tagsFilter);
            requestedFilter.set(rootFilter.copyOf());
        });
        requestedFilter.set(getDefaultFilter());

        //TODO: use bindings to keep these in sync? -jm
        requestedZoomParamters.addListener((Observable observable) -> {
            final ZoomParams zoomParams = requestedZoomParamters.get();

            if (zoomParams != null) {
                synchronized (FilteredEventsModel.this) {
                    requestedTypeZoom.set(zoomParams.getTypeZoomLevel());
                    requestedFilter.set(zoomParams.getFilter());
                    requestedTimeRange.set(zoomParams.getTimeRange());
                    requestedLOD.set(zoomParams.getDescriptionLOD());
                }
            }
        });

        requestedZoomParamters.bind(currentStateProperty);
    }

    /**
     * Readonly observable property for the current ZoomParams
     *
     * @return A readonly observable property for the current ZoomParams.
     */
    synchronized public ReadOnlyObjectProperty<ZoomParams> zoomParametersProperty() {
        return requestedZoomParamters.getReadOnlyProperty();
    }

    /**
<<<<<<< HEAD
     * Get the current ZoomParams
     *
     * @return The current ZoomParams
     */
    synchronized public ZoomParams getZoomParamaters() {
        return requestedZoomParamters.get();
    }

    /**
     * @return a read only view of the time range requested via
     *         {@link #requestTimeRange(org.joda.time.Interval)}
=======
     * Get a read only view of the time range currently in view.
     *
     * @return A read only view of the time range currently in view.
>>>>>>> 79a4d0b2
     */
    synchronized public ReadOnlyObjectProperty<Interval> timeRangeProperty() {
        if (requestedTimeRange.get() == null) {
            requestedTimeRange.set(getSpanningInterval());
        }
        return requestedTimeRange.getReadOnlyProperty();
    }

    synchronized public ReadOnlyObjectProperty<DescriptionLoD> descriptionLODProperty() {
        return requestedLOD.getReadOnlyProperty();
    }

    synchronized public ReadOnlyObjectProperty<RootFilter> filterProperty() {
        return requestedFilter.getReadOnlyProperty();
    }

    synchronized public ReadOnlyObjectProperty<EventTypeZoomLevel> eventTypeZoomProperty() {
        return requestedTypeZoom.getReadOnlyProperty();
    }

    /**
     * The time range currently in view.
     *
     * @return The time range currently in view.
     */
    synchronized public Interval getTimeRange() {
        return timeRangeProperty().get();
    }

    synchronized public DescriptionLoD getDescriptionLOD() {
        return requestedLOD.get();
    }

    synchronized public RootFilter getFilter() {
        return requestedFilter.get();
    }

    synchronized public EventTypeZoomLevel getEventTypeZoom() {
        return requestedTypeZoom.get();
    }

    /**
     * @return the default filter used at startup
     */
    public RootFilter getDefaultFilter() {
        DataSourcesFilter dataSourcesFilter = new DataSourcesFilter();

        repo.getDatasourcesMap().entrySet().stream().forEach((Map.Entry<Long, String> t) -> {
            DataSourceFilter dataSourceFilter = new DataSourceFilter(t.getValue(), t.getKey());
            dataSourceFilter.setSelected(Boolean.TRUE);
            dataSourcesFilter.addSubFilter(dataSourceFilter);
        });

        HashHitsFilter hashHitsFilter = new HashHitsFilter();
        repo.getHashSetMap().entrySet().stream().forEach((Map.Entry<Long, String> t) -> {
            HashSetFilter hashSetFilter = new HashSetFilter(t.getValue(), t.getKey());
            hashSetFilter.setSelected(Boolean.TRUE);
            hashHitsFilter.addSubFilter(hashSetFilter);
        });

        TagsFilter tagsFilter = new TagsFilter();
        repo.getTagNames().stream().forEach(t -> {
            TagNameFilter tagNameFilter = new TagNameFilter(t, autoCase);
            tagNameFilter.setSelected(Boolean.TRUE);
            tagsFilter.addSubFilter(tagNameFilter);
        });
        return new RootFilter(new HideKnownFilter(), tagsFilter, hashHitsFilter, new TextFilter(), new TypeFilter(RootEventType.getInstance()), dataSourcesFilter, Collections.emptySet());
    }

    public Interval getBoundingEventsInterval() {
        return repo.getBoundingEventsInterval(zoomParametersProperty().get().getTimeRange(), zoomParametersProperty().get().getFilter());
    }

    public SingleEvent getEventById(Long eventID) {
        return repo.getEventById(eventID);
    }

    public Set<SingleEvent> getEventsById(Collection<Long> eventIDs) {
        return repo.getEventsById(eventIDs);
    }

    /**
     * get a count of tagnames applied to the given event ids as a map from
     * tagname displayname to count of tag applications
     *
     * @param eventIDsWithTags the event ids to get the tag counts map for
     *
     * @return a map from tagname displayname to count of applications
     */
    public Map<String, Long> getTagCountsByTagName(Set<Long> eventIDsWithTags) {
        return repo.getTagCountsByTagName(eventIDsWithTags);
    }

    public Set<Long> getEventIDs(Interval timeRange, Filter filter) {
        final Interval overlap;
        final RootFilter intersect;
        synchronized (this) {
            overlap = getSpanningInterval().overlap(timeRange);
            intersect = requestedFilter.get().copyOf();
        }
        intersect.getSubFilters().add(filter);
        return repo.getEventIDs(overlap, intersect);
    }

    /**
     * return the number of events that pass the requested filter and are within
     * the given time range.
     *
     * NOTE: this method does not change the requested time range
     *
     * @param timeRange
     *
     * @return
     */
    public Map<EventType, Long> getEventCounts(Interval timeRange) {

        final RootFilter filter;
        final EventTypeZoomLevel typeZoom;
        synchronized (this) {
            filter = requestedFilter.get();
            typeZoom = requestedTypeZoom.get();
        }
        return repo.countEvents(new ZoomParams(timeRange, typeZoom, filter, null));
    }

    /**
     * @return the smallest interval spanning all the events from the
     *         repository, ignoring any filters or requested ranges
     */
    public Interval getSpanningInterval() {
        return new Interval(getMinTime() * 1000, 1000 + getMaxTime() * 1000);
    }

    /**
     * @return the smallest interval spanning all the given events
     */
    public Interval getSpanningInterval(Collection<Long> eventIDs) {
        return repo.getSpanningInterval(eventIDs);
    }

    /**
     * @return the time (in seconds from unix epoch) of the absolutely first
     *         event available from the repository, ignoring any filters or
     *         requested ranges
     */
    public Long getMinTime() {
        return repo.getMinTime();
    }

    /**
     * @return the time (in seconds from unix epoch) of the absolutely last
     *         event available from the repository, ignoring any filters or
     *         requested ranges
     */
    public Long getMaxTime() {
        return repo.getMaxTime();
    }

    /**
     *
     * @return a list of event clusters at the requested zoom levels that are
     *         within the requested time range and pass the requested filter
     */
    public List<EventStripe> getEventStripes() {
        final Interval range;
        final RootFilter filter;
        final EventTypeZoomLevel zoom;
        final DescriptionLoD lod;
        synchronized (this) {
            range = requestedTimeRange.get();
            filter = requestedFilter.get();
            zoom = requestedTypeZoom.get();
            lod = requestedLOD.get();
        }
        return repo.getEventStripes(new ZoomParams(range, zoom, filter, lod));
    }

    /**
     * @param aggregation
     *
     * @return a list of aggregated events that are within the requested time
     *         range and pass the requested filter, using the given aggregation
     *         to control the grouping of events
     */
    public List<EventStripe> getEventStripes(ZoomParams params) {
        return repo.getEventStripes(params);
    }

    synchronized public boolean handleContentTagAdded(ContentTagAddedEvent evt) {
        ContentTag contentTag = evt.getAddedTag();
        Content content = contentTag.getContent();
        Set<Long> updatedEventIDs = repo.addTag(content.getId(), null, contentTag, null);
        return postTagsAdded(updatedEventIDs);
    }

    synchronized public boolean handleArtifactTagAdded(BlackBoardArtifactTagAddedEvent evt) {
        BlackboardArtifactTag artifactTag = evt.getAddedTag();
        BlackboardArtifact artifact = artifactTag.getArtifact();
        Set<Long> updatedEventIDs = repo.addTag(artifact.getObjectID(), artifact.getArtifactID(), artifactTag, null);
        return postTagsAdded(updatedEventIDs);
    }

    synchronized public boolean handleContentTagDeleted(ContentTagDeletedEvent evt) {
        DeletedContentTagInfo deletedTagInfo = evt.getDeletedTagInfo();
        try {
            Content content = autoCase.getSleuthkitCase().getContentById(deletedTagInfo.getContentID());
            boolean tagged = autoCase.getServices().getTagsManager().getContentTagsByContent(content).isEmpty() == false;
            Set<Long> updatedEventIDs = repo.deleteTag(content.getId(), null, deletedTagInfo.getTagID(), tagged);
            return postTagsDeleted(updatedEventIDs);
        } catch (TskCoreException ex) {
            LOGGER.log(Level.SEVERE, "unable to determine tagged status of content.", ex); //NON-NLS
        }
        return false;
    }

    synchronized public boolean handleArtifactTagDeleted(BlackBoardArtifactTagDeletedEvent evt) {
        DeletedBlackboardArtifactTagInfo deletedTagInfo = evt.getDeletedTagInfo();
        try {
            BlackboardArtifact artifact = autoCase.getSleuthkitCase().getBlackboardArtifact(deletedTagInfo.getArtifactID());
            boolean tagged = autoCase.getServices().getTagsManager().getBlackboardArtifactTagsByArtifact(artifact).isEmpty() == false;
            Set<Long> updatedEventIDs = repo.deleteTag(artifact.getObjectID(), artifact.getArtifactID(), deletedTagInfo.getTagID(), tagged);
            return postTagsDeleted(updatedEventIDs);
        } catch (TskCoreException ex) {
            LOGGER.log(Level.SEVERE, "unable to determine tagged status of artifact.", ex); //NON-NLS
        }
        return false;
    }

    private boolean postTagsAdded(Set<Long> updatedEventIDs) {
        boolean tagsUpdated = !updatedEventIDs.isEmpty();
        if (tagsUpdated) {
            eventbus.post(new TagsAddedEvent(updatedEventIDs));
        }
        return tagsUpdated;
    }

    private boolean postTagsDeleted(Set<Long> updatedEventIDs) {
        boolean tagsUpdated = !updatedEventIDs.isEmpty();
        if (tagsUpdated) {
            eventbus.post(new TagsDeletedEvent(updatedEventIDs));
        }
        return tagsUpdated;
    }

    synchronized public void registerForEvents(Object o) {
        eventbus.register(o);
    }

    synchronized public void unRegisterForEvents(Object o) {
        eventbus.unregister(0);
    }

    public void refresh() {
        eventbus.post(new RefreshRequestedEvent());
    }

}<|MERGE_RESOLUTION|>--- conflicted
+++ resolved
@@ -172,7 +172,6 @@
     }
 
     /**
-<<<<<<< HEAD
      * Get the current ZoomParams
      *
      * @return The current ZoomParams
@@ -182,13 +181,9 @@
     }
 
     /**
-     * @return a read only view of the time range requested via
-     *         {@link #requestTimeRange(org.joda.time.Interval)}
-=======
      * Get a read only view of the time range currently in view.
      *
      * @return A read only view of the time range currently in view.
->>>>>>> 79a4d0b2
      */
     synchronized public ReadOnlyObjectProperty<Interval> timeRangeProperty() {
         if (requestedTimeRange.get() == null) {
