--- conflicted
+++ resolved
@@ -20,11 +20,7 @@
 
 import java.io.IOException;
 import java.util.logging.Level;
-<<<<<<< HEAD
-import javax.swing.JOptionPane;
 import org.joda.time.Interval;
-=======
->>>>>>> e678491a
 import org.openide.awt.ActionID;
 import org.openide.awt.ActionReference;
 import org.openide.awt.ActionReferences;
@@ -63,36 +59,20 @@
         return Case.isCaseOpen() && fxInited;// && Case.getCurrentCase().hasData();
     }
 
+    @Override
+    @ThreadConfined(type = ThreadConfined.ThreadType.AWT)
+    public void performAction() {
+        showTimeline(null);
+    }
+
     @NbBundle.Messages({
         "OpenTimelineAction.settingsErrorMessage=Failed to initialize timeline settings.",
         "OpenTimeLineAction.msgdlg.text=Could not create timeline, there are no data sources."})
-    @Override
-    @ThreadConfined(type = ThreadConfined.ThreadType.AWT)
-    public void performAction() {
-<<<<<<< HEAD
-        showTimeline(null);
-    }
-
     public void showTimeline(Interval interval) {
         //check case
         if (!Case.isCaseOpen()) {
             return;
         }
-        final Case currentCase = Case.getCurrentCase();
-
-        if (currentCase.hasData() == false) {
-            JOptionPane.showMessageDialog(WindowManager.getDefault().getMainWindow(),
-                    NbBundle.getMessage(this.getClass(), "OpenTimeLineAction.msgdlg.text"));
-            LOGGER.log(Level.INFO, "Could not create timeline, there are no data sources.");// NON-NLS
-            return;
-        }
-        synchronized (OpenTimelineAction.class) {
-            if (timeLineController == null) {
-                timeLineController = new TimeLineController(currentCase);
-            } else if (timeLineController.getAutopsyCase() != currentCase) {
-                timeLineController.closeTimeLine();
-                timeLineController = new TimeLineController(currentCase);
-=======
         try {
             Case currentCase = Case.getCurrentCase();
             if (currentCase.hasData() == false) {
@@ -107,19 +87,14 @@
                     timeLineController.shutDownTimeLine();
                     timeLineController = new TimeLineController(currentCase);
                 }
-                timeLineController.openTimeLine();
+                timeLineController.openTimeLine(interval);
             } catch (IOException iOException) {
                 MessageNotifyUtil.Message.error(Bundle.OpenTimelineAction_settingsErrorMessage());
                 LOGGER.log(Level.SEVERE, "Failed to initialize per case timeline settings.", iOException);
->>>>>>> e678491a
             }
         } catch (IllegalStateException e) {
             //there is no case...   Do nothing.
         }
-<<<<<<< HEAD
-        timeLineController.openTimeLine(interval);
-=======
->>>>>>> e678491a
     }
 
     @Override
@@ -136,5 +111,4 @@
     public boolean asynchronous() {
         return false; // run on edt
     }
-
 }