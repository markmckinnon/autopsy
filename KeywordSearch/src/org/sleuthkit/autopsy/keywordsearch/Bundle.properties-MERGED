--- conflicted
+++ resolved
@@ -35,11 +35,7 @@
 KeywordSearchResultFactory.query.exception.msg=Could not perform the query 
 OpenIDE-Module-Display-Category=Ingest Module
 
-<<<<<<< HEAD
-OpenIDE-Module-Long-Description=Keyword Search ingest module.\n\nThe module indexes files found in the disk image at ingest time.\nIt then periodically runs the search on the indexed files using one or more keyword lists (containing pure words and/or regular expressions) and posts results.\n\nThe module also contains additional tools integrated in the main GUI, such as keyword list configuration, keyword seach bar in the top-right corner, extracted text viewer and search results viewer showing highlighted keywords found.
-=======
 OpenIDE-Module-Long-Description=Keyword Search ingest module.\n\nThe module indexes files found in the disk image at ingest time.\nIt then periodically runs the search on the indexed files using one or more keyword lists (containing pure words and/or regular expressions) and posts results.\n\nThe module also contains additional tools integrated in the main GUI, such as keyword list configuration, keyword search bar in the top-right corner, extracted text viewer and search results viewer showing highlighted keywords found.
->>>>>>> 9d039b42
 OpenIDE-Module-Name=KeywordSearch
 OptionsCategory_Name_KeywordSearchOptions=Keyword Search
 OptionsCategory_Keywords_KeywordSearchOptions=Keyword Search
