--- conflicted
+++ resolved
@@ -48,10 +48,7 @@
 import org.sleuthkit.datamodel.Account;
 import org.sleuthkit.datamodel.BlackboardArtifact;
 import org.sleuthkit.datamodel.BlackboardAttribute;
-<<<<<<< HEAD
 import org.sleuthkit.datamodel.Content;
-=======
->>>>>>> 2cd1b78c
 import org.sleuthkit.datamodel.TskCoreException;
 import org.sleuthkit.datamodel.TskData;
 
@@ -376,29 +373,8 @@
         return escapedQuery;
     }
 
-<<<<<<< HEAD
-    /**
-     * Converts the keyword hits for a given search term into artifacts.
-     *
-     * @param content
-     * @param foundKeyword The keyword that was found by the regex search.
-     * @param hit          The keyword hit.
-     * @param snippet      The document snippet that contains the hit
-     * @param listName     The name of the keyword list that contained the
-     *                     keyword for which the hit was found.
-     *
-     *
-     *
-     * @return An object that wraps an artifact and a mapping by id of its
-     *         attributes.
-     */
-    @Override
-    public KeywordCachedArtifact writeSingleFileHitsToBlackBoard(Content content, Keyword foundKeyword, KeywordHit hit, String snippet, String listName) {
-=======
-   
-    @Override
-    public BlackboardArtifact writeSingleFileHitsToBlackBoard(Keyword foundKeyword, KeywordHit hit, String snippet, String listName) {
->>>>>>> 2cd1b78c
+    @Override
+    public BlackboardArtifact writeSingleFileHitsToBlackBoard(Content content, Keyword foundKeyword, KeywordHit hit, String snippet, String listName) {
         final String MODULE_NAME = KeywordSearchModuleFactory.getModuleName();
 
         if (content == null) {
@@ -541,13 +517,8 @@
      * same fields as the track two data, plus the account holder's name.
      *
      * @param attributeMap A map of artifact attribute objects, used to avoid
-<<<<<<< HEAD
      *                     creating duplicate attributes.
      * @param matcher      A matcher for the snippet.
-=======
-     *                      creating duplicate attributes.
-     * @param matcher       A matcher for the snippet.
->>>>>>> 2cd1b78c
      */
     static private void parseTrack1Data(Map<BlackboardAttribute.Type, BlackboardAttribute> attributeMap, Matcher matcher) {
         parseTrack2Data(attributeMap, matcher);
@@ -559,19 +530,11 @@
      * value parsed from the snippet for a credit account number hit.
      *
      * @param attributeMap A map of artifact attribute objects, used to avoid
-<<<<<<< HEAD
      *                     creating duplicate attributes.
      * @param attrType     The type of attribute to create.
      * @param groupName    The group name of the regular expression that was
      *                     used to parse the attribute data.
      * @param matcher      A matcher for the snippet.
-=======
-     *                      creating duplicate attributes.
-     * @param attrType      The type of attribute to create.
-     * @param groupName     The group name of the regular expression that was
-     *                      used to parse the attribute data.
-     * @param matcher       A matcher for the snippet.
->>>>>>> 2cd1b78c
      */
     static private void addAttributeIfNotAlreadyCaptured(Map<BlackboardAttribute.Type, BlackboardAttribute> attributeMap, BlackboardAttribute.ATTRIBUTE_TYPE attrType, String groupName, Matcher matcher) {
         BlackboardAttribute.Type type = new BlackboardAttribute.Type(attrType);
