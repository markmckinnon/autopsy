--- conflicted
+++ resolved
@@ -48,10 +48,7 @@
 import org.sleuthkit.datamodel.Account;
 import org.sleuthkit.datamodel.BlackboardArtifact;
 import org.sleuthkit.datamodel.BlackboardAttribute;
-<<<<<<< HEAD
-=======
 import org.sleuthkit.datamodel.Content;
->>>>>>> d6ec2a35
 import org.sleuthkit.datamodel.TskCoreException;
 import org.sleuthkit.datamodel.TskData;
 
@@ -520,13 +517,8 @@
      * same fields as the track two data, plus the account holder's name.
      *
      * @param attributeMap A map of artifact attribute objects, used to avoid
-<<<<<<< HEAD
      *                      creating duplicate attributes.
      * @param matcher       A matcher for the snippet.
-=======
-     *                     creating duplicate attributes.
-     * @param matcher      A matcher for the snippet.
->>>>>>> d6ec2a35
      */
     static private void parseTrack1Data(Map<BlackboardAttribute.Type, BlackboardAttribute> attributeMap, Matcher matcher) {
         parseTrack2Data(attributeMap, matcher);
@@ -538,19 +530,12 @@
      * value parsed from the snippet for a credit account number hit.
      *
      * @param attributeMap A map of artifact attribute objects, used to avoid
-<<<<<<< HEAD
      *                      creating duplicate attributes.
      * @param attrType      The type of attribute to create.
      * @param groupName     The group name of the regular expression that was
      *                      used to parse the attribute data.
      * @param matcher       A matcher for the snippet.
-=======
-     *                     creating duplicate attributes.
-     * @param attrType     The type of attribute to create.
-     * @param groupName    The group name of the regular expression that was
-     *                     used to parse the attribute data.
-     * @param matcher      A matcher for the snippet.
->>>>>>> d6ec2a35
+
      */
     static private void addAttributeIfNotAlreadyCaptured(Map<BlackboardAttribute.Type, BlackboardAttribute> attributeMap, BlackboardAttribute.ATTRIBUTE_TYPE attrType, String groupName, Matcher matcher) {
         BlackboardAttribute.Type type = new BlackboardAttribute.Type(attrType);
