--- conflicted
+++ resolved
@@ -230,13 +230,10 @@
                 <binary-origin>release/modules/ext/icu4j-3.8.jar</binary-origin>
             </class-path-extension>
             <class-path-extension>
-<<<<<<< HEAD
-=======
                 <runtime-relative-path>ext/guava-19.0.jar</runtime-relative-path>
                 <binary-origin>release/modules/ext/guava-19.0.jar</binary-origin>
             </class-path-extension>
             <class-path-extension>
->>>>>>> dd035731
                 <runtime-relative-path>ext/language-detector-0.6.jar</runtime-relative-path>
                 <binary-origin>release\modules\ext\language-detector-0.6.jar</binary-origin>
             </class-path-extension>
