--- conflicted
+++ resolved
@@ -24,26 +24,22 @@
 import java.util.Arrays;
 import java.util.Collections;
 import java.util.HashMap;
+import java.util.logging.Level;
 import javax.swing.JOptionPane;
 import javax.swing.ListSelectionModel;
 import javax.swing.event.ListSelectionEvent;
 import javax.swing.event.ListSelectionListener;
 import javax.swing.table.AbstractTableModel;
-<<<<<<< HEAD
 import org.sleuthkit.autopsy.ingest.IngestModuleGlobalSetttingsPanel;
-=======
-
 import org.openide.util.NbBundle;
-import org.sleuthkit.autopsy.corecomponents.OptionsPanel;
 import org.sleuthkit.autopsy.coreutils.Logger;
->>>>>>> 91469131
 import org.sleuthkit.autopsy.filetypeid.FileTypeIdIngestModule;
 
 /**
  * Container panel for File Extension Mismatch Ingest Module advanced configuration options
  */
 final class FileExtMismatchConfigPanel extends IngestModuleGlobalSetttingsPanel {
-//    private static Logger logger = Logger.getLogger(FileExtMismatchConfigPanel.class.getName());
+    private static Logger logger = Logger.getLogger(FileExtMismatchConfigPanel.class.getName());
     private HashMap<String, String[]> editableMap = new HashMap<>();
     private ArrayList<String> mimeList = null;
     private ArrayList<String> currentExtensions = null;
@@ -636,18 +632,18 @@
         @Override
         public Object getValueAt(int rowIndex, int columnIndex) {
             Object ret = null;
-//            if ((mimeList == null) || (rowIndex > mimeList.size())) {
-//                return "";
-//            }
-//            String word = mimeList.get(rowIndex);
-//            switch (columnIndex) {
-//                case 0:
-//                    ret = (Object) word;
-//                    break;
-//                default:
-//                    logger.log(Level.SEVERE, "Invalid table column index: " + columnIndex);
-//                    break;
-//            }
+            if ((mimeList == null) || (rowIndex > mimeList.size())) {
+                return "";
+            }
+            String word = mimeList.get(rowIndex);
+            switch (columnIndex) {
+                case 0:
+                    ret = (Object) word;
+                    break;
+                default:
+                    logger.log(Level.SEVERE, "Invalid table column index: " + columnIndex);
+                    break;
+            }
             return ret;
         }
 
@@ -701,18 +697,18 @@
         public Object getValueAt(int rowIndex, int columnIndex) {
             Object ret = null;
             
-//            if ((currentExtensions == null) || (currentExtensions.size() == 0) || (rowIndex > currentExtensions.size())) {
-//                return "";
-//            }
-//            String word = currentExtensions.get(rowIndex);
-//            switch (columnIndex) {
-//                case 0:
-//                    ret = (Object) word;
-//                    break;
-//                default:
-//                    logger.log(Level.SEVERE, "Invalid table column index: " + columnIndex);
-//                    break;
-//            }
+            if ((currentExtensions == null) || (currentExtensions.size() == 0) || (rowIndex > currentExtensions.size())) {
+                return "";
+            }
+            String word = currentExtensions.get(rowIndex);
+            switch (columnIndex) {
+                case 0:
+                    ret = (Object) word;
+                    break;
+                default:
+                    logger.log(Level.SEVERE, "Invalid table column index: " + columnIndex);
+                    break;
+            }
             return ret;
         }
 
