--- conflicted
+++ resolved
@@ -18,8 +18,6 @@
  */
 
 package org.sleuthkit.autopsy.ingest;
-
-import javax.swing.JPanel;
 
 /**
  * Base interface for ingest services
@@ -70,49 +68,27 @@
     
     
     /**
-<<<<<<< HEAD
      * @return does this service have a simple configuration?
-=======
-     * @return true if the service has basic configuration
->>>>>>> 9c89af11
      */
     public boolean hasSimpleConfiguration();
     
     /**
-<<<<<<< HEAD
      * @return does this service have advanced configuration?
      */
     public boolean hasAdvancedConfiguration();
     
-    /**
-     * provides means for user to input simple service configuration options
-     * the new configuration is effective on next ingest
-     */
-    public javax.swing.JPanel getSimpleConfiguration();
-    
-    /**
-     * provides means for user to input advanced service configuration options
-     * the new configuration is effective on next ingest
-     */
-    public javax.swing.JPanel getAdvancedConfiguration();
-
     /**	
      * Opportunity for the module to save its configuration options from from the getSimpleConfiguration() JPanel into the module
      * This is invoked by the framework e.g. when simple configuration panel is going out of scope
      */
-    public void simpleConfigurationSave();
+    public void saveSimpleConfiguration();
 
     /** Opportunity for the module to save its configuration options from from the getAdvancedConfiguration() JPanel into the module
      * This is invoked by the framework e.g. when advanced configuration dialog is going out of scope	
      */
-    public void advancedConfigurationSave();
+    public void saveAdvancedConfiguration();
 
     /**
-     * A service can manage and use additional threads to perform some work in the background.
-     * This method provides insight to the manager if the service has truly completed its work or not.
-     * @return true if any background threads/workers managed by this service are still running
-     * false if all work has been done, or if background threads are not used by this service
-=======
      * Provides basic module configuration to the user (available e.g. via the add image wizard)
      * Only basic configuration should be exposed in this panel due to its size limitation
      * More options, if any, should be available via userConfigureAdvanced()
@@ -121,21 +97,7 @@
      * 
      * @return JPanel containing basic configuration widgets or null
      */
-    public JPanel getSimpleConfiguration();
-    
-    /**
-     * Opportunity for the module to save its configuration options from from the userConfigure() JPanel into the module
-     * This is invoked by the framework e.g. when configuration dialog is going out of scope
->>>>>>> 9c89af11
-     */
-    public void saveSimpleConfiguration();
-    
-    
-     /**
-     * @return does the service have advanced configuration panel
-     */
-    public boolean hasAdvancedConfiguration();
-    
+    public javax.swing.JPanel getSimpleConfiguration();
     
      /**
      * Provides advanced module configuration to the user (available e.g. via the add image wizard)
@@ -144,16 +106,5 @@
      * 
      * @return JPanel containing basic configuration widgets or null
      */
-    public JPanel getAdvancedConfiguration();
-    
-    /**
-     * Opportunity for the module to save its configuration options from from the userConfigureAdvanced() JPanel into the module
-     * This is invoked by the framework e.g. when advanced configuration dialog is going out of scope
-     */
-    public void saveAdvancedConfiguration();
-    
-    
-    
-    
-   
+    public javax.swing.JPanel getAdvancedConfiguration();
 }