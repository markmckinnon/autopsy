--- conflicted
+++ resolved
@@ -70,8 +70,6 @@
 import static java.util.TimeZone.getTimeZone;
 import java.util.stream.Collectors;
 import org.openide.util.Lookup;
-import org.sleuthkit.autopsy.casemodule.Case;
-import org.sleuthkit.autopsy.casemodule.NoCurrentCaseException;
 import org.sleuthkit.autopsy.ingest.DataSourceIngestModuleProgress;
 import org.sleuthkit.autopsy.ingest.IngestModule.IngestModuleException;
 import org.sleuthkit.autopsy.keywordsearchservice.KeywordSearchService;
@@ -80,11 +78,6 @@
 import org.sleuthkit.datamodel.Account;
 import org.sleuthkit.datamodel.Blackboard.BlackboardException;
 import org.sleuthkit.datamodel.BlackboardArtifact;
-<<<<<<< HEAD
-import static org.sleuthkit.datamodel.BlackboardArtifact.ARTIFACT_TYPE.TSK_ASSOCIATED_OBJECT;
-=======
-import static org.sleuthkit.datamodel.BlackboardArtifact.ARTIFACT_TYPE.TSK_OS_ACCOUNT;
->>>>>>> 850d2246
 import org.sleuthkit.datamodel.BlackboardAttribute;
 import static org.sleuthkit.datamodel.BlackboardAttribute.ATTRIBUTE_TYPE.TSK_COMMENT;
 import static org.sleuthkit.datamodel.BlackboardAttribute.ATTRIBUTE_TYPE.TSK_DATETIME;
@@ -103,6 +96,7 @@
 import org.sleuthkit.datamodel.OsAccountAttribute;
 import org.sleuthkit.datamodel.OsAccountInstance;
 import org.sleuthkit.datamodel.OsAccountManager;
+import org.sleuthkit.datamodel.OsAccountManager.NotUserSIDException;
 import org.sleuthkit.datamodel.OsAccountRealm;
 import org.sleuthkit.datamodel.ReadContentInputStream.ReadContentInputStreamException;
 import org.sleuthkit.datamodel.Report;
@@ -186,9 +180,9 @@
     
     private static final SimpleDateFormat REG_RIPPER_TIME_FORMAT = new SimpleDateFormat("EEE MMM dd HH:mm:ss yyyy 'Z'", US);
         
-    BlackboardArtifact.Type shellBagArtifactType = null;
-    BlackboardAttribute.Type shellBagKeyAttributeType = null;
-    BlackboardAttribute.Type shellBagLastWriteAttributeType = null;
+    private BlackboardArtifact.Type shellBagArtifactType = null;
+    private BlackboardAttribute.Type shellBagKeyAttributeType = null;
+    private BlackboardAttribute.Type shellBagLastWriteAttributeType = null;
     
     static {
         REG_RIPPER_TIME_FORMAT.setTimeZone(getTimeZone("GMT"));
@@ -852,80 +846,14 @@
                                         break;
 
                                     case "ProfileList": //NON-NLS
-<<<<<<< HEAD
                                         String homeDir = value;
                                         String sid = artnode.getAttribute("sid"); //NON-NLS
                                         String username = artnode.getAttribute("username"); //NON-NLS
 
                                         try{
                                             createOrUpdateOsAccount(regFile, sid, username, homeDir);
-
-                                        } catch(TskCoreException | TskDataException ex) {
+                                        } catch(TskCoreException | TskDataException | NotUserSIDException ex) {
                                             logger.log(Level.SEVERE, String.format("Failed to create OsAccount for file: %s, sid: %s", regFile.getId(), sid), ex);
-=======
-                                        try {
-                                            String homeDir = value;
-                                            String sid = artnode.getAttribute("sid"); //NON-NLS
-                                            String username = artnode.getAttribute("username"); //NON-NLS
-                                            
-                                            // For now both an OsAccount and the 
-                                            // TSK_OS_ACCOUNT artifact will be created.
-                                            try{
-                                                createOrUpdateOsAccount(regFile, sid, username, homeDir);
-                                                
-                                            } catch (OsAccountManager.NotUserSIDException ex) {
-                                                 logger.log(Level.WARNING, String.format("Cannot create OsAccount for file: %s, sid: %s is not a user SID.", regFile.getId(), sid));
-                                            }
-                                            catch(TskCoreException | TskDataException ex ) {
-                                                logger.log(Level.SEVERE, String.format("Failed to create OsAccount for file: %s, sid: %s", regFile.getId(), sid));
-                                            } 
-                                            
-                                            BlackboardArtifact bbart = null;
-                                            try {
-                                                //check if any of the existing artifacts match this username
-                                                ArrayList<BlackboardArtifact> existingArtifacts = currentCase.getSleuthkitCase().getBlackboardArtifacts(ARTIFACT_TYPE.TSK_OS_ACCOUNT);
-                                                for (BlackboardArtifact artifact : existingArtifacts) {
-                                                    if (artifact.getDataSource().getId() == regFile.getDataSourceObjectId()) {
-                                                        BlackboardAttribute attribute = artifact.getAttribute(new BlackboardAttribute.Type(ATTRIBUTE_TYPE.TSK_USER_ID));
-                                                        if (attribute != null && attribute.getValueString().equals(sid)) {
-                                                            bbart = artifact;
-                                                            break;
-                                                        }
-                                                    }
-                                                }
-                                            } catch (TskCoreException ex) {
-                                                logger.log(Level.SEVERE, "Error getting existing os account artifact", ex);
-                                            }
-                                            if (bbart == null) {
-                                                //create new artifact
-                                                bbart = regFile.newArtifact(ARTIFACT_TYPE.TSK_OS_ACCOUNT);
-                                                bbattributes.add(new BlackboardAttribute(ATTRIBUTE_TYPE.TSK_USER_NAME,
-                                                        parentModuleName, username));
-                                                bbattributes.add(new BlackboardAttribute(ATTRIBUTE_TYPE.TSK_USER_ID,
-                                                        parentModuleName, sid));
-                                                bbattributes.add(new BlackboardAttribute(ATTRIBUTE_TYPE.TSK_PATH,
-                                                        parentModuleName, homeDir));
-
-                                                newArtifacts.add(bbart);
-                                            } else {
-                                                //add attributes to existing artifact
-                                                BlackboardAttribute bbattr = bbart.getAttribute(new BlackboardAttribute.Type(ATTRIBUTE_TYPE.TSK_USER_NAME));
-
-                                                if (bbattr == null) {
-                                                    bbattributes.add(new BlackboardAttribute(ATTRIBUTE_TYPE.TSK_USER_NAME,
-                                                            parentModuleName, username));
-                                                }
-                                                bbattr = bbart.getAttribute(new BlackboardAttribute.Type(ATTRIBUTE_TYPE.TSK_PATH));
-                                                if (bbattr == null) {
-                                                    bbattributes.add(new BlackboardAttribute(ATTRIBUTE_TYPE.TSK_PATH,
-                                                            parentModuleName, homeDir));
-                                                }                                          
-                                            }
-                                            bbart.addAttributes(bbattributes);
-                                       
-                                        } catch (TskCoreException ex) {
-                                            logger.log(Level.SEVERE, "Error adding account artifact to blackboard.", ex); //NON-NLS
->>>>>>> 850d2246
                                         }
                                         break;
 
@@ -1201,166 +1129,6 @@
         }
         return false;
     }
-<<<<<<< HEAD
-=======
-    
-    /**
-     * Creates the attribute list for the given user information and group list.
-     *
-     * @param userInfo     Map of key\value pairs of user information
-     * @param groupList    List of the groups that user belongs
-     * @param existingUser
-     *
-     * @return List
-     *
-     * @throws ParseException
-     */
-    Collection<BlackboardAttribute> getAttributesForAccount(Map<String, String> userInfo, List<String> groupList, boolean existingUser, AbstractFile regAbstractFile) throws ParseException {
-        Collection<BlackboardAttribute> bbattributes = new ArrayList<>();
-
-        SimpleDateFormat regRipperTimeFormat = new SimpleDateFormat("EEE MMM dd HH:mm:ss yyyy 'Z'", US);
-        regRipperTimeFormat.setTimeZone(getTimeZone("GMT"));
-
-        if (!existingUser) {
-            bbattributes.add(new BlackboardAttribute(ATTRIBUTE_TYPE.TSK_USER_ID,
-                    getRAModuleName(), userInfo.get(SID_KEY)));
-
-            bbattributes.add(new BlackboardAttribute(ATTRIBUTE_TYPE.TSK_USER_NAME,
-                    getRAModuleName(), userInfo.get(USERNAME_KEY)));
-        }
-
-        String value = userInfo.get(ACCOUNT_CREATED_KEY);
-        if (value != null && !value.isEmpty() && !value.equals(NEVER_DATE)) {
-            bbattributes.add(new BlackboardAttribute(ATTRIBUTE_TYPE.TSK_DATETIME_CREATED,
-                    getRAModuleName(), regRipperTimeFormat.parse(value).getTime() / MS_IN_SEC));
-        }
-
-        value = userInfo.get(LAST_LOGIN_KEY);
-        if (value != null && !value.isEmpty() && !value.equals(NEVER_DATE)) {
-            bbattributes.add(new BlackboardAttribute(ATTRIBUTE_TYPE.TSK_DATETIME_ACCESSED,
-                    getRAModuleName(), regRipperTimeFormat.parse(value).getTime() / MS_IN_SEC));
-        }
-
-        value = userInfo.get(LOGIN_COUNT_KEY);
-        if (value != null && !value.isEmpty()) {
-            bbattributes.add(new BlackboardAttribute(ATTRIBUTE_TYPE.TSK_COUNT,
-                    getRAModuleName(), Integer.parseInt(value)));
-        }
-
-        value = userInfo.get(ACCOUNT_TYPE_KEY);
-        if (value != null && !value.isEmpty()) {
-            bbattributes.add(new BlackboardAttribute(ATTRIBUTE_TYPE.TSK_ACCOUNT_TYPE,
-                    getRAModuleName(), value));
-        }
-
-        value = userInfo.get(USER_COMMENT_KEY);
-        if (value != null && !value.isEmpty()) {
-            bbattributes.add(new BlackboardAttribute(ATTRIBUTE_TYPE.TSK_DESCRIPTION,
-                    getRAModuleName(), value));
-        }
-
-        value = userInfo.get(NAME_KEY);
-        if (value != null && !value.isEmpty()) {
-            bbattributes.add(new BlackboardAttribute(ATTRIBUTE_TYPE.TSK_NAME,
-                    getRAModuleName(), value));
-        }
-
-        value = userInfo.get(INTERNET_NAME_KEY);
-        if (value != null && !value.isEmpty()) {
-            try {
-                // Create an account for this email, if it doesn't already exist.
-                Case.getCurrentCaseThrows()
-                        .getSleuthkitCase()
-                        .getCommunicationsManager()
-                        .createAccountFileInstance(Account.Type.EMAIL,
-                                value, getRAModuleName(), regAbstractFile);
-            } catch (NoCurrentCaseException | TskCoreException ex) {
-                logger.log(Level.SEVERE,
-                        String.format("Error adding email account with value "
-                                + "%s, to the case database for file %s [objId=%d]",
-                                value, regAbstractFile.getName(), regAbstractFile.getId()), ex);
-            }
-
-            bbattributes.add(new BlackboardAttribute(ATTRIBUTE_TYPE.TSK_EMAIL,
-                    getRAModuleName(), value));
-        }
-
-        value = userInfo.get(FULL_NAME_KEY);
-        if (value != null && !value.isEmpty()) {
-            bbattributes.add(new BlackboardAttribute(ATTRIBUTE_TYPE.TSK_DISPLAY_NAME,
-                    getRAModuleName(), value));
-        }
-
-        value = userInfo.get(PWD_RESET_KEY);
-        if (value != null && !value.isEmpty() && !value.equals(NEVER_DATE)) {
-            bbattributes.add(new BlackboardAttribute(ATTRIBUTE_TYPE.TSK_DATETIME_PASSWORD_RESET,
-                    getRAModuleName(), regRipperTimeFormat.parse(value).getTime() / MS_IN_SEC));
-        }
-
-        value = userInfo.get(PASSWORD_HINT);
-        if (value != null && !value.isEmpty()) {
-            bbattributes.add(new BlackboardAttribute(ATTRIBUTE_TYPE.TSK_PASSWORD_HINT,
-                    getRAModuleName(), value));
-        }
-
-        value = userInfo.get(PWD_FAILE_KEY);
-        if (value != null && !value.isEmpty() && !value.equals(NEVER_DATE)) {
-            bbattributes.add(new BlackboardAttribute(ATTRIBUTE_TYPE.TSK_DATETIME_PASSWORD_FAIL,
-                    getRAModuleName(), regRipperTimeFormat.parse(value).getTime() / MS_IN_SEC));
-        }
-
-        String settingString = "";
-        for (String setting : PASSWORD_SETTINGS_FLAGS) {
-            if (userInfo.containsKey(setting)) {
-                settingString += setting + ", ";
-            }
-        }
-
-        if (!settingString.isEmpty()) {
-            settingString = settingString.substring(0, settingString.length() - 2);
-            bbattributes.add(new BlackboardAttribute(ATTRIBUTE_TYPE.TSK_PASSWORD_SETTINGS,
-                    getRAModuleName(), settingString));
-        }
-
-        settingString = "";
-        for (String setting : ACCOUNT_SETTINGS_FLAGS) {
-            if (userInfo.containsKey(setting)) {
-                settingString += setting + ", ";
-            }
-        }
-
-        if (!settingString.isEmpty()) {
-            settingString = settingString.substring(0, settingString.length() - 2);
-            bbattributes.add(new BlackboardAttribute(ATTRIBUTE_TYPE.TSK_ACCOUNT_SETTINGS,
-                    getRAModuleName(), settingString));
-        }
-
-        settingString = "";
-        for (String setting : ACCOUNT_TYPE_FLAGS) {
-            if (userInfo.containsKey(setting)) {
-                settingString += setting + ", ";
-            }
-        }
-
-        if (!settingString.isEmpty()) {
-            settingString = settingString.substring(0, settingString.length() - 2);
-            bbattributes.add(new BlackboardAttribute(ATTRIBUTE_TYPE.TSK_FLAG,
-                    getRAModuleName(), settingString));
-        }
-
-        if (groupList != null && groupList.isEmpty()) {
-            String groups = "";
-            for (String group : groupList) {
-                groups += group + ", ";
-            }
-
-            bbattributes.add(new BlackboardAttribute(ATTRIBUTE_TYPE.TSK_GROUPS,
-                    getRAModuleName(), groups.substring(0, groups.length() - 2)));
-        }
-
-        return bbattributes;
-    }
->>>>>>> 850d2246
 
     /**
      * Read the User Information section of the SAM regripper plugin's output
@@ -2196,7 +1964,7 @@
      * @throws TskDataException
      * @throws OsAccountManager.NotUserSIDException
      */
-    private void createOrUpdateOsAccount(AbstractFile file, String sid, String userName, String homeDir) throws TskCoreException, TskDataException, OsAccountManager.NotUserSIDException {
+    private void createOrUpdateOsAccount(AbstractFile file, String sid, String userName, String homeDir) throws TskCoreException, TskDataException, NotUserSIDException {
         OsAccountManager accountMgr = tskCase.getOsAccountManager();
         HostManager hostMrg = tskCase.getHostManager();
         Host host = hostMrg.getHost((DataSource)dataSource);
