--- conflicted
+++ resolved
@@ -152,10 +152,6 @@
                     
             except SQLException as ex:
                 self._logger.log(Level.WARNING, "Error processing query result for IMO friends", ex)
-<<<<<<< HEAD
-            except (TskCoreException, BlackboardException)  as ex:
-                self._logger.log(Level.WARNING, "Failed to create IMO message artifacts.", ex)
-=======
                 self._logger.log(Level.WARNING, traceback.format_exc())
             except TskCoreException as ex:
                 self._logger.log(Level.SEVERE, "Failed to add IMO message artifacts.", ex)
@@ -166,7 +162,6 @@
             except NoCurrentCaseException as ex:
                 self._logger.log(Level.WARNING, "No case currently open.", ex)
                 self._logger.log(Level.WARNING, traceback.format_exc())
->>>>>>> 6e9f9b8f
             finally:
                 friendsDb.close()
                 
