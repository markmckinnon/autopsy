"""
Autopsy Forensic Browser

Copyright 2016 Basis Technology Corp.
Contact: carrier <at> sleuthkit <dot> org

Licensed under the Apache License, Version 2.0 (the "License");
you may not use this file except in compliance with the License.
You may obtain a copy of the License at

    http://www.apache.org/licenses/LICENSE-2.0

Unless required by applicable law or agreed to in writing, software
distributed under the License is distributed on an "AS IS" BASIS,
WITHOUT WARRANTIES OR CONDITIONS OF ANY KIND, either express or implied.
See the License for the specific language governing permissions and
limitations under the License.
"""

import jarray
import inspect
import traceback

from java.util.logging import Level
from org.sleuthkit.autopsy.coreutils import Version
from org.sleuthkit.autopsy.ingest import IngestModuleFactory
from org.sleuthkit.autopsy.ingest import DataSourceIngestModule
from org.sleuthkit.autopsy.ingest import IngestModuleFactoryAdapter
from org.sleuthkit.autopsy.ingest import IngestModuleIngestJobSettings
from org.sleuthkit.autopsy.casemodule import Case
from org.sleuthkit.autopsy.casemodule.services import FileManager
from org.sleuthkit.autopsy.coreutils import Logger
from org.sleuthkit.autopsy.ingest import DataSourceIngestModuleProgress
from org.sleuthkit.autopsy.ingest import IngestModule
from org.sleuthkit.datamodel import Content
from org.sleuthkit.autopsy.ingest import DataSourceIngestModule
from org.sleuthkit.autopsy.ingest import IngestJobContext
from org.sleuthkit.autopsy.ingest import IngestMessage

import general
import browserlocation
import cachelocation
import calllog
import contact
import googlemaplocation
import tangomessage
import textmessage
import wwfmessage
import imo
<<<<<<< HEAD
import fbmessenger
=======
import xender
import zapya
import shareit
import viber
import skype
import line
import whatsapp
import textnow
import sbrowser
import operabrowser
import oruxmaps
import installedapps

>>>>>>> e928706e

class AndroidModuleFactory(IngestModuleFactoryAdapter):

    moduleName = general.MODULE_NAME

    def getModuleDisplayName(self):
        return self.moduleName

    def getModuleDescription(self):
        return "Extracts Android system and third-party app data."

    def getModuleVersionNumber(self):
        return Version.getVersion()

    def isDataSourceIngestModuleFactory(self):
        return True

    def createDataSourceIngestModule(self, ingestOptions):
        return AndroidIngestModule()


class AndroidIngestModule(DataSourceIngestModule):

    _logger = Logger.getLogger(AndroidModuleFactory.moduleName)

    def log(self, level, msg):
        self._logger.logp(level, self.__class__.__name__, inspect.stack()[1][3], msg)

    def __init__(self):
        self.context = None

    def startUp(self, context):
        self.context = context

        # Throw an IngestModule.IngestModuleException exception if there was a problem setting up

    # Where the analysis is done.
    def process(self, dataSource, progressBar):

        errors = []
        fileManager = Case.getCurrentCase().getServices().getFileManager()
        analyzers = [contact.ContactAnalyzer(), calllog.CallLogAnalyzer(), textmessage.TextMessageAnalyzer(),
                     tangomessage.TangoMessageAnalyzer(), wwfmessage.WWFMessageAnalyzer(),
                     googlemaplocation.GoogleMapLocationAnalyzer(), browserlocation.BrowserLocationAnalyzer(),
                     cachelocation.CacheLocationAnalyzer(), imo.IMOAnalyzer(),
<<<<<<< HEAD
                     fbmessenger.FBMessengerAnalyzer()]
=======
                     xender.XenderAnalyzer(), zapya.ZapyaAnalyzer(), shareit.ShareItAnalyzer(),
                     line.LineAnalyzer(), whatsapp.WhatsAppAnalyzer(), 
                     textnow.TextNowAnalyzer(), skype.SkypeAnalyzer(), viber.ViberAnalyzer(),
                     sbrowser.SBrowserAnalyzer(), operabrowser.OperaAnalyzer(),
                     oruxmaps.OruxMapsAnalyzer(),
                     installedapps.InstalledApplicationsAnalyzer()]
>>>>>>> e928706e
        self.log(Level.INFO, "running " + str(len(analyzers)) + " analyzers")
        progressBar.switchToDeterminate(len(analyzers))

        n = 0
        for analyzer in analyzers:
            if self.context.dataSourceIngestIsCancelled():
                return IngestModule.ProcessResult.OK
            try:
                analyzer.analyze(dataSource, fileManager, self.context)
                n += 1
                progressBar.progress(n)
            except Exception as ex:
                errors.append("Error running " + analyzer.__class__.__name__)
                self.log(Level.SEVERE, traceback.format_exc())
        errorMessage = [] # NOTE: this isn't used?
        errorMessageSubject = "" # NOTE: this isn't used?
        msgLevel = IngestMessage.MessageType.INFO

        if errors:
            msgLevel = IngestMessage.MessageType.ERROR
            errorMessage.append("Errors were encountered")

            errorMessage.append("<ul>") # NOTE: this was missing in the original java code
            for msg in errors:
                errorMessage.extend(["<li>", msg, "</li>\n"])
            errorMessage.append("</ul>\n")

            if len(errors) == 1:
                errorMsgSubject = "One error was found"
            else:
                errorMsgSubject = "errors found: " + str(len(errors))
        else:
            errorMessage.append("No errors")
            errorMsgSubject = "No errors"

        return IngestModule.ProcessResult.OK<|MERGE_RESOLUTION|>--- conflicted
+++ resolved
@@ -47,9 +47,6 @@
 import textmessage
 import wwfmessage
 import imo
-<<<<<<< HEAD
-import fbmessenger
-=======
 import xender
 import zapya
 import shareit
@@ -62,8 +59,8 @@
 import operabrowser
 import oruxmaps
 import installedapps
+import fbmessenger
 
->>>>>>> e928706e
 
 class AndroidModuleFactory(IngestModuleFactoryAdapter):
 
@@ -109,16 +106,13 @@
                      tangomessage.TangoMessageAnalyzer(), wwfmessage.WWFMessageAnalyzer(),
                      googlemaplocation.GoogleMapLocationAnalyzer(), browserlocation.BrowserLocationAnalyzer(),
                      cachelocation.CacheLocationAnalyzer(), imo.IMOAnalyzer(),
-<<<<<<< HEAD
-                     fbmessenger.FBMessengerAnalyzer()]
-=======
                      xender.XenderAnalyzer(), zapya.ZapyaAnalyzer(), shareit.ShareItAnalyzer(),
                      line.LineAnalyzer(), whatsapp.WhatsAppAnalyzer(), 
                      textnow.TextNowAnalyzer(), skype.SkypeAnalyzer(), viber.ViberAnalyzer(),
+                     fbmessenger.FBMessengerAnalyzer()
                      sbrowser.SBrowserAnalyzer(), operabrowser.OperaAnalyzer(),
                      oruxmaps.OruxMapsAnalyzer(),
                      installedapps.InstalledApplicationsAnalyzer()]
->>>>>>> e928706e
         self.log(Level.INFO, "running " + str(len(analyzers)) + " analyzers")
         progressBar.switchToDeterminate(len(analyzers))
 
