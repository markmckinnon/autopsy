"""
Autopsy Forensic Browser

Copyright 2016 Basis Technology Corp.
Contact: carrier <at> sleuthkit <dot> org

Licensed under the Apache License, Version 2.0 (the "License");
you may not use this file except in compliance with the License.
You may obtain a copy of the License at

    http://www.apache.org/licenses/LICENSE-2.0

Unless required by applicable law or agreed to in writing, software
distributed under the License is distributed on an "AS IS" BASIS,
WITHOUT WARRANTIES OR CONDITIONS OF ANY KIND, either express or implied.
See the License for the specific language governing permissions and
limitations under the License.
"""

import jarray
import inspect
import traceback

from java.util.logging import Level
from org.sleuthkit.autopsy.coreutils import Version
from org.sleuthkit.autopsy.ingest import IngestModuleFactory
from org.sleuthkit.autopsy.ingest import DataSourceIngestModule
from org.sleuthkit.autopsy.ingest import IngestModuleFactoryAdapter
from org.sleuthkit.autopsy.ingest import IngestModuleIngestJobSettings
from org.sleuthkit.autopsy.casemodule import Case
from org.sleuthkit.autopsy.casemodule.services import FileManager
from org.sleuthkit.autopsy.coreutils import Logger
from org.sleuthkit.autopsy.ingest import DataSourceIngestModuleProgress
from org.sleuthkit.autopsy.ingest import IngestModule
from org.sleuthkit.datamodel import Content
from org.sleuthkit.autopsy.ingest import DataSourceIngestModule
from org.sleuthkit.autopsy.ingest import IngestJobContext
from org.sleuthkit.autopsy.ingest import IngestMessage

import general
import browserlocation
import cachelocation
import calllog
import contact
import googlemaplocation
import tangomessage
import textmessage
import wwfmessage
import imo
<<<<<<< HEAD
import line
=======
import textnow
>>>>>>> 3086a528

class AndroidModuleFactory(IngestModuleFactoryAdapter):

    moduleName = general.MODULE_NAME

    def getModuleDisplayName(self):
        return self.moduleName

    def getModuleDescription(self):
        return "Extracts Android system and third-party app data."

    def getModuleVersionNumber(self):
        return Version.getVersion()

    def isDataSourceIngestModuleFactory(self):
        return True

    def createDataSourceIngestModule(self, ingestOptions):
        return AndroidIngestModule()


class AndroidIngestModule(DataSourceIngestModule):

    _logger = Logger.getLogger(AndroidModuleFactory.moduleName)

    def log(self, level, msg):
        self._logger.logp(level, self.__class__.__name__, inspect.stack()[1][3], msg)

    def __init__(self):
        self.context = None

    def startUp(self, context):
        self.context = context

        # Throw an IngestModule.IngestModuleException exception if there was a problem setting up

    # Where the analysis is done.
    def process(self, dataSource, progressBar):

        errors = []
        fileManager = Case.getCurrentCase().getServices().getFileManager()
        analyzers = [contact.ContactAnalyzer(), calllog.CallLogAnalyzer(), textmessage.TextMessageAnalyzer(),
                     tangomessage.TangoMessageAnalyzer(), wwfmessage.WWFMessageAnalyzer(),
                     googlemaplocation.GoogleMapLocationAnalyzer(), browserlocation.BrowserLocationAnalyzer(),
<<<<<<< HEAD
                     cachelocation.CacheLocationAnalyzer(), imo.IMOAnalyzer(), line.LineAnalyzer()]
=======
                     cachelocation.CacheLocationAnalyzer(), imo.IMOAnalyzer(), textnow.TextNowAnalyzer()]
>>>>>>> 3086a528
        self.log(Level.INFO, "running " + str(len(analyzers)) + " analyzers")
        progressBar.switchToDeterminate(len(analyzers))

        n = 0
        for analyzer in analyzers:
            if self.context.dataSourceIngestIsCancelled():
                return IngestModule.ProcessResult.OK
            try:
                analyzer.analyze(dataSource, fileManager, self.context)
                n += 1
                progressBar.progress(n)
            except Exception as ex:
                errors.append("Error running " + analyzer.__class__.__name__)
                self.log(Level.SEVERE, traceback.format_exc())
        errorMessage = [] # NOTE: this isn't used?
        errorMessageSubject = "" # NOTE: this isn't used?
        msgLevel = IngestMessage.MessageType.INFO

        if errors:
            msgLevel = IngestMessage.MessageType.ERROR
            errorMessage.append("Errors were encountered")

            errorMessage.append("<ul>") # NOTE: this was missing in the original java code
            for msg in errors:
                errorMessage.extend(["<li>", msg, "</li>\n"])
            errorMessage.append("</ul>\n")

            if len(errors) == 1:
                errorMsgSubject = "One error was found"
            else:
                errorMsgSubject = "errors found: " + str(len(errors))
        else:
            errorMessage.append("No errors")
            errorMsgSubject = "No errors"

        return IngestModule.ProcessResult.OK<|MERGE_RESOLUTION|>--- conflicted
+++ resolved
@@ -47,11 +47,8 @@
 import textmessage
 import wwfmessage
 import imo
-<<<<<<< HEAD
 import line
-=======
 import textnow
->>>>>>> 3086a528
 
 class AndroidModuleFactory(IngestModuleFactoryAdapter):
 
@@ -96,11 +93,7 @@
         analyzers = [contact.ContactAnalyzer(), calllog.CallLogAnalyzer(), textmessage.TextMessageAnalyzer(),
                      tangomessage.TangoMessageAnalyzer(), wwfmessage.WWFMessageAnalyzer(),
                      googlemaplocation.GoogleMapLocationAnalyzer(), browserlocation.BrowserLocationAnalyzer(),
-<<<<<<< HEAD
-                     cachelocation.CacheLocationAnalyzer(), imo.IMOAnalyzer(), line.LineAnalyzer()]
-=======
-                     cachelocation.CacheLocationAnalyzer(), imo.IMOAnalyzer(), textnow.TextNowAnalyzer()]
->>>>>>> 3086a528
+                     cachelocation.CacheLocationAnalyzer(), imo.IMOAnalyzer(), line.LineAnalyzer(), textnow.TextNowAnalyzer()]
         self.log(Level.INFO, "running " + str(len(analyzers)) + " analyzers")
         progressBar.switchToDeterminate(len(analyzers))
 
