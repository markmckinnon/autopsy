--- conflicted
+++ resolved
@@ -39,7 +39,9 @@
 import static java.util.Objects.isNull;
 import static java.util.Objects.nonNull;
 import java.util.Set;
+import java.util.concurrent.CompletableFuture;
 import java.util.concurrent.ConcurrentHashMap;
+import java.util.concurrent.ExecutionException;
 import java.util.concurrent.locks.Lock;
 import java.util.concurrent.locks.ReentrantReadWriteLock;
 import java.util.function.Function;
@@ -50,6 +52,7 @@
 import javax.swing.SortOrder;
 import static org.apache.commons.lang3.ObjectUtils.notEqual;
 import org.apache.commons.lang3.StringUtils;
+import org.openide.util.Exceptions;
 import org.sleuthkit.autopsy.casemodule.Case;
 import org.sleuthkit.autopsy.coreutils.Logger;
 import org.sleuthkit.autopsy.datamodel.DhsImageCategory;
@@ -459,6 +462,7 @@
                       + " value VARCHAR(255) not null, " //NON-NLS
                       + " attribute VARCHAR(255) not null, " //NON-NLS
                       + " UNIQUE(data_source_obj_id, value, attribute) )"; //NON-NLS
+
             tskCase.getCaseDbAccessManager().createTable(GROUPS_TABLENAME, tableSchema);
         } catch (TskCoreException ex) {
             logger.log(Level.SEVERE, "problem creating groups table", ex); //NON-NLS
@@ -480,11 +484,7 @@
 
             tskCase.getCaseDbAccessManager().createTable(GROUPS_SEEN_TABLENAME, tableSchema);
         } catch (TskCoreException ex) {
-<<<<<<< HEAD
             logger.log(Level.SEVERE, "problem creating image_gallery_groups_seen table", ex); //NON-NLS
-=======
-            logger.log(Level.SEVERE, "problem creating groups_seen table", ex); //NON-NLS
->>>>>>> fad5cd51
             return false;
         }
 
@@ -632,10 +632,26 @@
         return names;
     }
 
-<<<<<<< HEAD
-    // Callback to process result of seen query
-    private static class GroupSeenQueryResultProcessor implements CaseDbAccessQueryCallback {
-=======
+    static private String getGroupIdQuery(GroupKey<?> groupKey) {
+        // query to find the group id from attribute/value
+        return String.format("( SELECT group_id FROM " + GROUPS_TABLENAME
+                             + " WHERE attribute = \'%s\' AND value = \'%s\' AND data_source_obj_id = %d)",
+                groupKey.getAttribute().attrName.toString(),
+                groupKey.getValueDisplayName(),
+                (groupKey.getAttribute() == DrawableAttribute.PATH) ? groupKey.getDataSourceObjId() : 0);
+    }
+
+    /**
+     * Returns true if the specified group has been any examiner
+     *
+     * @param groupKey
+     *
+     * @return
+     */
+    public boolean isGroupSeen(GroupKey<?> groupKey) {
+        return isGroupSeenByExaminer(groupKey, -1);
+    }
+
     /**
      * Returns true if the specified group has been seen by the specified
      * examiner
@@ -646,165 +662,35 @@
      * @return true if the examine has this group, false otherwise
      */
     public boolean isGroupSeenByExaminer(GroupKey<?> groupKey, long examinerId) {
->>>>>>> fad5cd51
-
-        private interface SQLFunction<T1, T2> {
-
-            T2 apply(T1 rs) throws SQLException;
-        }
-
-        private final SQLFunction<ResultSet, Boolean> resultExtractor;
-
-        GroupSeenQueryResultProcessor(SQLFunction<ResultSet, Boolean> resultExtractor) {
-            this.resultExtractor = resultExtractor;
-        }
-
-        private boolean seen = false;
-
-        boolean getGroupSeen() {
-            return seen;
-        }
-
-        @Override
-        public void process(ResultSet resultSet) {
-            try {
-                if (resultSet != null) {
-                    while (resultSet.next()) {
-                        seen = resultExtractor.apply(resultSet); //NON-NLS;
-                        return;
-                    }
-                }
-            } catch (SQLException ex) {
-                logger.log(Level.SEVERE, "failed to get group seen", ex); //NON-NLS
-            }
-        }
-<<<<<<< HEAD
-    }
-
-    /**
-     * Returns true if the specified group has been any examiner
-     *
-     * @param groupKey
-     *
-     * @return
-     */
-    public boolean isGroupSeen(GroupKey<?> groupKey) {
+
         // Callback to process result of seen query
-        GroupSeenQueryResultProcessor queryResultProcessor
-                = new GroupSeenQueryResultProcessor(rs -> rs.getInt("count") > 0);
-
-        try {
-
-            String groupIdQuery = "( SELECT group_id FROM " + GROUPS_TABLENAME
-                                  + " WHERE attribute = '" + groupKey.getAttribute().attrName.toString() + "' "
-                                  + "  AND  value = '" + groupKey.getValueDisplayName() + "'"
-                                  + "  AND  data_source_obj_id = "
-                                  + (groupKey.getAttribute() == PATH ? groupKey.getDataSourceObjId() : 0)
-                                  + ")";
-
-            String groupSeenQueryStmt = "COUNT((*) as count FROM " + GROUPS_SEEN_TABLENAME
-                                        + " WHERE seen = 1 AND group_id in ( " + groupIdQuery + ")";
-
-            tskCase.getCaseDbAccessManager().select(groupSeenQueryStmt, queryResultProcessor);
-            return queryResultProcessor.getGroupSeen();
-        } catch (TskCoreException ex) {
-            String msg = String.format("Failed to get is group seen for group key %s", groupKey.getValueDisplayName()); //NON-NLS
-            logger.log(Level.WARNING, msg, ex);
-        }
-
-        return false;
-    }
-
-    /**
-     * Returns true if the specified group has been seen by the specified
-     * examiner
-     *
-     * @param groupKey   - key to identify the group
-     * @param examinerId
-     *
-     * @return true if the examine has this group, false otherwise
-     */
-    public boolean isGroupSeenByExaminer(GroupKey<?> groupKey, long examinerId) {
-        // Callback to process result of seen query
-        GroupSeenQueryResultProcessor queryResultProcessor
-                = new GroupSeenQueryResultProcessor(rs -> rs.getBoolean("seen"));
-
-        try {
-            // query to find the group id from attribute/value
-            String groupIdQuery = String.format("( SELECT group_id FROM " + GROUPS_TABLENAME
-                                                + " WHERE attribute = \'%s\' AND value = \'%s\' )", groupKey.getAttribute().attrName.toString(), groupKey.getValueDisplayName());
-
-            String groupSeenQueryStmt = String.format("seen FROM " + GROUPS_SEEN_TABLENAME + " WHERE examiner_id = %d AND group_id in ( %s )", examinerId, groupIdQuery);
-=======
-        try {
-
-            // query to find the group id from attribute/value
-            String groupIdQuery = String.format("( SELECT group_id FROM " + GROUPS_TABLENAME
-                                                + " WHERE attribute = \'%s\' AND value = \'%s\' )", groupKey.getAttribute().attrName.toString(), groupKey.getValueDisplayName());
-
-            String groupSeenQueryStmt = String.format("seen FROM " + GROUPS_SEEN_TABLENAME + " WHERE examiner_id = %d AND group_id in ( %s )", examinerId, groupIdQuery);
-            GroupSeenQueryResultProcessor queryResultProcessor = new GroupSeenQueryResultProcessor();
-
-            tskCase.getCaseDbAccessManager().select(groupSeenQueryStmt, queryResultProcessor);
-            return queryResultProcessor.getGroupSeen();
-        } catch (TskCoreException ex) {
-            String msg = String.format("Failed to get is group seen for group key %s", groupKey.getValueDisplayName()); //NON-NLS
-            logger.log(Level.WARNING, msg, ex);
-        }
-
-        return false;
-    }
-
-    /**
-     * Returns true if the specified group has been any examiner
-     *
-     * @param groupKey
-     *
-     * @return
-     */
-    public boolean isGroupSeen(GroupKey<?> groupKey) {
-
-        // Callback to process result of seen query
-        class GroupSeenQueryResultProcessor implements CaseDbAccessQueryCallback {
-
-            private boolean seen = false;
-
-            boolean getGroupSeen() {
-                return seen;
-            }
+        class GroupSeenQueryResultProcessor extends CompletableFuture<Boolean> implements CaseDbAccessQueryCallback {
 
             @Override
             public void process(ResultSet resultSet) {
                 try {
                     if (resultSet != null) {
                         while (resultSet.next()) {
-                            int count = resultSet.getInt("count");
-                            seen = count > 0;
+                            complete(resultSet.getInt("count") > 0); //NON-NLS;
                             return;
                         }
                     }
                 } catch (SQLException ex) {
-                    logger.log(Level.SEVERE, "failed to get group seen", ex); //NON-NLS
-                }
-            }
-        }
-
-        try {
-
-            // query to find the group id from attribute/value
-            String groupIdQuery = "";
-
-            groupIdQuery = String.format("( SELECT group_id FROM " + GROUPS_TABLENAME
-                                         + " WHERE attribute = \'%s\' AND value = \'%s\' AND data_source_obj_id = %d)", groupKey.getAttribute().attrName.toString(), groupKey.getValueDisplayName(), (groupKey.getAttribute() == DrawableAttribute.PATH) ? groupKey.getDataSourceObjId() : 0);
-
-            String groupSeenQueryStmt = String.format("COUNT((*) as count FROM " + GROUPS_SEEN_TABLENAME + " WHERE seen = 1 AND group_id in ( %s )", groupIdQuery);
-
-            GroupSeenQueryResultProcessor queryResultProcessor = new GroupSeenQueryResultProcessor();
->>>>>>> fad5cd51
+                    logger.log(Level.SEVERE, "Failed to get group seen", ex); //NON-NLS
+                }
+            }
+        }
+        // Callback to process result of seen query
+        GroupSeenQueryResultProcessor queryResultProcessor = new GroupSeenQueryResultProcessor();
+
+        try {
+            String groupSeenQueryStmt = "COUNT(*) as count FROM " + GROUPS_SEEN_TABLENAME
+                                        + " WHERE group_id in ( " + getGroupIdQuery(groupKey) + ")"
+                                        + (examinerId > 0 ? " AND examiner_id = " + examinerId : "");// query to find the group id from attribute/value 
 
             tskCase.getCaseDbAccessManager().select(groupSeenQueryStmt, queryResultProcessor);
-            return queryResultProcessor.getGroupSeen();
-        } catch (TskCoreException ex) {
+            return queryResultProcessor.get();
+        } catch (ExecutionException | InterruptedException | TskCoreException ex) {
             String msg = String.format("Failed to get is group seen for group key %s", groupKey.getValueDisplayName()); //NON-NLS
             logger.log(Level.WARNING, msg, ex);
         }
@@ -823,24 +709,7 @@
      * @throws TskCoreException
      */
     public void markGroupSeen(GroupKey<?> groupKey, boolean seen, long examinerID) throws TskCoreException {
-<<<<<<< HEAD
-        try {
-            // query to find the group id from attribute/value
-            String groupIDQuery = "( SELECT group_id FROM " + GROUPS_TABLENAME
-                                  + " WHERE attribute =  '" + groupKey.getAttribute().attrName.toString() + "' "
-                                  + " AND   value = '" + groupKey.getValueDisplayName() + "' "
-                                  + " AND   data_source_obj_id = " + (groupKey.getAttribute() == PATH ? groupKey.getDataSourceObjId() : 0);;
-
-            String insertSQL = " (group_id, examiner_id, seen) VALUES (" + groupIDQuery + ", " + examinerID + ", " + (seen ? 1 : 0) + ") ";
-
-            if (DbType.POSTGRESQL == tskCase.getDatabaseType()) {
-                insertSQL += " ON CONFLICT (group_id, examiner_id) DO UPDATE SET seen = " + (seen ? 1 : 0);
-            }
-            tskCase.getCaseDbAccessManager().insertOrUpdate(GROUPS_SEEN_TABLENAME, insertSQL);
-        } catch (TskCoreException ex) {
-            logger.log(Level.SEVERE, "Error marking group as seen", ex); //NON-NLS
-        }
-=======
+
         // query to find the group id from attribute/value
         String innerQuery = String.format("( SELECT group_id FROM " + GROUPS_TABLENAME
                                           + " WHERE attribute = \'%s\' AND value = \'%s\' and data_source_obj_id = %d )",
@@ -855,7 +724,7 @@
         }
 
         tskCase.getCaseDbAccessManager().insertOrUpdate(GROUPS_SEEN_TABLENAME, insertSQL);
->>>>>>> fad5cd51
+
     }
 
     public boolean removeFile(long id) {
@@ -1321,10 +1190,6 @@
             if (DbType.POSTGRESQL == tskCase.getDatabaseType()) {
                 insertSQL += "ON CONFLICT DO NOTHING";
             }
-<<<<<<< HEAD
-=======
-
->>>>>>> fad5cd51
             tskCase.getCaseDbAccessManager().insert(GROUPS_TABLENAME, insertSQL, caseDbTransaction);
         } catch (TskCoreException ex) {
             // Don't need to report it if the case was closed
