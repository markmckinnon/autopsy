--- conflicted
+++ resolved
@@ -20,12 +20,7 @@
 
 import com.google.common.eventbus.AsyncEventBus;
 import com.google.common.eventbus.EventBus;
-import java.util.Collections;
 import java.util.List;
-<<<<<<< HEAD
-import static java.util.Objects.isNull;
-=======
->>>>>>> a37b8dc7
 import java.util.concurrent.Executors;
 import java.util.logging.Level;
 import java.util.stream.Collectors;
@@ -33,7 +28,6 @@
 import javafx.scene.image.Image;
 import javafx.scene.image.ImageView;
 import org.apache.commons.lang3.concurrent.BasicThreadFactory;
-import org.openide.util.Exceptions;
 import org.openide.util.NbBundle;
 import org.sleuthkit.autopsy.casemodule.events.ContentTagAddedEvent;
 import org.sleuthkit.autopsy.casemodule.events.ContentTagDeletedEvent;
@@ -59,24 +53,9 @@
     private static final Image BOOKMARK_IMAGE = new Image("/org/sleuthkit/autopsy/images/star-bookmark-icon-16.png");
 
     private final TagsManager autopsyTagsManager;
-
-<<<<<<< HEAD
-    /**
-     * Used to distribute {@link TagsChangeEvent}s
-     */
-    private final EventBus tagsEventBus = new AsyncEventBus(
-            Executors.newSingleThreadExecutor(
-                    new BasicThreadFactory.Builder()
-                            .namingPattern("Tags Event Bus")//NON-NLS
-                            .uncaughtExceptionHandler((Thread thread, Throwable throwable)
-                                    -> logger.log(Level.SEVERE, "uncaught exception in event bus handler", throwable))//NON-NLS  
-                            .build()
-            ));
-=======
     /** The tag name corresponding to the "built-in" tag "Follow Up" */
     private final TagName followUpTagName;
     private final TagName bookmarkTagName;
->>>>>>> a37b8dc7
 
     /**
      * Used to distribute {@link TagsChangeEvent}s
@@ -137,57 +116,22 @@
      *
      * @return The bookmark TagName.
      */
-<<<<<<< HEAD
-    public TagName getFollowUpTagName() throws TskCoreException {
-        synchronized (autopsyTagsManagerLock) {
-            if (isNull(followUpTagName)) {
-                followUpTagName = getTagName(Bundle.DrawableTagsManager_followUp());
-            }
-            return followUpTagName;
-        }
-    }
-
-    private Object getBookmarkTagName() throws TskCoreException {
-        synchronized (autopsyTagsManagerLock) {
-            if (isNull(bookmarkTagName)) {
-                bookmarkTagName = getTagName(Bundle.DrawableTagsManager_bookMark());
-            }
-            return bookmarkTagName;
-        }
-=======
     private TagName getBookmarkTagName() throws TskCoreException {
         return bookmarkTagName;
->>>>>>> a37b8dc7
     }
 
     /**
      * Get all the TagNames that are not categories
      *
      * @return All the TagNames that are not categories, in alphabetical order
-     *         by displayName, or, an empty set if there was an exception
-     *         looking them up from the db.
-     */
-    public List<TagName> getNonCategoryTagNames() {
-<<<<<<< HEAD
-        synchronized (autopsyTagsManagerLock) {
-            try {
-                return autopsyTagsManager.getAllTagNames().stream()
-                        .filter(CategoryManager::isNotCategoryTagName)
-                        .distinct().sorted()
-                        .collect(Collectors.toList());
-            } catch (TskCoreException | IllegalStateException ex) {
-                logger.log(Level.WARNING, "couldn't access case", ex); //NON-NLS
-            }
-=======
-        try {
-            return autopsyTagsManager.getAllTagNames().stream()
-                    .filter(CategoryManager::isNotCategoryTagName)
-                    .distinct().sorted()
-                    .collect(Collectors.toList());
-        } catch (TskCoreException tskCoreException) {
->>>>>>> a37b8dc7
-            return Collections.emptyList();
-        }
+     *         by displayName.
+     */
+    public List<TagName> getNonCategoryTagNames() throws TskCoreException {
+
+        return autopsyTagsManager.getAllTagNames().stream()
+                .filter(CategoryManager::isNotCategoryTagName)
+                .distinct().sorted()
+                .collect(Collectors.toList());
     }
 
     /**
@@ -231,22 +175,13 @@
                 if (returnTagName != null) {
                     return returnTagName;
                 }
-<<<<<<< HEAD
-                try {
-                    return autopsyTagsManager.addTagName(displayName);
-                } catch (TagsManager.TagNameAlreadyExistsException ex) {
-                    returnTagName = autopsyTagsManager.getDisplayNamesToTagNamesMap().get(displayName);
-                    if (returnTagName != null) {
-                        return returnTagName;
-                    }
-                    throw new TskCoreException("Tag name exists but an error occured in retrieving it", ex);
-                }
+
+                throw new TskCoreException("Tag name exists but an error occured in retrieving it", ex);
+
             } catch (NullPointerException | IllegalStateException ex) {
                 logger.log(Level.SEVERE, "Case was closed out from underneath", ex); //NON-NLS
                 throw new TskCoreException("Case was closed out from underneath", ex);
-=======
-                throw new TskCoreException("Tag name exists but an error occured in retrieving it", ex);
->>>>>>> a37b8dc7
+
             }
         } catch (NullPointerException | IllegalStateException ex) {
             logger.log(Level.SEVERE, "Case was closed out from underneath", ex); //NON-NLS
@@ -267,15 +202,8 @@
         return autopsyTagsManager.addContentTag(file.getAbstractFile(), tagName, comment);
     }
 
-<<<<<<< HEAD
     public List<ContentTag> getContentTagsByTagName(TagName tagName) throws TskCoreException {
-        synchronized (autopsyTagsManagerLock) {
-            return autopsyTagsManager.getContentTagsByTagName(tagName);
-        }
-=======
-    public List<ContentTag> getContentTagsByTagName(TagName t) throws TskCoreException {
-        return autopsyTagsManager.getContentTagsByTagName(t);
->>>>>>> a37b8dc7
+        return autopsyTagsManager.getContentTagsByTagName(tagName);
     }
 
     public List<TagName> getAllTagNames() throws TskCoreException {
@@ -286,15 +214,8 @@
         return autopsyTagsManager.getTagNamesInUse();
     }
 
-<<<<<<< HEAD
     public void deleteContentTag(ContentTag contentTag) throws TskCoreException {
-        synchronized (autopsyTagsManagerLock) {
-            autopsyTagsManager.deleteContentTag(contentTag);
-        }
-=======
-    public void deleteContentTag(ContentTag ct) throws TskCoreException {
-        autopsyTagsManager.deleteContentTag(ct);
->>>>>>> a37b8dc7
+        autopsyTagsManager.deleteContentTag(contentTag);
     }
 
     public Node getGraphic(TagName tagname) {
@@ -309,8 +230,4 @@
         }
         return DrawableAttribute.TAGS.getGraphicForValue(tagname);
     }
-<<<<<<< HEAD
-
-=======
->>>>>>> a37b8dc7
 }