
/*
 * Autopsy Forensic Browser
 *
 * Copyright 2013-15 Basis Technology Corp.
 * Contact: carrier <at> sleuthkit <dot> org
 *
 * Licensed under the Apache License, Version 2.0 (the "License");
 * you may not use this file except in compliance with the License.
 * You may obtain a copy of the License at
 *
 *     http://www.apache.org/licenses/LICENSE-2.0
 *
 * Unless required by applicable law or agreed to in writing, software
 * distributed under the License is distributed on an "AS IS" BASIS,
 * WITHOUT WARRANTIES OR CONDITIONS OF ANY KIND, either express or implied.
 * See the License for the specific language governing permissions and
 * limitations under the License.
 */
package org.sleuthkit.autopsy.imagegallery.gui.drawableviews;

import com.google.common.eventbus.Subscribe;
import java.util.ArrayList;
import java.util.Collection;
import java.util.Optional;
import java.util.logging.Level;
import javafx.application.Platform;
import javafx.beans.Observable;
import javafx.event.ActionEvent;
import javafx.event.EventHandler;
import javafx.fxml.FXML;
import javafx.scene.control.ContextMenu;
import javafx.scene.control.Label;
import javafx.scene.control.MenuItem;
import javafx.scene.control.ToggleButton;
import javafx.scene.control.Tooltip;
import javafx.scene.image.Image;
import javafx.scene.image.ImageView;
import javafx.scene.input.MouseEvent;
import javafx.scene.layout.Border;
import javafx.scene.layout.BorderPane;
import javafx.scene.layout.BorderStroke;
import javafx.scene.layout.BorderStrokeStyle;
import javafx.scene.layout.BorderWidths;
import javafx.scene.layout.CornerRadii;
import javafx.scene.layout.Region;
import javafx.scene.paint.Color;
import javax.swing.Action;
import javax.swing.SwingUtilities;
import org.openide.util.Lookup;
import org.openide.util.actions.Presenter;
import org.openide.windows.TopComponent;
import org.openide.windows.WindowManager;
import org.sleuthkit.autopsy.casemodule.Case;
import org.sleuthkit.autopsy.corecomponentinterfaces.ContextMenuActionsProvider;
import org.sleuthkit.autopsy.coreutils.Logger;
import org.sleuthkit.autopsy.datamodel.FileNode;
import org.sleuthkit.autopsy.directorytree.ExternalViewerAction;
import org.sleuthkit.autopsy.directorytree.ExtractAction;
import org.sleuthkit.autopsy.directorytree.NewWindowViewAction;
import org.sleuthkit.autopsy.events.ContentTagAddedEvent;
import org.sleuthkit.autopsy.events.ContentTagDeletedEvent;
import org.sleuthkit.autopsy.events.TagEvent;
import org.sleuthkit.autopsy.imagegallery.FileIDSelectionModel;
import org.sleuthkit.autopsy.imagegallery.ImageGalleryTopComponent;
import org.sleuthkit.autopsy.imagegallery.actions.AddDrawableTagAction;
import org.sleuthkit.autopsy.imagegallery.actions.CategorizeAction;
import org.sleuthkit.autopsy.imagegallery.actions.DeleteFollowUpTagAction;
import org.sleuthkit.autopsy.imagegallery.actions.SwingMenuItemAdapter;
import org.sleuthkit.autopsy.imagegallery.datamodel.DrawableAttribute;
import org.sleuthkit.autopsy.imagegallery.datamodel.DrawableFile;
import org.sleuthkit.autopsy.imagegallery.datamodel.VideoFile;
import org.sleuthkit.datamodel.ContentTag;
import org.sleuthkit.datamodel.TagName;
import org.sleuthkit.datamodel.TskCoreException;

/**
 * An abstract base class for {@link DrawableTile} and {@link SlideShowView},
 * since they share a similar node tree and many behaviors, other implementers
 * of {@link DrawableView}s should implement the interface directly
 *
 */
public abstract class DrawableTileBase extends DrawableUIBase {

    private static final Logger LOGGER = Logger.getLogger(DrawableTileBase.class.getName());

    private static final Border UNSELECTED_BORDER = new Border(new BorderStroke(Color.GRAY, BorderStrokeStyle.SOLID, new CornerRadii(2), new BorderWidths(3)));

    private static final Border SELECTED_BORDER = new Border(new BorderStroke(Color.BLUE, BorderStrokeStyle.SOLID, new CornerRadii(2), new BorderWidths(3)));

    //TODO: do this in CSS? -jm
    protected static final Image followUpIcon = new Image("org/sleuthkit/autopsy/imagegallery/images/flag_red.png");
    protected static final Image followUpGray = new Image("org/sleuthkit/autopsy/imagegallery/images/flag_gray.png");

    protected static final FileIDSelectionModel globalSelectionModel = FileIDSelectionModel.getInstance();
    private static ContextMenu contextMenu;

    /**
     * displays the icon representing video files
     */
    @FXML
    protected ImageView fileTypeImageView;

    /**
     * displays the icon representing hash hits
     */
    @FXML
    protected ImageView hashHitImageView;

    @FXML
    protected ImageView undisplayableImageView;
    /**
     * displays the icon representing follow up tag
     */
    @FXML
    protected ImageView followUpImageView;

    @FXML
    protected ToggleButton followUpToggle;

    /**
     * the label that shows the name of the represented file
     */
    @FXML
    protected Label nameLabel;

    @FXML
    protected BorderPane imageBorder;

    @FXML
    protected ImageView imageView;
    /**
     * the groupPane this {@link DrawableTileBase} is embedded in
     */
    final private GroupPane groupPane;

    volatile private boolean registered = false;

    protected DrawableTileBase(GroupPane groupPane) {
        super(groupPane.getController());

        this.groupPane = groupPane;
        globalSelectionModel.getSelected().addListener((Observable observable) -> {
            updateSelectionState();
        });

        //set up mouse listener
        //TODO: split this between DrawableTile and SingleDrawableViewBase
        addEventFilter(MouseEvent.MOUSE_CLICKED, new EventHandler<MouseEvent>() {

            @Override
            public void handle(MouseEvent t) {
                getFile().ifPresent(file -> {
                    final long fileID = file.getId();
                    switch (t.getButton()) {
                        case PRIMARY:
                            if (t.getClickCount() == 1) {
                                if (t.isControlDown()) {

                                    globalSelectionModel.toggleSelection(fileID);
                                } else {
                                    groupPane.makeSelection(t.isShiftDown(), fileID);
                                }
                            } else if (t.getClickCount() > 1) {
                                groupPane.activateSlideShowViewer(fileID);
                            }
                            break;
                        case SECONDARY:
                            if (t.getClickCount() == 1) {
                                if (globalSelectionModel.isSelected(fileID) == false) {
                                    groupPane.makeSelection(false, fileID);
                                }
                            }
                            if (contextMenu != null) {
                                contextMenu.hide();
                            }
                            final ContextMenu groupContextMenu = groupPane.getContextMenu();
                            if (groupContextMenu != null) {
                                groupContextMenu.hide();
                            }
                            contextMenu = buildContextMenu(file);
                            contextMenu.show(DrawableTileBase.this, t.getScreenX(), t.getScreenY());
                            break;
                    }
                });

                t.consume();
            }

            private ContextMenu buildContextMenu(DrawableFile<?> file) {
                final ArrayList<MenuItem> menuItems = new ArrayList<>();

                menuItems.add(new CategorizeAction(getController()).getPopupMenu());

                menuItems.add(new AddDrawableTagAction(getController()).getPopupMenu());

                final MenuItem extractMenuItem = new MenuItem("Extract File(s)");
                extractMenuItem.setOnAction((ActionEvent t) -> {
                    SwingUtilities.invokeLater(() -> {
                        TopComponent etc = WindowManager.getDefault().findTopComponent(ImageGalleryTopComponent.PREFERRED_ID);
                        ExtractAction.getInstance().actionPerformed(new java.awt.event.ActionEvent(etc, 0, null));
                    });
                });
                menuItems.add(extractMenuItem);

                MenuItem contentViewer = new MenuItem("Show Content Viewer");
                contentViewer.setOnAction((ActionEvent t) -> {
                    SwingUtilities.invokeLater(() -> {
                        new NewWindowViewAction("Show Content Viewer", new FileNode(file.getAbstractFile())).actionPerformed(null);
                    });
                });
                menuItems.add(contentViewer);

                MenuItem externalViewer = new MenuItem("Open in External Viewer");
                final ExternalViewerAction externalViewerAction = new ExternalViewerAction("Open in External Viewer", new FileNode(file.getAbstractFile()));

                externalViewer.setDisable(externalViewerAction.isEnabled() == false);
                externalViewer.setOnAction((ActionEvent t) -> {
                    SwingUtilities.invokeLater(() -> {
                        externalViewerAction.actionPerformed(null);
                    });
                });
                menuItems.add(externalViewer);

                Collection<? extends ContextMenuActionsProvider> menuProviders = Lookup.getDefault().lookupAll(ContextMenuActionsProvider.class);

                for (ContextMenuActionsProvider provider : menuProviders) {
                    for (final Action act : provider.getActions()) {
                        if (act instanceof Presenter.Popup) {
                            Presenter.Popup aact = (Presenter.Popup) act;
                            menuItems.add(SwingMenuItemAdapter.create(aact.getPopupPresenter()));
                        }
                    }
                }

                ContextMenu contextMenu = new ContextMenu(menuItems.toArray(new MenuItem[]{}));
                contextMenu.setAutoHide(true);
                return contextMenu;
            }
        });
    }

    GroupPane getGroupPane() {
        return groupPane;
    }

    protected abstract String getTextForLabel();

    protected void initialize() {
        followUpToggle.setOnAction((ActionEvent event) -> {
            getFile().ifPresent(file -> {
                if (followUpToggle.isSelected() == true) {
                    try {
                        globalSelectionModel.clearAndSelect(file.getId());
                        new AddDrawableTagAction(getController()).addTag(getController().getTagsManager().getFollowUpTagName(), "");
                    } catch (TskCoreException ex) {
                        LOGGER.log(Level.SEVERE, "Failed to add Follow Up tag.  Could not load TagName.", ex);
                    }
                } else {
                    new DeleteFollowUpTagAction(getController(), file).handle(event);
                }
            });
        });
    }

    protected boolean hasFollowUp() {
        if (getFileID().isPresent()) {
            try {
                TagName followUpTagName = getController().getTagsManager().getFollowUpTagName();
                return DrawableAttribute.TAGS.getValue(getFile().get()).stream()
                        .anyMatch(followUpTagName::equals);
            } catch (TskCoreException ex) {
                LOGGER.log(Level.WARNING, "failed to get follow up tag name ", ex);
                return true;
            }
        } else {
            return false;
        }
    }

    @Override
    synchronized protected void setFileHelper(final Long newFileID) {
        setFileIDOpt(Optional.ofNullable(newFileID));
        setFileOpt(Optional.empty());

        disposeContent();

        if (getFileID().isPresent() == false || Case.isCaseOpen() == false) {
            if (registered == true) {
                getController().getCategoryManager().unregisterListener(this);
                getController().getTagsManager().unregisterListener(this);
                registered = false;
            }
            updateContent();
        } else {
            if (registered == false) {
                getController().getCategoryManager().registerListener(this);
                getController().getTagsManager().registerListener(this);
                registered = true;
            }
            updateSelectionState();
            updateCategory();
            updateFollowUpIcon();
            updateUI();
            updateContent();
        }
    }

    private void updateUI() {
        getFile().ifPresent(file -> {
            final boolean isVideo = file.isVideo();
            final boolean hasHashSetHits = hasHashHit();
<<<<<<< HEAD
            final boolean isUndisplayable = (isVideo ? ((VideoFile<?>) file).isDisplayableAsMedia() : file.isDisplayableAsImage()) == false;
=======
            final boolean isUndisplayable = file.isDisplayable() == false;
>>>>>>> 19d525e8
            final String text = getTextForLabel();

            Platform.runLater(() -> {
                fileTypeImageView.setManaged(isVideo);
<<<<<<< HEAD
                hashHitImageView.setManaged(hasHashSetHits);
                undisplayableImageView.setManaged(isUndisplayable);
                fileTypeImageView.setVisible(isVideo);
                hashHitImageView.setVisible(hasHashSetHits);
=======
                fileTypeImageView.setVisible(isVideo);
                hashHitImageView.setManaged(hasHashSetHits);
                hashHitImageView.setVisible(hasHashSetHits);
                undisplayableImageView.setManaged(isUndisplayable);
>>>>>>> 19d525e8
                undisplayableImageView.setVisible(isUndisplayable);
                nameLabel.setText(text);
                nameLabel.setTooltip(new Tooltip(text));
            });
        });

    }

    /**
     * update the visual representation of the selection state of this
     * DrawableView
     */
    protected void updateSelectionState() {
        getFile().ifPresent(file -> {
            final boolean selected = globalSelectionModel.isSelected(file.getId());
            Platform.runLater(() -> {
                setBorder(selected ? SELECTED_BORDER : UNSELECTED_BORDER);
            });
        });
    }

    @Override
    public Region getCategoryBorderRegion() {
        return imageBorder;
    }

    @Subscribe
    @Override
    public void handleTagAdded(ContentTagAddedEvent evt) {
        handleTagEvent(evt, () -> {
            Platform.runLater(() -> {
                followUpImageView.setImage(followUpIcon);
                followUpToggle.setSelected(true);
            });
        });
    }

    @Subscribe
    @Override
    public void handleTagDeleted(ContentTagDeletedEvent evt) {
        handleTagEvent(evt, this::updateFollowUpIcon);
    }

    void handleTagEvent(TagEvent<ContentTag> evt, Runnable runnable) {
        getFileID().ifPresent(fileID -> {
            try {
                final TagName followUpTagName = getController().getTagsManager().getFollowUpTagName();
                final ContentTag deletedTag = evt.getTag();

                if (fileID == deletedTag.getContent().getId()
                        && deletedTag.getName().equals(followUpTagName)) {
                    runnable.run();
                }
            } catch (TskCoreException ex) {
                LOGGER.log(Level.SEVERE, "Failed to get followup tag name.  Unable to update follow up status for file. ", ex);
            }
        });

    }

    private void updateFollowUpIcon() {
        boolean hasFollowUp = hasFollowUp();
        Platform.runLater(() -> {
            followUpImageView.setImage(hasFollowUp ? followUpIcon : followUpGray);
            followUpToggle.setSelected(hasFollowUp);
        });
    }

//    @Override
//    Node getContentNode() {
//        if (getFile().isPresent() == false) {
//            imageCache = null;
//            Platform.runLater(() -> {
//                imageView.setImage(null);
//            });
//            return null;
//        } else {
//            Image thumbnail = isNull(imageCache) ? null : imageCache.get();
//
//            if (nonNull(thumbnail)) {
//                Platform.runLater(() -> {
//                    imageView.setImage(thumbnail);
//                });
//                return imageView;
//            } else {
//                DrawableFile<?> file = getFile().get();
//
//                if (isNull(imageTask) || imageTask.isDone()) {
//                    imageTask = new ImageLoadTask(file) {
//
//                        @Override
//                        void saveToCache(Image result) {
//                            synchronized (DrawableTileBase.this) {
//                                imageCache = new SoftReference<>(result);
//                            }
//                        }
//                    };
//                    new Thread(imageTask).start();
//                }
//                return getLoadingProgressIndicator();
//            }
//        }
//    }
}<|MERGE_RESOLUTION|>--- conflicted
+++ resolved
@@ -310,26 +310,15 @@
         getFile().ifPresent(file -> {
             final boolean isVideo = file.isVideo();
             final boolean hasHashSetHits = hasHashHit();
-<<<<<<< HEAD
             final boolean isUndisplayable = (isVideo ? ((VideoFile<?>) file).isDisplayableAsMedia() : file.isDisplayableAsImage()) == false;
-=======
-            final boolean isUndisplayable = file.isDisplayable() == false;
->>>>>>> 19d525e8
             final String text = getTextForLabel();
 
             Platform.runLater(() -> {
                 fileTypeImageView.setManaged(isVideo);
-<<<<<<< HEAD
-                hashHitImageView.setManaged(hasHashSetHits);
-                undisplayableImageView.setManaged(isUndisplayable);
-                fileTypeImageView.setVisible(isVideo);
-                hashHitImageView.setVisible(hasHashSetHits);
-=======
                 fileTypeImageView.setVisible(isVideo);
                 hashHitImageView.setManaged(hasHashSetHits);
                 hashHitImageView.setVisible(hasHashSetHits);
                 undisplayableImageView.setManaged(isUndisplayable);
->>>>>>> 19d525e8
                 undisplayableImageView.setVisible(isUndisplayable);
                 nameLabel.setText(text);
                 nameLabel.setTooltip(new Tooltip(text));
