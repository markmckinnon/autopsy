/*
 * Autopsy Forensic Browser
 *
 * Copyright 2016 Basis Technology Corp.
 * Contact: carrier <at> sleuthkit <dot> org
 *
 * Licensed under the Apache License, Version 2.0 (the "License");
 * you may not use this file except in compliance with the License.
 * You may obtain a copy of the License at
 *
 *     http://www.apache.org/licenses/LICENSE-2.0
 *
 * Unless required by applicable law or agreed to in writing, software
 * distributed under the License is distributed on an "AS IS" BASIS,
 * WITHOUT WARRANTIES OR CONDITIONS OF ANY KIND, either express or implied.
 * See the License for the specific language governing permissions and
 * limitations under the License.
 */
package org.sleuthkit.autopsy.imagegallery.gui.navpanel;

import java.util.function.Function;
import javafx.collections.transformation.SortedList;
import javafx.fxml.FXML;
import javafx.scene.control.Label;
import javafx.scene.control.ListView;
import javafx.scene.control.SelectionModel;
import javafx.scene.image.ImageView;
import org.openide.util.NbBundle;
import org.sleuthkit.autopsy.coreutils.ThreadConfined;
import org.sleuthkit.autopsy.imagegallery.FXMLConstructor;
import org.sleuthkit.autopsy.imagegallery.ImageGalleryController;
import org.sleuthkit.autopsy.imagegallery.datamodel.grouping.DrawableGroup;

/**
 * Shows only groups with hash hits in a flat list, with controls to adjust
 * sorting of list.
 */
final public class HashHitGroupList extends NavPanel<DrawableGroup> {

    @ThreadConfined(type = ThreadConfined.ThreadType.JFX)
    private final ListView<DrawableGroup> groupList = new ListView<>();

    /**
     * sorted list of groups, setting a new comparator on this changes the
     * sorting in the ListView.
     */
    @ThreadConfined(type = ThreadConfined.ThreadType.JFX)
    private SortedList<DrawableGroup> sorted;

    public HashHitGroupList(ImageGalleryController controller) {
        super(controller);
        FXMLConstructor.construct(this, "NavPanel.fxml"); //NON-NLS
    }

    @ThreadConfined(type = ThreadConfined.ThreadType.JFX)
    @Override
    SelectionModel<DrawableGroup> getSelectionModel() {
        return groupList.getSelectionModel();
    }

    @Override
    Function< DrawableGroup, DrawableGroup> getDataItemMapper() {
        return Function.identity(); // this view already works with groups, so do nothing
    }

    @Override
    void applyGroupComparator() {
        sorted.setComparator(getComparator());
    }

    @FXML
    @Override
    @NbBundle.Messages({"HashHitGroupList.displayName.onlyHashHits=Only Hash Hits"})
    void initialize() {
        super.initialize();
        groupList.setPlaceholder(new Label(Bundle.NavPanel_placeHolder_text()));
        setText(Bundle.HashHitGroupList_displayName_onlyHashHits());
        setGraphic(new ImageView("org/sleuthkit/autopsy/imagegallery/images/hashset_hits.png")); //NON-NLS

        getBorderPane().setCenter(groupList);
<<<<<<< HEAD
        sorted = getController().getGroupManager().getAnalyzedGroups().filtered(group -> group.getHashSetHitsCount() > 0).sorted(getDefaultComparator());
=======
        sorted = getController().getGroupManager().getAnalyzedGroups()
                .filtered(group -> group.getHashSetHitsCount() > 0)
                .sorted(getDefaultComparator());
>>>>>>> fcb04c59

        GroupCellFactory groupCellFactory = new GroupCellFactory(getController(), comparatorProperty());
        groupList.setCellFactory(groupCellFactory::getListCell);
        groupList.setItems(sorted);
    }

    @ThreadConfined(type = ThreadConfined.ThreadType.JFX)
    @Override
    void setFocusedGroup(DrawableGroup grouping) {
        groupList.getSelectionModel().select(grouping);
    }

    @Override
    GroupComparators<Long> getDefaultComparator() {
        return GroupComparators.HIT_COUNT;
    }
}<|MERGE_RESOLUTION|>--- conflicted
+++ resolved
@@ -78,13 +78,9 @@
         setGraphic(new ImageView("org/sleuthkit/autopsy/imagegallery/images/hashset_hits.png")); //NON-NLS
 
         getBorderPane().setCenter(groupList);
-<<<<<<< HEAD
-        sorted = getController().getGroupManager().getAnalyzedGroups().filtered(group -> group.getHashSetHitsCount() > 0).sorted(getDefaultComparator());
-=======
         sorted = getController().getGroupManager().getAnalyzedGroups()
                 .filtered(group -> group.getHashSetHitsCount() > 0)
                 .sorted(getDefaultComparator());
->>>>>>> fcb04c59
 
         GroupCellFactory groupCellFactory = new GroupCellFactory(getController(), comparatorProperty());
         groupList.setCellFactory(groupCellFactory::getListCell);
